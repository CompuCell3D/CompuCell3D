import os
import time
from collections import OrderedDict
from os.path import join, exists, basename
from typing import Union
from cc3d.core.SteppableRegistry import SteppableRegistry
from cc3d.core.CoreSpecsRegistry import CoreSpecsRegistry
from cc3d.core.FieldRegistry import FieldRegistry
import copy
from cc3d.core.utils import mkdir_p
from cc3d.cpp.CompuCell import PyAttributeAdder
from pathlib import Path
from threading import Lock


class PersistentGlobals:
    def __init__(self):
        self.cc3d_xml_2_obj_converter = None
        self.steppable_registry = SteppableRegistry()
<<<<<<< HEAD
        self.core_specs_registry = CoreSpecsRegistry()
        """core specification registry"""
=======
        self._configuration = None
        self._configuration_getter = None
>>>>>>> 46b443a6

        #: c++ object reference :class:`cc3d.cpp.CompuCell.Simulator`
        self.simulator = None

        #  Simulation Thread - either from the player or from CML
        self.simthread = None

        # hook to player - initialized in the player in the prepareForNewSimulation method
        # this object is not None only when GUI run is requested
        self.view_manager = None

        # an object that writes or reads fields from disk
        self.cml_field_handler = None

        # an object that stores graphics screenshots
        self.screenshot_manager = None

        # variable that tells what type of simulation mode we have
        self.sim_type = None
        # variable that tells what type of player mode we have; this is designated for use by external controllers
        self.player_type = None

        self.simulation_initialized = False
        self.simulation_file_name = None
        self.user_stop_simulation_flag = False

        self.__output_dir = None
        self.output_file_core_name = "Step"

        self.__workspace_dir = None

        self.__param_scan_iteration = None

        self.output_frequency = 0
        self.screenshot_output_frequency = 0

        self.restart_snapshot_frequency = 0
        self.restart_multiple_snapshots = 0
        self.restart_manager = None

        # todo - move it elsewhere or come up with a better solution
        # two objects that handle adding addition of python attributes
        self.attribute_adder = None
        self.dict_adder = None

        # object that facilitates fast lookups of XML elements
        self.xml_id_locator = None

        # class - container that stores information about the fields
        self.field_registry = FieldRegistry()

        self.persistent_holder = {}

        # dict of MCS at which player will pause
        self.pause_at = {}

        self.global_sbml_simulator_options = None
        self.free_floating_sbml_simulators = {}

        # dictionary holding steering parameter objects - used for custom steering panel
        self.steering_param_dict = OrderedDict()
        self.steering_panel_synchronizer = Lock()

        # dictionary holding shared variables between steppables
        self.shared_steppable_vars = {}

        # input and return objects
        #: API input object used with :class:`cc3d.CompuCellSetup.CC3DCaller.CC3DCaller`
        self.input_object = None
        #: API return object used with :class:`cc3d.CompuCellSetup.CC3DCaller.CC3DCaller`
        self.return_object = None

    def set_configuration_getter(self, _fget) -> None:
        """
        Hook to inject a third-party Configuration

        :param _fget: configuration getter
        :type _fget: Callable[[], Configuration]
        :return: None
        """
        self._configuration_getter = _fget

    @property
    def configuration(self):
        """
        Configuration loaded just in time, for hooking third-party Configuration instances

        :return: configuration
        :rtype: Configuration
        """
        if self._configuration is None:
            try:
                self._configuration = self._configuration_getter()
            except:
                from cc3d.core.Configuration import Configuration
                self._configuration_getter = Configuration
                self._configuration = self._configuration_getter()
        return self._configuration

    def add_steering_panel(self, panel_data: dict):
        """
        Adds steering panel if simulation is run using player
        :param panel_data: dictionary with param scans
        :return:
        """
        if self.view_manager is None:
            return

        steering_panel = self.view_manager.widgetManager.getNewWidget('Steering Panel', panel_data)
        return steering_panel

    def set_output_dir(self, output_dir: str) -> None:
        """
        Sets screenshot dir - usually this is a custom screenshot directory set based on
        command line input

        :param output_dir:
        :return:
        """

        self.__output_dir = output_dir

    def set_workspace_dir(self, workspace_dir: str) -> None:
        """
        Sets screenshot dir - usually this is a custom screenshot directory set based on
        command line input

        :param workspace_dir:
        :return:
        """

        self.__workspace_dir = workspace_dir

    @property
    def parameter_scan_iteration(self):
        """
        returns current parameter scan iteration
        :return:
        """
        return self.__param_scan_iteration

    @parameter_scan_iteration.setter
    def parameter_scan_iteration(self, val):
        self.__param_scan_iteration = val

    @property
    def workspace_dir(self) -> str:
        """
        returns workspace directory
        :return:
        """

        if self.__workspace_dir is None:
            workspace_dir = os.path.join(os.path.expanduser('~'), 'CC3DWorkspace')
            if not exists(workspace_dir):
                Path(workspace_dir).mkdir(parents=True, exist_ok=True)

            return workspace_dir
        else:
            return self.__workspace_dir

    @property
    def timestamp_string(self) -> str:
        """
        returns current timestamp string
        :return:
        """

        current_time = time.localtime()
        str_f_time = time.strftime
        timestamp_str = "_" + str_f_time("%m", current_time) + "_" + str_f_time("%d", current_time) + "_" + str_f_time(
            "%Y", current_time) + "_" + str_f_time("%H", current_time) + "_" + str_f_time("%M",
                                                                                          current_time) + "_" + str_f_time(
            "%S", current_time)

        return timestamp_str

    @property
    def output_directory(self) -> Union[str, None]:
        """
        Retuns screenshot directory - if possible to construct one otherwise returns None
        :return:
        """
        if self.simulation_file_name is None:
            return None
        elif self.__output_dir is not None:
            return self.__output_dir
        else:
            sim_base_name = basename(self.simulation_file_name)
            sim_base_name = sim_base_name.replace('.', '_')
            sim_base_name += self.timestamp_string

            self.__output_dir = join(self.workspace_dir, sim_base_name)

            return self.__output_dir

    def create_output_dir(self):
        """

        :return:
        """

        mkdir_p(self.output_directory)

    def clean(self):
        """

        :return:
        """

    def attach_dictionary_to_cells(self) -> None:
        """
        Utility method that handles addition of
        dictionary to C++ cells.
        :return: None
        """

        if self.attribute_adder is not None:
            return

        if self.simulator is None:
            return

        class DictAdder:
            def __init__(self):
                self.dict_template = {}

            def addAttribute(self):
                """
                function called ducring cell creation in C++
                C++ expects this function to be exactly "addAttribute". Do not refactor
                :return:
                """
                temp_copy = copy.deepcopy(self.dict_template)
                return temp_copy

        self.attribute_adder = PyAttributeAdder()
        # adder.registerRefChecker(getrefcount)
        self.dict_adder = DictAdder()
        self.attribute_adder.registerAdder(self.dict_adder)
        potts = self.simulator.getPotts()
        potts.registerAttributeAdder(self.attribute_adder.getPyAttributeAdderPtr())<|MERGE_RESOLUTION|>--- conflicted
+++ resolved
@@ -17,13 +17,10 @@
     def __init__(self):
         self.cc3d_xml_2_obj_converter = None
         self.steppable_registry = SteppableRegistry()
-<<<<<<< HEAD
         self.core_specs_registry = CoreSpecsRegistry()
         """core specification registry"""
-=======
         self._configuration = None
         self._configuration_getter = None
->>>>>>> 46b443a6
 
         #: c++ object reference :class:`cc3d.cpp.CompuCell.Simulator`
         self.simulator = None
