# todo list:
# todo - make once call per 2D/3D or even try global call if possible
# todo - get max cell typ from the simulation
# todo  - fix this so that it is called only once per drawing series
# todo cell_field_data_dict = self.extract_cell_field_data()


# todo - find better way to determine if fpp plugin is properly loaded
# todo - any references to simpletabview should be via weakref

# todo - add action to remove screenshot file
# todo - mcs and min max concentrations are not displayed - fix it
# todo - add fcn get_metadata(scene_metadata, label, field) - returns scene_metadata entry of value from config
# todo - add fpp link color in the configuration dialog - fix metadata in Graphics FrameWidget then
# todo -  add versioned read_screenshot_json fcn and same for write  - to make the choice pf parser seamless to the user
# todo - improve scr data error handling - metadata, version etc. test it for robustness
# todo - cleanup info bar for the player - remove min max from there

# workflow for adding new setting
# ===============================
# 1. Add setting to _settings.sqllite - use SqlBrowser to edit the database
# 2. Edit configuration dialog (edit form via designer, generate ui_xxx.py using pyuic5 and edit CondifugationDialog.py)
# 3. Edit ScreenshotManagerCore - readScreenshotData fcn and write screenshot fct data
# 4. Edit Graphics widget function that geenrate sceen metadata to have this new setting be reflected in sscene metadata

import cc3d.player5.Configuration as Configuration
import vtk
from os.path import splitext
from cc3d.core.enums import *
from copy import deepcopy
from .MVCDrawView2D import MVCDrawView2D
from .MVCDrawModel2D import MVCDrawModel2D
from .MVCDrawView3D import MVCDrawView3D
from .MVCDrawModel3D import MVCDrawModel3D
from .Specs import ActorSpecs
from cc3d.player5.Utilities.utils import extract_address_int_from_vtk_object
from .DrawingParameters import DrawingParameters

MODULENAME = '---- GraphicsFrameWidget.py: '


class GenericDrawer:
    def __init__(self, boundary_strategy=None):

        self.plane = None
        self.planePos = None
        self.field_extractor = None
        self.boundary_strategy = boundary_strategy

        self.ren_2D = vtk.vtkRenderer()
        self.interactive_camera_flag = False

        # MDIFIX
        self.draw_model_2D = MVCDrawModel2D(boundary_strategy=boundary_strategy)
        self.draw_view_2D = MVCDrawView2D(self.draw_model_2D)

        self.draw_model_3D = MVCDrawModel3D(boundary_strategy=boundary_strategy)
        self.draw_view_3D = MVCDrawView3D(self.draw_model_3D)

        self.draw_view_2D.ren = self.ren_2D
        self.draw_view_3D.ren = self.ren_2D

        #
        # dict {field_type: drawing fcn}
        self.drawing_fcn_dict = {
            'CellField': self.draw_cell_field,
            'ConField': self.draw_concentration_field,
            'ScalarField': self.draw_concentration_field,
            'ScalarFieldCellLevel': self.draw_concentration_field,
            'VectorField': self.draw_vector_field,
            'VectorFieldCellLevel': self.draw_vector_field,

        }
        self.screenshotWindowFlag = False
        self.lattice_type = Configuration.LATTICE_TYPES['Square']

    def set_pixelized_cartesian_scene(self, flag: bool) -> None:
        """
        Enables pixelized cartesian scene
        :param flag:
        :return:
        """

        self.draw_model_2D.pixelized_cartesian_field = flag

    def set_boundary_strategy(self, boundary_strategy):
        """
        sets boundary strategy C++ obj reference
        :param boundary_strategy:
        :return:
        """

        self.boundary_strategy = boundary_strategy
        self.draw_model_2D.set_boundary_strategy(boundary_strategy=boundary_strategy)
        self.draw_model_3D.set_boundary_strategy(boundary_strategy=boundary_strategy)

    def configsChanged(self):
        """
        Function called by the GraphicsFrameWidget after configuration dialog has been approved
        We update information from configuration dialog here
        :return: None
        """
        self.draw_model_2D.populate_cell_type_lookup_table()
        self.draw_model_3D.populate_cell_type_lookup_table()

    def set_interactive_camera_flag(self, flag):
        """
        sets flag that allows resetting of camera parameters during each draw function. for
        Interactive model when GenericDrwer is called form the GUI this should be set to False
        but for screenshots this should be True
        :param flag:{bool}
        :return:
        """
        self.interactive_camera_flag = flag

    def get_renderer(self):
        """

        :return:
        """

        return self.ren_2D

    def get_active_camera(self):
        """
        returns active camera object
        :return: {vtkCamera}
        """

        return self.get_renderer().GetActiveCamera()

    def clear_display(self):
        self.draw_view_2D.remove_all_actors_from_renderer()
        self.draw_view_3D.remove_all_actors_from_renderer()

    def extract_cell_field_data(self):
        """
        Extracts basic information about cell field
        :return:
        """
        cell_type_array = vtk.vtkIntArray()
        cell_type_array.SetName("celltype")
        cell_type_array_int_addr = extract_address_int_from_vtk_object(cell_type_array)
        # Also get the CellId
        cell_id = vtk.vtkLongArray()
        cell_id.SetName("cellid")
        cell_id_int_addr = extract_address_int_from_vtk_object(cell_id)

        used_cell_types_list = self.field_extractor.fillCellFieldData3D(cell_type_array_int_addr, cell_id_int_addr)

        ret_val = {
            'cell_type_array': cell_type_array,
            'cell_id_array': cell_id,
            'used_cell_types': used_cell_types_list
        }
        return ret_val

    def set_field_extractor(self, field_extractor):

        self.field_extractor = field_extractor
        self.draw_model_2D.field_extractor = field_extractor
        self.draw_model_3D.field_extractor = field_extractor

    def draw_vector_field(self, drawing_params):
        """
        Draws  vector field
        :param drawing_params: {DrawingParameters}
        :return: None
        """

        model, view = self.get_model_view(drawing_params=drawing_params)

        actor_specs = ActorSpecs()

        actor_specs_final = view.prepare_vector_field_actors(actor_specs=actor_specs, drawing_params=drawing_params)

        model.init_vector_field_actors(actor_specs=actor_specs_final, drawing_params=drawing_params)

        view.show_vector_field_actors(actor_specs=actor_specs_final, drawing_params=drawing_params)

    def draw_concentration_field(self, drawing_params):
        """
        Draws concentration field
        :param drawing_params: {DrawingParameters}
        :return: None
        """

        model, view = self.get_model_view(drawing_params=drawing_params)

        actor_specs = ActorSpecs()

        actor_specs_final = view.prepare_concentration_field_actors(actor_specs=actor_specs,
                                                                    drawing_params=drawing_params)

        model.init_concentration_field_actors(actor_specs=actor_specs_final, drawing_params=drawing_params)

        view.show_concentration_field_actors(actor_specs=actor_specs_final, drawing_params=drawing_params)

    def draw_cell_field(self, drawing_params):
        """
        Draws cell field
        :param drawing_params:{DrawingParameters}
        :return:None
        """
        if not drawing_params.screenshot_data.cells_on:
            return

        model, view = self.get_model_view(drawing_params=drawing_params)
        try:
            max_cell_type_used = max(drawing_params.bsd.cell_types_used)
        except ValueError:
            max_cell_type_used = 0

        actor_specs = ActorSpecs()
        actor_specs.actor_label_list = ['cellsActor']

        # todo 5 - get max cell type here
        actor_specs.metadata = {
            'invisible_types': drawing_params.screenshot_data.invisible_types,
            'all_types': list(range(max_cell_type_used + 1))
        }

        actor_specs_final = view.prepare_cell_field_actors(actor_specs)
        model.init_cell_field_actors(actor_specs=actor_specs_final, drawing_params=drawing_params)
        view.show_cell_actors(actor_specs=actor_specs_final)

    def draw_cell_borders(self, drawing_params):
        """
        Draws cell borders
        :param drawing_params:
        :return:
        """

        model, view = self.get_model_view(drawing_params=drawing_params)

        actor_specs = ActorSpecs()
        actor_specs.actor_label_list = ['borderActor']
        actor_specs_final = view.prepare_border_actors(actor_specs=actor_specs)

        model.init_borders_actors(actor_specs=actor_specs_final, drawing_params=drawing_params)
        view.show_cell_borders(actor_specs=actor_specs_final)

    def draw_cluster_borders(self, drawing_params):
        """
        Draws cluster borders
        :param drawing_params:
        :return: None
        """

        model, view = self.get_model_view(drawing_params=drawing_params)

        actor_specs = ActorSpecs()
        actor_specs_final = view.prepare_cluster_border_actors(actor_specs=actor_specs)
        model.init_cluster_border_actors(actor_specs=actor_specs_final, drawing_params=drawing_params)
        view.show_cluster_border_actors(actor_specs=actor_specs_final, drawing_params=drawing_params)

    def draw_fpp_links(self, drawing_params):
        """
        Draws FPP links
        :param drawing_params:
        :return: None
        """

        model, view = self.get_model_view(drawing_params=drawing_params)

        actor_specs = ActorSpecs()
        actor_specs_final = view.prepare_fpp_links_actors(actor_specs=actor_specs)
        model.init_fpp_links_actors(actor_specs=actor_specs_final, drawing_params=drawing_params)
        view.show_fpp_links_actors(actor_specs=actor_specs_final, drawing_params=drawing_params)

    def draw_bounding_box(self, drawing_params):
        model, view = self.get_model_view(drawing_params=drawing_params)

        actor_specs = ActorSpecs()
        actor_specs_final = view.prepare_outline_actors(actor_specs=actor_specs)

        model.init_outline_actors(actor_specs=actor_specs_final, drawing_params=drawing_params)
        show_flag = drawing_params.screenshot_data.bounding_box_on
        view.show_outline_actors(actor_specs=actor_specs_final, drawing_params=drawing_params, show_flag=show_flag)

    def draw_axes(self, drawing_params):
        model, view = self.get_model_view(drawing_params=drawing_params)

        actor_specs = ActorSpecs()
        actor_specs_final = view.prepare_axes_actors(actor_specs=actor_specs)
        camera = view.getCamera()
        if actor_specs_final.metadata is None:
            actor_specs_final.metadata = {'camera': camera}
        else:
            actor_specs_final.metadata['camera'] = camera

        model.init_axes_actors(actor_specs=actor_specs_final, drawing_params=drawing_params)
        show_flag = drawing_params.screenshot_data.lattice_axes_on
        view.show_axes_actors(actor_specs=actor_specs_final, drawing_params=drawing_params, show_flag=show_flag)

    def get_model_view(self, drawing_params):
        # type: (DrawingParameters) -> (MVCDrawModelBase,MVCDrawViewBase)
        """
        returns pair of model view objects depending on the dimension label
        :param drawing_params: {Graphics.DrawingParameters instance}
        :return: {tuple} mode, view object tuple
        """
        dimension_label = drawing_params.screenshot_data.spaceDimension

        if dimension_label == '2D':
            return self.draw_model_2D, self.draw_view_2D
        else:
            return self.draw_model_3D, self.draw_view_3D

    def draw(self, screenshot_data, bsd, screenshot_name=None):
        """

        :param screenshot_data:
        :param bsd:
        :param screenshot_name:
        :return:
        """

        cell_field_data_dict = self.extract_cell_field_data()
        bsd.cell_types_used = deepcopy(cell_field_data_dict['used_cell_types'])

        drawing_params = DrawingParameters()
        drawing_params.screenshot_data = screenshot_data
        drawing_params.bsd = bsd
        drawing_params.plane = screenshot_data.projection
        drawing_params.planePosition = screenshot_data.projectionPosition
        drawing_params.planePos = screenshot_data.projectionPosition
        # e.g. plotData = ('Cell_Field','CellField')
        drawing_params.fieldName = screenshot_data.plotData[0]
        drawing_params.fieldType = screenshot_data.plotData[1]

        model, view = self.get_model_view(drawing_params=drawing_params)
        # passes information about cell lattice
        model.set_cell_field_data(cell_field_data_dict=cell_field_data_dict)

        model.setDrawingParametersObject(drawing_params)

        try:
            key = drawing_params.fieldType
            draw_fcn = self.drawing_fcn_dict[key]
        except KeyError:
            if str(key).strip() != '':
                print('Could not find function for {}'.format(key))
            draw_fcn = None

        if draw_fcn is not None:
            # removing all current actors
            view.clear_scene()

            draw_fcn(drawing_params=drawing_params)

            # decorations
            if drawing_params.screenshot_data.cell_borders_on:

                try:
                    self.draw_cell_borders(drawing_params=drawing_params)
                except NotImplementedError:
                    pass

            # decorations
            if drawing_params.screenshot_data.cluster_borders_on:

                try:
                    self.draw_cluster_borders(drawing_params=drawing_params)
                except NotImplementedError:
                    pass

            # decorations
            if drawing_params.screenshot_data.fpp_links_on:

                try:
                    self.draw_fpp_links(drawing_params=drawing_params)
                except NotImplementedError:
                    pass

            if drawing_params.screenshot_data.bounding_box_on:
                try:
                    self.draw_bounding_box(drawing_params=drawing_params)
                except NotImplementedError:
                    pass

            if drawing_params.screenshot_data.lattice_axes_on:
                try:
                    self.draw_axes(drawing_params=drawing_params)
                except NotImplementedError:
                    pass

            # we allow resetting of camera properties only in the non-interactive mode
            # in the interactive mode camera is managed by the GUI
            if not self.interactive_camera_flag:
                if screenshot_data.clippingRange is not None:
                    view.set_custom_camera(camera_settings=screenshot_data)

    def output_screenshot(self, screenshot_fname, file_format='png', screenshot_data=None):
        """
        Saves scene rendered in the renderer to the image
        :param ren: {vtkRenderer} renderer
        :param screenshot_fname: {str} screenshot filename
        :return: None
        """

        ren = self.get_renderer()
        ren_win = vtk.vtkRenderWindow()
        ren_win.SetOffScreenRendering(1)

        if screenshot_data is not None:
            ren_win.SetSize(screenshot_data.win_width, screenshot_data.win_height)

        ren_win.AddRenderer(ren)
        ren_win.Render()

        window_to_image_filter = vtk.vtkWindowToImageFilter()
        window_to_image_filter.SetInput(ren_win)
        window_to_image_filter.Update()

        if file_format.lower() == 'png':
            writer = vtk.vtkPNGWriter()
        elif file_format.lower() == 'tiff':
            writer = vtk.vtkTIFFWriter()
            screenshot_fname = splitext(screenshot_fname)[0] + '.tif'
        else:
            writer = vtk.vtkPNGWriter()

        writer.SetFileName(screenshot_fname)

        writer.SetInputConnection(window_to_image_filter.GetOutputPort())
        writer.Write()

    def resetCamera(self):
<<<<<<< HEAD
        '''
        Resets camera to default settings
        :return:None
        '''
        pass


class GenericDrawerCC3DPy(GenericDrawer):
    """
    Subclass with necessary hooks for Python API
    """
    def __init__(self, parent=None, originating_widget=None):
        super().__init__()

    def get_model_view(self, drawing_params):
        model, view = GenericDrawer.get_model_view(self, drawing_params)

        lattice_type = self.lattice_type
        lattice_type_str = [k for k, v in Configuration.LATTICE_TYPES.items() if v == lattice_type][0]

        def init_lattice_type():
            model.lattice_type = lattice_type
            model.lattice_type_str = lattice_type_str

        model.init_lattice_type = init_lattice_type
        model.init_lattice_type()

        return model, view
=======
        """

        :return:
        """
>>>>>>> 1074c445
<|MERGE_RESOLUTION|>--- conflicted
+++ resolved
@@ -427,7 +427,6 @@
         writer.Write()
 
     def resetCamera(self):
-<<<<<<< HEAD
         '''
         Resets camera to default settings
         :return:None
@@ -455,10 +454,4 @@
         model.init_lattice_type = init_lattice_type
         model.init_lattice_type()
 
-        return model, view
-=======
-        """
-
-        :return:
-        """
->>>>>>> 1074c445
+        return model, view