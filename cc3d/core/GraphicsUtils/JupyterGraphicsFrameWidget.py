--- conflicted
+++ resolved
@@ -75,6 +75,7 @@
         self.init_field_types()
         self.Render()
 
+
     def get_vtk_window(self):
         """
         Get an initialized vtk window and window interactor.
@@ -98,6 +99,7 @@
         interactor.Initialize()
 
         return renWin, interactor
+
 
     def store_gui_vis_config(self, scr_data):
         """
@@ -115,6 +117,7 @@
         scr_data.lattice_axes_labels_on = self.lattice_axes_labels_on
         scr_data.lattice_axes_on = self.lattice_axes_on
 
+
     def set_drawing_style(self, _style):
         """
         Function that wires-up the widget to behave according tpo the dimension of the visualization.
@@ -140,6 +143,7 @@
 
         self.frame: Optional[JupyterGraphicsFrame] = None
         self.widget: Optional[ViewInteractiveWidget] = None
+
 
     def launch(self, timeout: float = None):
         """
@@ -156,18 +160,15 @@
         self.frame = JupyterGraphicsFrame()
         self.frame.gd.get_renderer().ResetCamera()
 
-<<<<<<< HEAD
         self.create_control_panel()
 
-        self._interactor_widget = ViewInteractiveWidget(self.frame.renWin)
-        return self._interactor_widget
-=======
         self.widget = ViewInteractiveWidget(self.frame.renWin)
         return self
 
+
     def show(self):
         display(self.widget)
->>>>>>> b234141e
+
 
     def draw(self, blocking: bool = False):
         """
@@ -185,6 +186,7 @@
         self.widget: ViewInteractiveWidget
         self.widget.update_canvas()
 
+
     def close(self):
         """
         Close the frame. Does nothing.
@@ -194,8 +196,8 @@
         :return: True on success
         :rtype: bool
         """
-
         return True
+
 
     def np_img_data(self, scale: Union[int, Tuple[int, int]] = None, transparent_background: bool = False):
         """
@@ -210,8 +212,8 @@
         :return: image array data
         :rtype: numpy.array
         """
-
         return np_img_data(ren_win=self.frame.renWin, scale=scale, transparent_background=transparent_background)
+
 
     def save_img(self,
                  file_path: str,
@@ -232,12 +234,12 @@
         :type transparent_background: bool
         :return: None
         """
-
         return save_img(ren_win=self.frame.renWin,
                         file_path=file_path,
                         scale=scale,
                         transparent_background=transparent_background)
 
+
     def set_drawing_style(self, _style):
         """
         Function that wires-up the widget to behave according tpo the dimension of the visualization
@@ -245,16 +247,61 @@
         :param _style:{str} '2D' or '3D'
         :return: None
         """
-
         self.frame.set_drawing_style(_style)
-
         self._update()
+
 
     def set_plane(self, plane, pos=0):
         """Set the plane and position"""
-
-<<<<<<< HEAD
-        self.frame.set_plane(plane, pos)
+        self.frame.currentProjection = plane
+        self.frame.projection_position = pos
+
+        if self.frame.currentProjection == 'xy':
+            if pos > self.frame.xyMaxPlane:
+                pos = self.frame.xyMaxPlane
+            self.frame.xyPlane = pos
+
+        elif self.frame.currentProjection == 'xz':
+            if pos > self.frame.xzMaxPlane:
+                pos = self.frame.xzMaxPlane
+            self.frame.xzPlane = pos
+
+        elif self.frame.currentProjection == 'yz':
+            if pos > self.frame.yzMaxPlane:
+                pos = self.frame.yzMaxPlane
+            self.frame.yzPlane = pos
+
+        self.frame.set_plane(self.frame.currentProjection, pos)
+        self._update()
+
+
+    def _update(self):
+        self.frame.reset_camera()
+        self.frame.current_screenshot_data = self.frame.compute_current_screenshot_data()
+        self.frame.draw()
+        self.widget.update_canvas()
+
+
+    @property
+    def field_names(self) -> Optional[List[str]]:
+        """Current available field names if available, otherwise None"""
+
+        if self.frame is None or self.frame.fieldTypes is None:
+            return None
+        return list(self.frame.fieldTypes.keys())
+
+
+    def set_field_name(self, _field_name: str):
+        """Set the name of the field to render"""
+
+        field_names = self.field_names
+        if _field_name not in field_names:
+            raise ValueError('Available field names are', ','.join(field_names))
+
+        super().set_field_name(_field_name)
+        self.frame.field_name = _field_name
+        self._update()
+
 
     def create_control_panel(self):
         """Create view controls (ipywidgets)"""
@@ -316,51 +363,4 @@
         #     self.draw()
         # panel.add_int('x', 0, -100, 100, 1, set_x)
 
-        panel.add_tab('other', ['drawing style', 'view options'])
-=======
-        self.frame.currentProjection = plane
-        self.frame.projection_position = pos
-
-        if self.frame.currentProjection == 'xy':
-            if pos > self.frame.xyMaxPlane:
-                pos = self.frame.xyMaxPlane
-            self.frame.xyPlane = pos
-
-        elif self.frame.currentProjection == 'xz':
-            if pos > self.frame.xzMaxPlane:
-                pos = self.frame.xzMaxPlane
-            self.frame.xzPlane = pos
-
-        elif self.frame.currentProjection == 'yz':
-            if pos > self.frame.yzMaxPlane:
-                pos = self.frame.yzMaxPlane
-            self.frame.yzPlane = pos
-
-        self.frame.set_plane(self.frame.currentProjection, pos)
-        self._update()
-
-    def _update(self):
-        self.frame.reset_camera()
-        self.frame.current_screenshot_data = self.frame.compute_current_screenshot_data()
-        self.frame.draw()
-        self.widget.update_canvas()
-
-    @property
-    def field_names(self) -> Optional[List[str]]:
-        """Current available field names if available, otherwise None"""
-
-        if self.frame is None or self.frame.fieldTypes is None:
-            return None
-        return list(self.frame.fieldTypes.keys())
-
-    def set_field_name(self, _field_name: str):
-        """Set the name of the field to render"""
-
-        field_names = self.field_names
-        if _field_name not in field_names:
-            raise ValueError('Available field names are', ','.join(field_names))
-
-        super().set_field_name(_field_name)
-        self.frame.field_name = _field_name
-        self._update()
->>>>>>> b234141e
+        panel.add_tab('other', ['drawing style', 'view options'])