--- conflicted
+++ resolved
@@ -2,14 +2,10 @@
 Defines features for interactive visualization for use with CC3D simservice applications in a Jupyter notebook
 """
 
-<<<<<<< HEAD
 import math
 from typing import Optional, Union, Tuple, List, Any, Dict
-=======
-from typing import Optional, Union, Tuple, List
 import warnings
 from weakref import ref
->>>>>>> 2bdffc9d
 
 from vtkmodules.vtkRenderingCore import vtkRenderWindowInteractor, vtkRenderWindow
 
@@ -282,8 +278,6 @@
         self.style.can_rotate = _style == '3D'
 
 
-<<<<<<< HEAD
-=======
 class CC3DViewInteractiveWidget(ViewInteractiveWidget):
     """:class:`ViewInteractiveWidget` that shares interactions"""
 
@@ -357,7 +351,6 @@
 
         frame.gd.get_renderer().SetActiveCamera(self._camera)
         self._camera = None
->>>>>>> 2bdffc9d
 
 
 class JupyterGraphicsFrameClient(CC3DPyGraphicsFrameClientBase):
@@ -368,15 +361,9 @@
                  config_fp: str = None):
 
         self.frame: Optional[JupyterGraphicsFrame] = None
-<<<<<<< HEAD
-        self.widget: Optional[ViewInteractiveWidget] = None
+        self.widget: Optional[CC3DViewInteractiveWidget] = None
+
         super().__init__(name=name, config_fp=config_fp)
-
-=======
-        self.widget: Optional[CC3DViewInteractiveWidget] = None
-
-        super().__init__(name=name, config_fp=config_fp)
->>>>>>> 2bdffc9d
 
     def launch(self, timeout: float = None):
         """
@@ -515,14 +502,9 @@
 
 
     @property
-<<<<<<< HEAD
-    def field_names(self) -> Optional[List[str]]:
-        """Current available field names if available, otherwise None"""
-=======
     def field_names(self) -> List[str]:
         """Current available field names"""
 
->>>>>>> 2bdffc9d
         if self.frame is None or self.frame.fieldTypes is None:
             return []
         return list(self.frame.fieldTypes.keys())
@@ -546,7 +528,17 @@
         self.frame.field_name = _field_name
         self._update()
 
-<<<<<<< HEAD
+
+    def sync_cameras(self, frame):
+        """Synchronize all cameras"""
+
+        return self.widget.sync_cameras(frame.widget)
+
+
+    def unsync_camera(self):
+        """Unsynchronize all cameras"""
+
+        return self.widget.unsync_camera()
 
 
     @staticmethod
@@ -602,19 +594,6 @@
 
 
 
-
-=======
-    def sync_cameras(self, frame):
-        """Synchronize all cameras"""
-
-        return self.widget.sync_cameras(frame.widget)
-
-    def unsync_camera(self):
-        """Unsynchronize all cameras"""
-
-        return self.widget.unsync_camera()
-
-
 class CC3DJupyterGraphicsFrameGrid:
 
     def __init__(self, rows: int = 1, cols: int = 1):
@@ -694,5 +673,4 @@
 
         if hboxes:
             self.grid_box = VBox(hboxes)
-            display(self.grid_box)
->>>>>>> 2bdffc9d
+            display(self.grid_box)