--- conflicted
+++ resolved
@@ -1,11 +1,8 @@
-<<<<<<< HEAD
-=======
 # todo: abstract current Player connectivity with Twedit
 
 # from PyQt4.QtCore import *
 # from PyQt4.QtGui import *
 # from PyQt4.QtNetwork import *
->>>>>>> 9160bb9d
 from PyQt5.QtCore import *
 from PyQt5.QtGui import *
 from PyQt5.QtWidgets import *
