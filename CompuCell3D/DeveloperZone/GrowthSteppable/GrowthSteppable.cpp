#include <CompuCell3D/CC3D.h>
<<<<<<< HEAD
#include<CompuCell3D/CC3DLogger.h>
=======
#include <PublicUtilities/CC3DLogger.h>
>>>>>>> 6ed90e64
using namespace CompuCell3D;
using namespace std;

#include "GrowthSteppable.h"


GrowthSteppable::GrowthSteppable() : 
cellFieldG(0),sim(0),potts(0),xmlData(0),
boundaryStrategy(0),automaton(0),cellInventoryPtr(0){}

GrowthSteppable::~GrowthSteppable() {

}

void GrowthSteppable::init(Simulator *simulator, CC3DXMLElement *_xmlData) {

  xmlData=_xmlData;

  potts = simulator->getPotts();

  cellInventoryPtr=& potts->getCellInventory();

  sim=simulator;

  cellFieldG = (WatchableField3D<CellG *> *)potts->getCellFieldG();

  fieldDim=cellFieldG->getDim();

  simulator->registerSteerableObject(this);

  update(_xmlData,true);
}

void GrowthSteppable::extraInit(Simulator *simulator){

}

void GrowthSteppable::start(){

    CellInventory::cellInventoryIterator cInvItr;
    CellG * cell = 0;

    for (cInvItr = cellInventoryPtr->cellInventoryBegin(); cInvItr != cellInventoryPtr->cellInventoryEnd(); ++cInvItr)
    {

        cell = cellInventoryPtr->getCell(cInvItr);
        cell->targetVolume = 25.0;
        cell->lambdaVolume = 2.0;

    }

}

void GrowthSteppable::step(const unsigned int currentStep){

    CellInventory::cellInventoryIterator cInvItr;

    CellG * cell=0;

   if (currentStep > 100)
       return;

    std::map<unsigned int, double>::iterator mitr;
        
    for(cInvItr=cellInventoryPtr->cellInventoryBegin() ; cInvItr !=cellInventoryPtr->cellInventoryEnd() ;++cInvItr )
    {

        cell=cellInventoryPtr->getCell(cInvItr);

        mitr = this->growthRateMap.find((unsigned int)cell->type);
        
        if (mitr != this->growthRateMap.end()){
            cell->targetVolume += mitr->second;
        }
        
    }

}

void GrowthSteppable::setGrowthRate(unsigned int cellType, double growthRate){
<<<<<<< HEAD
    Log(LOG_DEBUG) << "CHANGING GROWTH RATE FOR CELL TYPE "<<cellType<<" TO "<<growthRate;
=======
    CC3D_Log(LOG_DEBUG) << "CHANGING GROWTH RATE FOR CELL TYPE "<<cellType<<" TO "<<growthRate;
>>>>>>> 6ed90e64
    std::map<unsigned int, double>::iterator mitr;
    this->growthRateMap[cellType] = growthRate;
}

void GrowthSteppable::update(CC3DXMLElement *_xmlData, bool _fullInitFlag){

    automaton = potts->getAutomaton();

    ASSERT_OR_THROW("CELL TYPE PLUGIN WAS NOT PROPERLY INITIALIZED YET. MAKE SURE THIS IS THE FIRST PLUGIN THAT YOU SET", automaton)

    set<unsigned char> cellTypesSet;

    CC3DXMLElementList growthVec = _xmlData->getElements("GrowthRate");

    for (int i = 0; i < growthVec.size(); ++i) {
        unsigned int cellType = growthVec[i]->getAttributeAsUInt("CellType");
        double growthRateTmp = growthVec[i]->getAttributeAsDouble("Rate");
        this->growthRateMap[cellType] = growthRateTmp;
    }


    //boundaryStrategy has information about pixel neighbors
    boundaryStrategy=BoundaryStrategy::getInstance();

}

std::string GrowthSteppable::toString(){

   return "GrowthSteppable";
}

std::string GrowthSteppable::steerableName(){

   return toString();
}

        
<|MERGE_RESOLUTION|>--- conflicted
+++ resolved
@@ -1,9 +1,5 @@
 #include <CompuCell3D/CC3D.h>
-<<<<<<< HEAD
-#include<CompuCell3D/CC3DLogger.h>
-=======
 #include <PublicUtilities/CC3DLogger.h>
->>>>>>> 6ed90e64
 using namespace CompuCell3D;
 using namespace std;
 
@@ -84,11 +80,7 @@
 }
 
 void GrowthSteppable::setGrowthRate(unsigned int cellType, double growthRate){
-<<<<<<< HEAD
-    Log(LOG_DEBUG) << "CHANGING GROWTH RATE FOR CELL TYPE "<<cellType<<" TO "<<growthRate;
-=======
     CC3D_Log(LOG_DEBUG) << "CHANGING GROWTH RATE FOR CELL TYPE "<<cellType<<" TO "<<growthRate;
->>>>>>> 6ed90e64
     std::map<unsigned int, double>::iterator mitr;
     this->growthRateMap[cellType] = growthRate;
 }
