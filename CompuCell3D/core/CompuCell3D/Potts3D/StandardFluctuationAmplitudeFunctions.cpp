--- conflicted
+++ resolved
@@ -7,11 +7,7 @@
 
 #include <algorithm>
 #include <limits>
-<<<<<<< HEAD
-#include<core/CompuCell3D/CC3DLogger.h>
-=======
 #include <PublicUtilities/CC3DLogger.h>
->>>>>>> 6ed90e64
 
 using namespace CompuCell3D;
 using namespace std;
@@ -91,16 +87,11 @@
         }
 
 
-<<<<<<< HEAD
-	Log(LOG_DEBUG) << "MIN FLUCT AMPL: RETURNING TEMP="<<potts->getTemperature();
-	return potts->getTemperature(); //should never get here
-=======
         return *min_element(fluctAmplVec.begin(), fluctAmplVec.end());
     }
 
     CC3D_Log(LOG_DEBUG) << "MIN FLUCT AMPL: RETURNING TEMP=" << potts->getTemperature();
     return potts->getTemperature(); //should never get here
->>>>>>> 6ed90e64
 }
 
 /////////////////////////////////////////////////////////////////////////////////////////////////////////////////////////////
@@ -114,81 +105,6 @@
     double fluctAmpl = potts->getTemperature();
 
     //first we check if users defined fluctuation by cell type
-<<<<<<< HEAD
-	const std::vector<float> & cellTypeMotilityVec=potts->getCellTypeMotilityVec();		
-	
-
-	if(cellTypeMotilityVec.size()){
-		unsigned int newCellTypeId=(newCell ? (unsigned int)newCell->type :0);
-		unsigned int oldCellTypeId=(oldCell? (unsigned int)oldCell->type :0);
-		if(newCellTypeId && oldCellTypeId){
-
-			fluctAmplVec[0]=(newCell->fluctAmpl<0.0 ? cellTypeMotilityVec[newCellTypeId] : newCell->fluctAmpl);
-			fluctAmplVec[1]=(oldCell->fluctAmpl<0.0 ? cellTypeMotilityVec[oldCellTypeId] : oldCell->fluctAmpl);	
-
-		}else if(newCellTypeId){
-				
-				fluctAmplVec[0]=(newCell->fluctAmpl<0.0 ? cellTypeMotilityVec[newCellTypeId] : newCell->fluctAmpl);
-				fluctAmplVec[1]= (std::numeric_limits<double>::min)();
-				
-		}else if (oldCellTypeId){
-
-				fluctAmplVec[0]=(std::numeric_limits<double>::min)();
-				fluctAmplVec[1]= (oldCell->fluctAmpl<0.0 ? cellTypeMotilityVec[oldCellTypeId] : oldCell->fluctAmpl);
-				
-		}
-
-		return *max_element(fluctAmplVec.begin(),fluctAmplVec.end());
-		
-	}
-
-	
-	//check if user modified fluctAmpl attribute
-	//check if user modified fluctAmpl attribute
-	bool globalFluctuationAmplitudeFlag=true;
-
-	if (oldCell && oldCell->fluctAmpl>=0.0){
-		globalFluctuationAmplitudeFlag=false;
-	}
-
-	if (newCell && newCell->fluctAmpl>=0.0){
-		globalFluctuationAmplitudeFlag=globalFluctuationAmplitudeFlag && false;
-	}
-
-
-	
-	if (globalFluctuationAmplitudeFlag){ //if no
-		return potts->getTemperature();
-	}else{//if any of fluctAmpl attribute has been modified
-
-		if(newCell){
-			if (newCell->fluctAmpl>=0.0)
-				fluctAmplVec[0]=newCell->fluctAmpl;
-			else
-				fluctAmplVec[0]=potts->getTemperature();
-		}else{
-			
-			fluctAmplVec[0]=(std::numeric_limits<double>::min)();
-		}
-
-		if(oldCell){
-			if (oldCell->fluctAmpl>=0.0)
-				fluctAmplVec[1]=oldCell->fluctAmpl;
-			else
-				fluctAmplVec[1]=potts->getTemperature();
-		}else{
-			
-			fluctAmplVec[1]=(std::numeric_limits<double>::min)();
-		}
-
-
-		return *max_element(fluctAmplVec.begin(),fluctAmplVec.end());
-	}
-	
-
-	Log(LOG_DEBUG) << "MAX FLUCT AMPL : RETURNING TEMP="<<potts->getTemperature();
-	return potts->getTemperature(); //should never get here
-=======
 
     if (potts->hasCellTypeMotility()) {
         unsigned int newCellTypeId = (newCell ? (unsigned int) newCell->type : 0);
@@ -260,7 +176,6 @@
 
 	CC3D_Log(LOG_DEBUG) << "MAX FLUCT AMPL : RETURNING TEMP="<<potts->getTemperature();
     return potts->getTemperature(); //should never get here
->>>>>>> 6ed90e64
 }
 
 /////////////////////////////////////////////////////////////////////////////////////////////////////////////////////////////
@@ -274,111 +189,6 @@
     double fluctAmpl = potts->getTemperature();
 
     //first we check if users defined fluctuation by cell type
-<<<<<<< HEAD
-	const std::vector<float> & cellTypeMotilityVec=potts->getCellTypeMotilityVec();		
-	
-
-	if(cellTypeMotilityVec.size()){
-		unsigned int newCellTypeId=(newCell ? (unsigned int)newCell->type :0);
-		unsigned int oldCellTypeId=(oldCell? (unsigned int)oldCell->type :0);
-		if(newCellTypeId && oldCellTypeId){
-
-			fluctAmplVec[0]=(newCell->fluctAmpl<0.0 ? cellTypeMotilityVec[newCellTypeId] : newCell->fluctAmpl);
-			fluctAmplVec[1]=(oldCell->fluctAmpl<0.0 ? cellTypeMotilityVec[oldCellTypeId] : oldCell->fluctAmpl);	
-
-		}else if(newCellTypeId){
-				
-				fluctAmplVec[0]=(newCell->fluctAmpl<0.0 ? cellTypeMotilityVec[newCellTypeId] : newCell->fluctAmpl);
-				fluctAmplVec[1]= fluctAmplVec[0];
-				
-		}else if (oldCellTypeId){
-
-			fluctAmplVec[1]= (oldCell->fluctAmpl<0.0 ? cellTypeMotilityVec[oldCellTypeId] : oldCell->fluctAmpl);	
-			fluctAmplVec[0]= fluctAmplVec[1];
-				
-				
-		}
-
-		return (fluctAmplVec[0]+fluctAmplVec[1])/2.0;
-		
-	}
-
-	//check if user modified fluctAmpl attribute
-	bool globalFluctuationAmplitudeFlag=true;
-
-	if (oldCell && oldCell->fluctAmpl>=0.0){
-		globalFluctuationAmplitudeFlag=false;
-	}
-
-	if (newCell && newCell->fluctAmpl>=0.0){
-		globalFluctuationAmplitudeFlag=globalFluctuationAmplitudeFlag && false;
-	}
-
-
-	
-	if (globalFluctuationAmplitudeFlag){ //if no
-		return potts->getTemperature();
-	}else{//if any of fluctAmpl attribute has been modified
-
-		if(newCell){
-			if (newCell->fluctAmpl>=0.0)
-				fluctAmplVec[0]=newCell->fluctAmpl;
-			else
-				fluctAmplVec[0]=potts->getTemperature();
-		}else{
-			
-			fluctAmplVec[0]=-1.0;
-		}
-
-		if(oldCell){
-			if (oldCell->fluctAmpl>=0.0)
-				fluctAmplVec[1]=oldCell->fluctAmpl;
-			else
-				fluctAmplVec[1]=potts->getTemperature();
-		}else{
-			
-			fluctAmplVec[1]=-1.0;
-		}
-		// it main potts algorith
-		if (fluctAmplVec[0]<0.0){
-			fluctAmplVec[0]=fluctAmplVec[1];
-		}else if (fluctAmplVec[1]<0.0){
-			fluctAmplVec[1]=fluctAmplVec[0];
-		}
-
-
-
-		return (fluctAmplVec[0]+fluctAmplVec[1])/2.0;
-	}
-
-	////check if user modified fluctAmpl attribute
-	//if (oldCell->fluctAmpl<0.0 && newCell->fluctAmpl<0.0){ //if no
-	//	return potts->getTemperature();
-	//}else{//if any of fluctAmpl attribute has been modified
-	//	if(oldCell->fluctAmpl>=0.0 && newCell->fluctAmpl>=0.0){// attributes of both cells have been modified
-
-	//		fluctAmplVec[0]=newCell->fluctAmpl;
-	//		fluctAmplVec[1]=oldCell->fluctAmpl;
-
-	//	}else if (newCell->fluctAmpl>=0.0){
-
-	//		fluctAmplVec[0]=newCell->fluctAmpl;
-	//		fluctAmplVec[1]=(oldCell ? potts->getTemperature() : fluctAmplVec[0]);
-
-	//	}else if (oldCell->fluctAmpl>=0.0){
-	//		
-	//		fluctAmplVec[1]=oldCell->fluctAmpl;			
-	//		fluctAmplVec[0]=(newCell ? potts->getTemperature() : fluctAmplVec[1]);
-	//		
-
-	//	}
-	//	return (fluctAmplVec[0]+fluctAmplVec[1])/2.0;
-	//}
-	
-
-	Log(LOG_DEBUG) << "ARITHMETIC AVERAGE FLUCT AMPL : RETURNING TEMP="<<potts->getTemperature();
-	return potts->getTemperature(); //should never get here
-=======
 
     if (potts->hasCellTypeMotility()) {
         unsigned int newCellTypeId = (newCell ? (unsigned int) newCell->type : 0);
@@ -457,5 +267,4 @@
 
     CC3D_Log(LOG_DEBUG) << "ARITHMETIC AVERAGE FLUCT AMPL : RETURNING TEMP=" << potts->getTemperature();
     return potts->getTemperature(); //should never get here
->>>>>>> 6ed90e64
 }