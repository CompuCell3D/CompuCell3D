#ifndef ARRAY3D_H
#define ARRAY3D_H

#include <vector>
#include <set>
#include "Dim3D.h"
#include "Field3DImpl.h"
#include <iostream>


namespace CompuCell3D {

    template<typename T>
    class Array3D {
    public:
        typedef std::vector <std::vector<std::vector < T>> >
        ContainerType;

        void allocateArray(const Dim3D &_dim, T &val = T());

//       operator Type&();
        ContainerType &getContainer() { return array; }

    private:
        std::vector <std::vector<std::vector < T>> >
        array;

    };

    template<typename T>
    void Array3D<T>::allocateArray(const Dim3D &_dim, T &val) {
        using namespace std;
        array.assign(_dim.x, vector < vector < T > > (_dim.y, vector<T>(_dim.z, val)));
    }


//Adapter is necessary to keep current API of the Field3D . These fields are registered in Simulator and
    template<typename T>
    class Array3DField3DAdapter : public Field3DImpl<T> {
    public:
        Array3DField3DAdapter() : Field3DImpl<T>(Dim3D(1, 1, 1), T()), array3DPtr(0), containerPtr(0) {};

        virtual ~Array3DField3DAdapter() {
            if (array3DPtr)
                delete array3DPtr;
            array3DPtr = 0;
        }

        Array3D<T> *getArray3DPtr() { return array3DPtr; }

        typename Array3D<T>::ContainerType &getContainer() { return array3DPtr->getContainer(); }

        virtual void setDim(const Dim3D theDim) {
            if (!array3DPtr) {
                array3DPtr = new Array3D<T>();
                T t;
                t = T();

                array3DPtr->allocateArray(theDim, t);
                containerPtr = &array3DPtr->getContainer();
                Field3DImpl<T>::dim = theDim;
            } else {
                delete array3DPtr;
                array3DPtr = new Array3D<T>();
                T t;
                t = T();
                array3DPtr->allocateArray(theDim, t);
                containerPtr = &array3DPtr->getContainer();
                Field3DImpl<T>::dim = theDim;
            }
        }

        virtual Dim3D getDim() const { return Field3DImpl<T>::dim; };

        virtual bool isValid(const Point3D &pt) const {
            return (0 <= pt.x && pt.x < Field3DImpl<T>::dim.x &&
                    0 <= pt.y && pt.y < Field3DImpl<T>::dim.y &&
                    0 <= pt.z && pt.z < Field3DImpl<T>::dim.z);
        }

        virtual void set(const Point3D &pt, const T value) {
            if (array3DPtr) {
                (*containerPtr)[pt.x][pt.y][pt.z] = value;
            }
        }

        virtual T get(const Point3D &pt) const {
            return (*containerPtr)[pt.x][pt.y][pt.z];

        };

        virtual T getByIndex(long _offset) const {
            return T();
        }

        virtual void setByIndex(long _offset, const T _value) {

        }

    protected:
        Array3D<T> *array3DPtr;
        //Dim3D dim; //defined already in Field3DImpl<>
        typename Array3D<T>::ContainerType *containerPtr;
    };


//////////////////////////////////////////////////////////////////////////////////////////////////////////////////////////////////////////////////

//Adapter is necessary to keep current API of the Field3D . 3D array is allocated as a single chunk of memory - therefore trhe name linear. this particular array acts as a proxy for Fortran Arrays
//Fortran style array  shifts all the elements by (1,1,1) vector and 
//has dimensions (m+1)x(n+1)x(q+1)  
//last dimension of the array is iterated in the innermost loop 
//NOTICE: to get precise solutions from the solver we need to use double precision calculations (floats are imprecise)
//however since player is assuming float numbers as a return values of the Field3DImpl<T> API we need to 
//make base class  Field3DImpl<float>

    class Array3DLinearFortranField3DAdapter : public Field3DImpl<float> {
    public:
        //typedef float precision_t;

        Array3DLinearFortranField3DAdapter() : Field3DImpl<float>(Dim3D(1, 1, 1), float()) {};

        Array3DLinearFortranField3DAdapter(Dim3D &_dim, float &_initVal) : Field3DImpl<float>(Dim3D(1, 1, 1), float()) {
            allocateMemory(_dim, _initVal);
        }

        virtual ~Array3DLinearFortranField3DAdapter() {}

        virtual void allocateMemory(const Dim3D theDim, float &_initVal) {
            container.clear();
            internalDim.x = theDim.x + 1;
            internalDim.y = theDim.y + 1;
            internalDim.z = theDim.z + 1;

            dim = theDim;

            container.assign((internalDim.x) * (internalDim.y) * (internalDim.z), _initVal);


        }

        virtual void setDim(const Dim3D newDim) {
            this->resizeAndShift(newDim);
        }

        virtual void resizeAndShift(const Dim3D newDim, Dim3D shiftVec = Dim3D()) {
            vector<double> tmpContainer = container;
            tmpContainer.swap(container);// swapping vector content  => copy old vec to new

            Dim3D oldInternalDim = internalDim;

            internalDim.x = newDim.x + 1;
            internalDim.y = newDim.y + 1;
            internalDim.z = newDim.z + 1;


            container.assign((internalDim.x) * (internalDim.y) * (internalDim.z),
                             0.0); //resize container and initialize it

            //copying old array to new one - we do not copy swap values or boundary conditions these are usually
            // set externally by the solver
            Point3D pt;
            Point3D ptShift;

            //when lattice is growing or shrinking
            for (pt.x = 0; pt.x < newDim.x; ++pt.x)
                for (pt.y = 0; pt.y < newDim.y; ++pt.y)
                    for (pt.z = 0; pt.z < newDim.z; ++pt.z) {

                        ptShift = pt - shiftVec;
                        if (ptShift.x >= 0 && ptShift.x < dim.x && ptShift.y >= 0 && ptShift.y < dim.y &&
                            ptShift.z >= 0 && ptShift.z < dim.z) {
                            container[pt.x + (pt.y + pt.z * internalDim.y) * internalDim.x] = tmpContainer[ptShift.x +
                                                                                                           (ptShift.y +
                                                                                                            ptShift.z *
                                                                                                            oldInternalDim.y) *
                                                                                                           oldInternalDim.x];
                        }
                    }
            //setting dim to new dim
            dim = newDim;


        }


        std::vector<double> &getContainerRef() { return container; }

        double *getContainerArrayPtr() { return &(container[0]); }

        inline unsigned int index(int _x, int _y, int _z) const {

            //start indexing from 0'th element but calculate index based on increased lattice dimmension
            return _x + (_y + _z * internalDim.y) * internalDim.x;
        }


        virtual Dim3D getDim() const { return dim; }

        virtual bool isValid(const Point3D &pt) const {
            return (0 <= pt.x && pt.x < dim.x &&
                    0 <= pt.y && pt.y < dim.y &&
                    0 <= pt.z && pt.z < dim.z);
        }

        virtual void set(const Point3D &pt, const float value) {
            container[index(pt.x, pt.y, pt.z)] = value;

        }

        virtual float get(const Point3D &pt) const {
            //TODO: we'd better check why we cast from doubles to floats here
            //Either doubles are not used, either interface is incorrect
            return container[index(pt.x, pt.y, pt.z)];

        }

        void setQuick(const Point3D &pt, const float value) {
            container[index(pt.x, pt.y, pt.z)] = value;

        }

        float getQuick(const Point3D &pt) const {
            return container[index(pt.x, pt.y, pt.z)];

        }

        void setQuick(int _x, int _y, int _z, float value) {
            container[index(_x, _y, _z)] = value;

        }

        float getQuick(int _x, int _y, int _z) const {
            return container[index(_x, _y, _z)];

        }


        virtual float getByIndex(long _offset) const {
            return float();
        }

        virtual void setByIndex(long _offset, const float _value) {

        }


    protected:
        std::vector<double> container;
        //Dim3D dim; //defined already in Field3DImpl<>
        Dim3D internalDim;
    };


//////////////////////////////////////////////////////////////////////////////////////////////////////////////////////////////////////////////////

//Adapter is necessary to keep current API of the Field3D . 2D array is allocated as a single chunk of memory - therefore trhe name linear. this particular array acts as a proxy for Fortran Arrays
//Fortran style array  shifts all the elements by (1,1) vector and 
//actually it looks like indexing begins at 0,0 but we need to use increaze lattice size by 1 in index incalculation to obtain correct index value
//has dimensions (m+1)x(n+1)
//last dimension of the array is iterated in the innermost loop 
//NOTICE: to get precise solutions from the solver we need to use double precision calculations (floats are imprecise)
//however since player is assuming float numbers as a return values of the Field3DImpl<T> API we need to 
//make base class  Field3DImpl<float>


    class Array2DLinearFortranField3DAdapter : public Field3DImpl<float> {
    public:
        //typedef float precision_t;
        Array2DLinearFortranField3DAdapter() : Field3DImpl<float>(Dim3D(1, 1, 1), float()) {};

        Array2DLinearFortranField3DAdapter(Dim3D &_dim, float &_initVal) : Field3DImpl<float>(Dim3D(1, 1, 1), float()) {
            allocateMemory(_dim, _initVal);
        }

        virtual ~Array2DLinearFortranField3DAdapter() {}

<<<<<<< HEAD
class Array2DLinearFortranField3DAdapter:public Field3DImpl<float>{
   public:
	  //typedef float precision_t;
      Array2DLinearFortranField3DAdapter() : Field3DImpl<float>(Dim3D(1,1,1),float()) {};
      
      Array2DLinearFortranField3DAdapter(Dim3D & _dim,float & _initVal):Field3DImpl<float>(Dim3D(1,1,1),float())
	  {
         allocateMemory(_dim,_initVal);         
      }       
      virtual ~Array2DLinearFortranField3DAdapter(){}
      
      virtual void allocateMemory(const Dim3D theDim,float & _initVal) {         
         container.clear();
         internalDim.x=theDim.x+1;
         internalDim.y=theDim.y+1;
         internalDim.z=1;
         dim=theDim;
         dim.z=1;
         
         container.assign((internalDim.x)*(internalDim.y),_initVal);          
         
      }
	  
		virtual void setDim(const Dim3D newDim){
			this->resizeAndShift(newDim);
		}

	    virtual void resizeAndShift(const Dim3D newDim,  Dim3D shiftVec=Dim3D()){
		vector<double> tmpContainer=container; 
		tmpContainer.swap(container);// swapping vector content  => copy old vec to new

		Dim3D oldInternalDim=internalDim;

		internalDim.x=newDim.x+1;
		internalDim.y=newDim.y+1;
		internalDim.z=1;



		container.assign((internalDim.x)*(internalDim.y),0.0) ; //resize container and initialize it

			
		    
			//copying old array to new one - we do not copy swap values or boundary conditions these are usually set externally by the solver
			Point3D pt;
			Point3D ptShift;

			//when lattice is growing or shrinking
			for(pt.x=0 ; pt.x < newDim.x ; ++pt.x)
				for(pt.y=0 ; pt.y < newDim.y ; ++pt.y){
					ptShift=pt-shiftVec;
					if (ptShift.x>=0 && ptShift.x<dim.x && ptShift.y>=0 && ptShift.y<dim.y )
					{
					
	                    
						container[pt.x + (pt.y) * internalDim.x]=tmpContainer[ptShift.x + (ptShift.y) * oldInternalDim.x];						
	                    
					}
				}
		//setting dim to new dim 
        dim=newDim;
        dim.z=1;
		


		
	  }
	  std::vector<double> & getContainerRef(){return container;}
	  double * getContainerArrayPtr(){return &(container[0]);}

      inline unsigned int index(int _x,int _y ) const{
        //return _x+1 + (_y+1) * internalDim.x;
		return _x + (_y) * internalDim.x; //start indexing from 0'th element but calculate index based on increased lattice dimmension
        
       }
                 
      virtual Dim3D getDim() const {return dim;};
      virtual bool isValid(const Point3D &pt) const {      
         return (0 <= pt.x && pt.x < dim.x &&
	      0 <= pt.y && pt.y < dim.y);
      }
      virtual void set(const Point3D &pt, const float value) {
            container[index(pt.x,pt.y)]=value;            
         
      }
      virtual float get(const Point3D &pt) const {
		  //return Array2DLinearFortranField3DAdapter<float>::container[Array2DLinearFortranField3DAdapter<float>::indexPt(pt)];  
		 //return (float)indexPt(pt);
		 //return container[0];
   //      using namespace std;
		 //if(pt.y==0&&pt.z==0){
			Log(LOG_TRACE) << "get "<<pt<<" = "<<container[Array2DLinearFortranField3DAdapter<float>::index(pt.x,pt.y)];
			Log(LOG_TRACE) << " index="<<index(pt.x,pt.y)<<" internalDim.x="<<internalDim.x;
			//}
		 return container[Array2DLinearFortranField3DAdapter::index(pt.x,pt.y)];  

      };

      void setQuick(const Point3D &pt, const float value) {
            container[index(pt.x,pt.y)]=value;            
         
      }
      virtual float getQuick(const Point3D &pt) const {
         return container[index(pt.x,pt.y)];            

      }

      void setQuick(int _x,int _y , float value) {
            container[index(_x,_y)]=value;            
         
      }
      virtual float getQuick(int _x,int _y ) const {
         return container[index(_x,_y)];            

      };
      
      
      virtual float getByIndex(long _offset) const {
         return float();
      }
      virtual void setByIndex(long _offset, const float _value) {
         
      }
   protected:      
      std::vector<double> container;
      //Dim3D dim; //defined already in Field3DImpl<>
      Dim3D internalDim;      
};
=======
        virtual void allocateMemory(const Dim3D theDim, float &_initVal) {
            container.clear();
            internalDim.x = theDim.x + 1;
            internalDim.y = theDim.y + 1;
            internalDim.z = 1;
            dim = theDim;
            dim.z = 1;

            container.assign((internalDim.x) * (internalDim.y), _initVal);

        }

        virtual void setDim(const Dim3D newDim) {
            this->resizeAndShift(newDim);
        }

        virtual void resizeAndShift(const Dim3D newDim, Dim3D shiftVec = Dim3D()) {
            vector<double> tmpContainer = container;
            tmpContainer.swap(container);// swapping vector content  => copy old vec to new

            Dim3D oldInternalDim = internalDim;

            internalDim.x = newDim.x + 1;
            internalDim.y = newDim.y + 1;
            internalDim.z = 1;


            container.assign((internalDim.x) * (internalDim.y), 0.0); //resize container and initialize it

            //copying old array to new one - we do not copy swap values or boundary conditions
            // these are usually set externally by the solver
            Point3D pt;
            Point3D ptShift;

            //when lattice is growing or shrinking
            for (pt.x = 0; pt.x < newDim.x; ++pt.x)
                for (pt.y = 0; pt.y < newDim.y; ++pt.y) {
                    ptShift = pt - shiftVec;
                    if (ptShift.x >= 0 && ptShift.x < dim.x && ptShift.y >= 0 && ptShift.y < dim.y) {


                        container[pt.x + (pt.y) * internalDim.x] = tmpContainer[ptShift.x +
                                                                                (ptShift.y) * oldInternalDim.x];

                    }
                }
            //setting dim to new dim
            dim = newDim;
            dim.z = 1;


        }

        std::vector<double> &getContainerRef() { return container; }

        double *getContainerArrayPtr() { return &(container[0]); }

        inline unsigned int index(int _x, int _y) const {

            //start indexing from 0'th element but calculate index based on increased lattice dimmension
            return _x + (_y) * internalDim.x;

        }

        virtual Dim3D getDim() const { return dim; };

        virtual bool isValid(const Point3D &pt) const {
            return (0 <= pt.x && pt.x < dim.x &&
                    0 <= pt.y && pt.y < dim.y);
        }

        virtual void set(const Point3D &pt, const float value) {
            container[index(pt.x, pt.y)] = value;

        }

        virtual float get(const Point3D &pt) const {

            return container[Array2DLinearFortranField3DAdapter::index(pt.x, pt.y)];

        };

        void setQuick(const Point3D &pt, const float value) {
            container[index(pt.x, pt.y)] = value;

        }

        virtual float getQuick(const Point3D &pt) const {
            return container[index(pt.x, pt.y)];

        }

        void setQuick(int _x, int _y, float value) {
            container[index(_x, _y)] = value;

        }

        virtual float getQuick(int _x, int _y) const {
            return container[index(_x, _y)];

        };


        virtual float getByIndex(long _offset) const {
            return float();
        }

        virtual void setByIndex(long _offset, const float _value) {

        }

    protected:
        std::vector<double> container;
        Dim3D internalDim;
    };
>>>>>>> 6ed90e64


//////////////////////////////////////////////////////////////////////////////////////////////////////////////////////////////////////////////////

    template<typename T>
    class Array3DBorders {
    public:
        typedef T ***ContainerType;

        Array3DBorders() : array(0), borderWidth(1) {
        }

        virtual ~Array3DBorders() { freeMemory(); };

        void allocateArray(const Dim3D &_dim, T &val = T());

        ContainerType &getContainer() { return array; }

        void setBorderWidth(unsigned int _borderWidth) { borderWidth = _borderWidth; }

        unsigned int getBorderWidth() { return borderWidth; }

        bool switchContainersQuick(Array3DBorders<T> &_array3D);

        Dim3D getInternalDim() { return internalDim; }

    protected:
        ContainerType array;
        unsigned int borderWidth;
        Dim3D internalDim;

        void allocateMemory(const Dim3D &_dim, T &val = T());

        void freeMemory();

    };


    template<typename T>
    void Array3DBorders<T>::allocateArray(const Dim3D &_dim, T &val) {

        internalDim = _dim;
        freeMemory();
        allocateMemory(internalDim, val);

    }

    template<typename T>
    void Array3DBorders<T>::allocateMemory(const Dim3D &_dim, T &val) {

        array = new T **[_dim.x];
        for (int i = 0; i < _dim.x; ++i) {
            array[i] = new T *[_dim.y];
        }

        for (int i = 0; i < _dim.x; ++i)
            for (int j = 0; j < _dim.y; ++j) {
                array[i][j] = new T[_dim.z];
            }

        for (int i = 0; i < _dim.x; ++i)
            for (int j = 0; j < _dim.y; ++j)
                for (int k = 0; k < _dim.z; ++k) {
                    array[i][j][k] = val;
                }

    }

#include <iostream>
template<typename T>
void Array3DBorders<T>::freeMemory() {
    using namespace std;

    if (array) {

        for (int i = 0; i < internalDim.x; ++i)
            for (int j = 0; j < internalDim.y; ++j) {

                delete[] array[i][j];
                array[i][j] = 0;
            }

        for (int i = 0; i < internalDim.x; ++i) {
            delete[] array[i];
            array[i] = 0;
        }
        delete[] array;
        array = 0;

    }


}


template<typename T>
bool Array3DBorders<T>::switchContainersQuick(Array3DBorders<T> &_switchedArray) {
    ContainerType tmpPtr;
    ContainerType &switchedArrayPtr = _switchedArray.getContainer();

    tmpPtr = array;
    array = switchedArrayPtr;
    switchedArrayPtr = tmpPtr;
    return true;
}

//Adapter is necessary to keep current API of the Field3D . These fields are registered in Simulator and 
template<typename T>
class Array3DBordersField3DAdapter : public Field3DImpl<T>, public Array3DBorders<T> {
public:
    Array3DBordersField3DAdapter() : Field3DImpl<T>(Dim3D(1, 1, 1), T()), Array3DBorders<T>() {};

    Array3DBordersField3DAdapter(Dim3D &_dim, T &_initVal) : Field3DImpl<T>(Dim3D(1, 1, 1), T()), Array3DBorders<T>() {
        this->allocateMemory(_dim, _initVal);
        Array3DBorders<T>::internalDim = _dim;
    }

    virtual ~Array3DBordersField3DAdapter() {

    };


    virtual void setDim(const Dim3D theDim) {
        T t;

        this->allocateMemory(theDim, t);
        Array3DBorders<T>::internalDim = theDim;

    }

    virtual Dim3D getDim() const {

        return Dim3D(Array3DBorders<T>::internalDim.x - 2 * Array3DBorders<T>::borderWidth,
                     Array3DBorders<T>::internalDim.y - 2 * Array3DBorders<T>::borderWidth,
                     Array3DBorders<T>::internalDim.z - 2 * Array3DBorders<T>::borderWidth);
    };

    virtual bool isValid(const Point3D &pt) const {
        return (0 <= pt.x && pt.x < Array3DBorders<T>::internalDim.x &&
                0 <= pt.y && pt.y < Array3DBorders<T>::internalDim.y &&
                0 <= pt.z && pt.z < Array3DBorders<T>::internalDim.z);
    }

    virtual void set(const Point3D &pt, const T value) {

        Array3DBorders<T>::array
        [pt.x + Array3DBorders<T>::borderWidth]
        [pt.y + Array3DBorders<T>::borderWidth]
        [pt.z + Array3DBorders<T>::borderWidth] = value;

    }


    virtual T get(const Point3D &pt) const {

        return Array3DBorders<T>::array
        [pt.x + Array3DBorders<T>::borderWidth]
        [pt.y + Array3DBorders<T>::borderWidth]
        [pt.z + Array3DBorders<T>::borderWidth];
    }

    virtual T getByIndex(long _offset) const {
        return T();
    }

    virtual void setByIndex(long _offset, const T _value) {

    }

protected:

};


///////////////////////////////////////////////////////////////////////////////////////////////////////////////////////////////
template<typename T>
class Array2DBorders {
public:
    typedef T **ContainerType;

    Array2DBorders() : array(0), borderWidth(1) {
    }

    virtual ~Array2DBorders() { freeMemory(); };

    void allocateArray(const Dim3D &_dim, T &val = T());

    ContainerType &getContainer() { return array; }

    void setBorderWidth(unsigned int _borderWidth) { borderWidth = _borderWidth; }

    unsigned int getBorderWidth() { return borderWidth; }

    bool switchContainersQuick(Array2DBorders<T> &_array2D);

    Dim3D getInternalDim() { return internalDim; }

protected:
    ContainerType array;
    unsigned int borderWidth;
    Dim3D internalDim;

    void allocateMemory(const Dim3D &_dim, T &val = T());

    void freeMemory();

};


template<typename T>
void Array2DBorders<T>::allocateArray(const Dim3D &_dim, T &val) {

    internalDim = _dim;
    freeMemory();
    allocateMemory(internalDim, val);

}

template<typename T>
void Array2DBorders<T>::allocateMemory(const Dim3D &_dim, T &val) {

    array = new T *[_dim.x];
    for (int i = 0; i < _dim.x; ++i) {
        array[i] = new T[_dim.y];
    }

    for (int i = 0; i < _dim.x; ++i)
        for (int j = 0; j < _dim.y; ++j)
            array[i][j] = val;


}

#include <iostream>

    template<typename T>
    void Array2DBorders<T>::freeMemory() {
        using namespace std;

        if (array) {

            for (int i = 0; i < internalDim.x; ++i) {
                delete[] array[i];
                array[i] = 0;
            }

            delete[] array;
            array = 0;

        }


    }


    template<typename T>
    bool Array2DBorders<T>::switchContainersQuick(Array2DBorders<T> &_switchedArray) {
        ContainerType tmpPtr;
        ContainerType &switchedArrayPtr = _switchedArray.getContainer();

        tmpPtr = array;
        array = switchedArrayPtr;
        switchedArrayPtr = tmpPtr;
        return true;
    }

//Adapter is necessary to keep current API of the Field3D . These fields are registered in Simulator and 
    template<typename T>
    class Array2DBordersField3DAdapter : public Field3DImpl<T>, public Array2DBorders<T> {
    public:
        Array2DBordersField3DAdapter() : Field3DImpl<T>(Dim3D(1, 1, 1), T()), Array2DBorders<T>() {};

        Array2DBordersField3DAdapter(Dim3D &_dim, T &_initVal) : Field3DImpl<T>(Dim3D(1, 1, 1), T()),
                                                                 Array2DBorders<T>() {
            allocateMemory(_dim, _initVal);
            Array2DBorders<T>::internalDim = _dim;
        }

        virtual ~Array2DBordersField3DAdapter() {

        };

        virtual void setDim(const Dim3D theDim) {
            T t;

            allocateMemory(theDim, t);
            Array2DBorders<T>::internalDim = theDim;

        }

        virtual Dim3D getDim() const {

            return Dim3D(Array2DBorders<T>::internalDim.x - 2 * Array2DBorders<T>::borderWidth,
                         Array2DBorders<T>::internalDim.y - 2 * Array2DBorders<T>::borderWidth,
                         1);
        };

        virtual bool isValid(const Point3D &pt) const {
            return (0 <= pt.x && pt.x < Array2DBorders<T>::internalDim.x &&
                    0 <= pt.y && pt.y < Array2DBorders<T>::internalDim.y &&
                    0 == pt.z);
        }

        virtual void set(const Point3D &pt, const T value) {
            Array2DBorders<T>::array
<<<<<<< HEAD
            [pt.x+Array2DBorders<T>::borderWidth]
            [pt.y+Array2DBorders<T>::borderWidth]
            =value;
         
      }
      virtual T get(const Point3D &pt) const {
//          unsigned int borderWidth=array3DPtr->getBorderWidth();
//          using namespace std;
Log(LOG_TRACE) << "this is element:"<<Array2DBorders<T>::array
                  [pt.x+Array2DBorders<T>::borderWidth]
                  [pt.y+Array2DBorders<T>::borderWidth];
         return Array2DBorders<T>::array
                  [pt.x+Array2DBorders<T>::borderWidth]
                  [pt.y+Array2DBorders<T>::borderWidth];
      }

      virtual T getByIndex(long _offset) const {
         return T();
      }
      virtual void setByIndex(long _offset, const T _value) {
         
      }
   protected:
//       Array3DBorders<T> * array3DPtr;
//       Dim3D dim;
//       typename Array3DBorders<T>::ContainerType * containerPtr;
//       unsigned int borderWidth;
};
=======
            [pt.x + Array2DBorders<T>::borderWidth]
            [pt.y + Array2DBorders<T>::borderWidth]
                    = value;
>>>>>>> 6ed90e64

        }

        virtual T get(const Point3D &pt) const {
            return Array2DBorders<T>::array
            [pt.x + Array2DBorders<T>::borderWidth]
            [pt.y + Array2DBorders<T>::borderWidth];
        }

        virtual T getByIndex(long _offset) const {
            return T();
        }

        virtual void setByIndex(long _offset, const T _value) {

        }

    protected:

    };




//Array3DContiguous is a special container where scratch and concentration field
// are stored next to each other to optimize read/write operations.
// this should result in significant speed up of FE solvers

    template<typename T>
    class Array3DContiguous : public Field3DImpl<T> {
    public:
        typedef T *ContainerType;

        Array3DContiguous() :
                Field3DImpl<T>(Dim3D(1, 1, 1), T()),
                arrayCont(0),
                arraySize(0),
                shiftArray(0),
                shiftSwap(1),
                borderWidth(1) {}

        Array3DContiguous(Dim3D &_dim, T &_initVal = T()) :
                Field3DImpl<T>(Dim3D(1, 1, 1), T()),
                arrayCont(0),
                arraySize(0),
                shiftArray(0),
                shiftSwap(1),
                borderWidth(1) {
            allocateArray(_dim, _initVal);
        }

<<<<<<< HEAD
template <typename T>
void Array3DContiguous<T>::resizeAndShift(const Dim3D newDim,  Dim3D shiftVec){
    
    Dim3D newInternalDim=newDim;
	newInternalDim.x+=3;
	newInternalDim.y+=3;
	newInternalDim.z+=3;
    
	int newArraySize=newInternalDim.x*newInternalDim.y*2*newInternalDim.z;
	T * newArrayCont=new T[newArraySize];
    
	//initialization 
	for (int i = 0 ;i<newArraySize;++i){
		newArrayCont[i]=T();
	}
    
    //copying old array to new one - we do not copy swap values or boundary conditions these are usually set externally by the solver
	Point3D pt;
	Point3D ptShift;

	//when lattice is growing or shrinking
	for(pt.x=0 ; pt.x < newDim.x ; ++pt.x)
		for(pt.y=0 ; pt.y < newDim.y ; ++pt.y)
			for(pt.z=0 ; pt.z < newDim.z ; ++pt.z){

				ptShift=pt-shiftVec;
				if (ptShift.x>=0 && ptShift.x<Field3DImpl<T>::dim.x && ptShift.y>=0 && ptShift.y<Field3DImpl<T>::dim.y && ptShift.z>=0 && ptShift.z<Field3DImpl<T>::dim.z)
				{
					Log(LOG_TRACE) << "ptShift="<<ptShift<<" pt="<<pt;
                    
                    newArrayCont[(((pt.x+borderWidth)+shiftArray) + ((((pt.y+borderWidth)+shiftArray) + ((2*(pt.z+borderWidth)+shiftArray) *newInternalDim.y)) * newInternalDim.x))]=get(ptShift.x,ptShift.y,ptShift.z);
                    
				}
			}
    
    //swapping array and deallocation old one
    internalDim=newInternalDim;
	Field3DImpl<T>::dim=newDim;
    arraySize=newArraySize;
    
    delete [] arrayCont;
    
    arrayCont=newArrayCont;
    
    
}
=======
        ~Array3DContiguous() {
            if (arrayCont) {
                delete[] arrayCont;
            }
            arrayCont = 0;
        }
>>>>>>> 6ed90e64

        virtual void setDim(const Dim3D theDim);

        virtual void resizeAndShift(const Dim3D theDim, Dim3D shiftVec = Dim3D());

        void allocateArray(const Dim3D &_dim, T val = T());

        ContainerType getContainer() { return arrayCont; }

        T get(int x, int y, int z) const { return getDirect(x + borderWidth, y + borderWidth, z + borderWidth); }

        void set(int x, int y, int z, T t) { return setDirect(x + borderWidth, y + borderWidth, z + borderWidth, t); }


        T getDirect(int x, int y, int z) const {
            return arrayCont[((x + shiftArray) +
                              (((y + shiftArray) + ((2 * z + shiftArray) * internalDim.y)) * internalDim.x))];
        }

        void setDirect(int x, int y, int z, T t) {
            arrayCont[((x + shiftArray) +
                       (((y + shiftArray) + ((2 * z + shiftArray) * internalDim.y)) * internalDim.x))] = t;
        }

        T getDirectSwap(int x, int y, int z) const {
            return arrayCont[((x + shiftSwap) +
                              (((y + shiftSwap) + ((2 * z + shiftSwap) * internalDim.y)) * internalDim.x))];
        }

        void setDirectSwap(int x, int y, int z, T t) {
            arrayCont[((x + shiftSwap) +
                       (((y + shiftSwap) + ((2 * z + shiftSwap) * internalDim.y)) * internalDim.x))] = t;
        }

        //Field3D interface
        virtual bool isValid(const Point3D &pt) const {
            return (0 <= pt.x && pt.x < internalDim.x &&
                    0 <= pt.y && pt.y < internalDim.y &&
                    0 <= pt.z && pt.z < internalDim.z);
        }

        virtual void set(const Point3D &pt, const T value) {

            set(pt.x, pt.y, pt.z, value);

        }

        virtual T get(const Point3D &pt) const {

            return get(pt.x, pt.y, pt.z);
        }

        virtual T getByIndex(long _offset) const {
            return T();
        }

        virtual void setByIndex(long _offset, const T _value) {

        }


        void swapArrays();

        Dim3D getInternalDim() { return internalDim; }

        Dim3D getDim() { return Field3DImpl<T>::dim; }

        int getShiftArray() { return shiftArray; }

        int getShiftSwap() { return shiftSwap; }

        void swapQuick(Array3DContiguous &_switchedArray) {
            ContainerType tmpPtr;
            ContainerType switchedArrayPtr = _switchedArray.getContainer();

            tmpPtr = arrayCont;
            arrayCont = switchedArrayPtr;
            switchedArrayPtr = tmpPtr;

        }

    protected:
        T *arrayCont;
        Dim3D internalDim;
        int arraySize;
        int shiftSwap;
        int shiftArray;
        int borderWidth;

    };

    template<typename T>
    void Array3DContiguous<T>::allocateArray(const Dim3D &_dim, T val) {

        Field3DImpl<T>::dim = _dim;
        internalDim = Field3DImpl<T>::dim;
        internalDim.x += 3;
        internalDim.y += 3;
        internalDim.z += 3;

        if (arrayCont) {
            delete[] arrayCont;
            arrayCont = 0;
        }
        arraySize = internalDim.x * internalDim.y * 2 * internalDim.z;
        arrayCont = new T[arraySize];

        //initialization
        for (int i = 0; i < arraySize; ++i) {
            arrayCont[i] = val;
        }

    }


    template<typename T>
    void Array3DContiguous<T>::resizeAndShift(const Dim3D newDim, Dim3D shiftVec) {

        Dim3D newInternalDim = newDim;
        newInternalDim.x += 3;
        newInternalDim.y += 3;
        newInternalDim.z += 3;

        int newArraySize = newInternalDim.x * newInternalDim.y * 2 * newInternalDim.z;
        T *newArrayCont = new T[newArraySize];

        //initialization
        for (int i = 0; i < newArraySize; ++i) {
            newArrayCont[i] = T();
        }

        //copying old array to new one - we do not copy swap values or boundary conditions
        // these are usually set externally by the solver
        Point3D pt;
        Point3D ptShift;

        //when lattice is growing or shrinking
        for (pt.x = 0; pt.x < newDim.x; ++pt.x)
            for (pt.y = 0; pt.y < newDim.y; ++pt.y)
                for (pt.z = 0; pt.z < newDim.z; ++pt.z) {

                    ptShift = pt - shiftVec;
                    if (ptShift.x >= 0 && ptShift.x < Field3DImpl<T>::dim.x && ptShift.y >= 0 &&
                        ptShift.y < Field3DImpl<T>::dim.y && ptShift.z >= 0 && ptShift.z < Field3DImpl<T>::dim.z) {

                        newArrayCont[(((pt.x + borderWidth) + shiftArray) + ((((pt.y + borderWidth) + shiftArray) +
                                                                              ((2 * (pt.z + borderWidth) + shiftArray) *
                                                                               newInternalDim.y)) *
                                                                             newInternalDim.x))] = get(ptShift.x,
                                                                                                       ptShift.y,
                                                                                                       ptShift.z);

                    }
                }

        //swapping array and deallocation old one
        internalDim = newInternalDim;
        Field3DImpl<T>::dim = newDim;
        arraySize = newArraySize;

        delete[] arrayCont;

        arrayCont = newArrayCont;


    }

    template<typename T>
    void Array3DContiguous<T>::setDim(const Dim3D newDim) {
        this->resizeAndShift(newDim);
    }


    template<typename T>
    void Array3DContiguous<T>::swapArrays() {
        if (shiftSwap) {
            shiftSwap = 0;
            shiftArray = 1;
        } else {
            shiftSwap = 1;
            shiftArray = 0;

        }
    }




/////////////////////////////////////////////////////////////////////////////////////////////////////////////////////////////////////////


//Array3DCUDA is a special container designed for CUDA purposes
//had to fo static_cast<T>(0) instead of T() to ensure that it will compile on gcc in the SWIG generated wrapper file
    template<typename T>
    class Array3DCUDA : public Field3DImpl<T> {
    public:
        typedef T *ContainerType;

        Array3DCUDA() :
                Field3DImpl<T>(Dim3D(1, 1, 1), static_cast<T>(0)),
                arrayCont(0),
                arraySize(0),
                borderWidth(1) {}

        Array3DCUDA(Dim3D &_dim, T _initVal = static_cast<T>(0)) :
                Field3DImpl<T>(Dim3D(1, 1, 1), static_cast<T>(0)),
                arrayCont(0),
                arraySize(0),
                borderWidth(1) {
            allocateArray(_dim, _initVal);
        }

        ~Array3DCUDA() {
            if (arrayCont) {
                free(arrayCont);
            }
            arrayCont = 0;
        }

        void allocateArray(const Dim3D &_dim, T val = static_cast<T>(0));

        ContainerType getContainer() { return arrayCont; }


        T get(int x, int y, int z) const { return getDirect(x + borderWidth, y + borderWidth, z + borderWidth); }

        void set(int x, int y, int z, T t) { return setDirect(x + borderWidth, y + borderWidth, z + borderWidth, t); }


        T getDirect(int x, int y, int z) const {
            return arrayCont[z * (internalDim.x) * (internalDim.y) + y * (internalDim.x) + x];
        }

        void setDirect(int x, int y, int z, T t) {
            arrayCont[z * (internalDim.x) * (internalDim.y) + y * (internalDim.x) + x] = t;
        }

        //Field3D interface
        virtual bool isValid(const Point3D &pt) const {
            return (0 <= pt.x && pt.x < internalDim.x &&
                    0 <= pt.y && pt.y < internalDim.y &&
                    0 <= pt.z && pt.z < internalDim.z);
        }

        virtual void set(const Point3D &pt, const T value) {


            set(pt.x, pt.y, pt.z, value);

        }

        virtual T get(const Point3D &pt) const {

            return get(pt.x, pt.y, pt.z);
        }

        virtual T getByIndex(long _offset) const {
            return T();
        }

        virtual void setByIndex(long _offset, const T _value) {

        }


        void swapArrays();

        int getArraySize() { return arraySize; }

        Dim3D getInternalDim() { return internalDim; }

        Dim3D getDim() { return Field3DImpl<T>::dim; }

        void swapQuick(Array3DCUDA &_switchedArray) {
        }

    protected:
        T *arrayCont;
        Dim3D internalDim;
        int arraySize;
        int borderWidth;

    };


    template<typename T>
    void Array3DCUDA<T>::allocateArray(const Dim3D &_dim, T val) {

        Field3DImpl<T>::dim = _dim;
        internalDim = Field3DImpl<T>::dim;
        internalDim.x += 2;
        internalDim.y += 2;
        internalDim.z += 2;

        if (arrayCont) {
            free(arrayCont);
            arrayCont = 0;
        }
        arraySize = internalDim.x * internalDim.y * internalDim.z;
        arrayCont = (ContainerType) malloc(arraySize * sizeof(T));

        //initialization
        for (int i = 0; i < arraySize; ++i) {
            arrayCont[i] = val;
        }

    }

    template<typename T>
    void Array3DCUDA<T>::swapArrays() {

    }
/////////////////////////////////////////////////////////////////////////////////////////////////////////////////////////////////////////



    //Array2DContiguous is a special container where scratch and concentration field are stored
    // next to each other to optimize read/write operations. this should result in significant speed up of FE solvers
    template<typename T>
    class Array2DContiguous : public Field3DImpl<T> {
    public:
        typedef T *ContainerType;

        Array2DContiguous() :
                Field3DImpl<T>(Dim3D(1, 1, 1), T()),
                arrayCont(0),
                arraySize(0),
                shiftArray(0),
                shiftSwap(1),
                borderWidth(1) {}

        Array2DContiguous(Dim3D &_dim, T &_initVal = T()) :
                Field3DImpl<T>(Dim3D(1, 1, 1), T()),
                arrayCont(0),
                arraySize(0),
                shiftArray(0),
                shiftSwap(1),
                borderWidth(1) {
            allocateArray(_dim, _initVal);
        }

        ~Array2DContiguous() {
            if (arrayCont) {
                delete[] arrayCont;
            }
            arrayCont = 0;
        }

        void allocateArray(const Dim3D &_dim, T val = T());

        virtual void setDim(const Dim3D newDim);

        virtual void resizeAndShift(const Dim3D newDim, Dim3D shiftVec = Dim3D());

        ContainerType getContainer() { return arrayCont; }


        T get(int x, int y) const { return getDirect(x + borderWidth, y + borderWidth); }

        void set(int x, int y, T t) { return setDirect(x + borderWidth, y + borderWidth, t); }


<<<<<<< HEAD
template <typename T>
void Array2DContiguous<T>::resizeAndShift(const Dim3D newDim,  Dim3D shiftVec){
    
    Dim3D newInternalDim=newDim;
	newInternalDim.x+=3;
	newInternalDim.y+=3;
	newInternalDim.z=1;
    
	int newArraySize=newInternalDim.x*newInternalDim.y*2;
	T * newArrayCont=new T[newArraySize];
    
	//initialization 
	for (int i = 0 ;i<newArraySize;++i){
		newArrayCont[i]=T();
	}
    
    //copying old array to new one - we do not copy swap values or boundary conditions these are usually set externally by the solver
	Point3D pt;
	Point3D ptShift;

	//when lattice is growing or shrinking
	for(pt.x=0 ; pt.x < newDim.x ; ++pt.x)
		for(pt.y=0 ; pt.y < newDim.y ; ++pt.y){			
				ptShift=pt-shiftVec;
				if (ptShift.x>=0 && ptShift.x<Field3DImpl<T>::dim.x && ptShift.y>=0 && ptShift.y<Field3DImpl<T>::dim.y )
				{
					Log(LOG_TRACE) << "ptShift="<<ptShift<<" pt="<<pt;
                    newArrayCont[(pt.x+borderWidth)+shiftArray + (2*(pt.y+borderWidth)+shiftArray)* newInternalDim.x]=arrayCont[ptShift.x+borderWidth+shiftArray + (2*(ptShift.y+borderWidth)+shiftArray)* internalDim.x];
                    // get(ptShift.x,ptShift.y);                    
				}
			}
    
    //swapping array and deallocation old one
    internalDim=newInternalDim;
	Field3DImpl<T>::dim=newDim;
    arraySize=newArraySize;
    
    delete [] arrayCont;
    
    arrayCont=newArrayCont;
    
    
}
=======
        T getDirect(int x, int y) const {
>>>>>>> 6ed90e64

            return arrayCont[x + shiftArray + (2 * y + shiftArray) * internalDim.x];
        }

        void setDirect(int x, int y, T t) {
            arrayCont[x + shiftArray + (2 * y + shiftArray) * internalDim.x] = t;
        }

        T getDirectSwap(int x, int y) const {
            return arrayCont[x + shiftSwap + (2 * y + shiftSwap) * internalDim.x];
        }

        void setDirectSwap(int x, int y, T t) {
            arrayCont[x + shiftSwap + (2 * y + shiftSwap) * internalDim.x] = t;
        }

        //Field3D interface
        virtual bool isValid(const Point3D &pt) const {
            return (0 <= pt.x && pt.x < internalDim.x &&
                    0 <= pt.y && pt.y < internalDim.y);
        }

        virtual void set(const Point3D &pt, const T value) {

            set(pt.x, pt.y, value);
        }

        virtual T get(const Point3D &pt) const {

            return get(pt.x, pt.y);
        }

        virtual T getByIndex(long _offset) const {
            return T();
        }

        virtual void setByIndex(long _offset, const T _value) {
        }

        void swapArrays();

        Dim3D getInternalDim() { return internalDim; }

        Dim3D getDim() { return Field3DImpl<T>::dim; }

        int getShiftArray() { return shiftArray; }

        int getShiftSwap() { return shiftSwap; }

        void swapQuick(Array2DContiguous &_switchedArray) {
            ContainerType tmpPtr;
            ContainerType switchedArrayPtr = _switchedArray.getContainer();

            tmpPtr = arrayCont;
            arrayCont = switchedArrayPtr;
            switchedArrayPtr = tmpPtr;

        }

    protected:
        T *arrayCont;
        Dim3D internalDim;
        int arraySize;
        int shiftSwap;
        int shiftArray;
        int borderWidth;

    };

    template<typename T>
    void Array2DContiguous<T>::allocateArray(const Dim3D &_dim, T val) {

        Field3DImpl<T>::dim = _dim;
        internalDim = Field3DImpl<T>::dim;
        internalDim.x += 3;
        internalDim.y += 3;
        internalDim.z = 1;


        if (arrayCont) {
            delete[] arrayCont;
            arrayCont = 0;
        }
        arraySize = internalDim.x * 2 * internalDim.y;
        arrayCont = new T[arraySize];

        //initialization
        for (int i = 0; i < arraySize; ++i) {
            arrayCont[i] = val;
        }
    }

    template<typename T>
    void Array2DContiguous<T>::swapArrays() {
        if (shiftSwap) {
            shiftSwap = 0;
            shiftArray = 1;
        } else {
            shiftSwap = 1;
            shiftArray = 0;
        }
    }


    template<typename T>
    void Array2DContiguous<T>::resizeAndShift(const Dim3D newDim, Dim3D shiftVec) {

        Dim3D newInternalDim = newDim;
        newInternalDim.x += 3;
        newInternalDim.y += 3;
        newInternalDim.z = 1;

        int newArraySize = newInternalDim.x * newInternalDim.y * 2;
        T *newArrayCont = new T[newArraySize];

        //initialization
        for (int i = 0; i < newArraySize; ++i) {
            newArrayCont[i] = T();
        }

        //copying old array to new one - we do not copy swap values or
        // boundary conditions these are usually set externally by the solver
        Point3D pt;
        Point3D ptShift;

        //when lattice is growing or shrinking
        for (pt.x = 0; pt.x < newDim.x; ++pt.x)
            for (pt.y = 0; pt.y < newDim.y; ++pt.y) {
                ptShift = pt - shiftVec;
                if (ptShift.x >= 0 && ptShift.x < Field3DImpl<T>::dim.x && ptShift.y >= 0 &&
                    ptShift.y < Field3DImpl<T>::dim.y) {
                    newArrayCont[(pt.x + borderWidth) + shiftArray +
                                 (2 * (pt.y + borderWidth) + shiftArray) * newInternalDim.x] = arrayCont[ptShift.x +
                                                                                                         borderWidth +
                                                                                                         shiftArray +
                                                                                                         (2 *
                                                                                                          (ptShift.y +
                                                                                                           borderWidth) +
                                                                                                          shiftArray) *
                                                                                                         internalDim.x];
                }
            }

        //swapping array and deallocation old one
        internalDim = newInternalDim;
        Field3DImpl<T>::dim = newDim;
        arraySize = newArraySize;

        delete[] arrayCont;

        arrayCont = newArrayCont;


    }

    template<typename T>
    void Array2DContiguous<T>::setDim(const Dim3D newDim) {
        this->resizeAndShift(newDim);
    }


    template<typename T>
    class Array3DFiPy : public Field3DImpl<T> {
    public:
        std::vector <std::vector<float>> secData;
        std::vector <std::vector<int>> doNotDiffuseData;
        typedef T *ContainerType;

        Array3DFiPy() :
                Field3DImpl<T>(Dim3D(1, 1, 1), T()),
                arrayCont(0),
                arraySize(0),
                shiftArray(0),
                shiftSwap(1),
                borderWidth(1) {}

        Array3DFiPy(Dim3D &_dim, T &_initVal = T()) :
                Field3DImpl<T>(Dim3D(1, 1, 1), T()),
                arrayCont(0),
                arraySize(0),
                shiftArray(0),
                shiftSwap(1),
                borderWidth(1) {
            allocateArray(_dim, _initVal);
        }

        ~Array3DFiPy() {
            if (arrayCont) {
                delete[] arrayCont;
            }
            arrayCont = 0;
        }

        void allocateArray(const Dim3D &_dim, T val = T());

        ContainerType getContainer() { return arrayCont; }

        T get(int x, int y, int z) const { return getDirect(x + borderWidth, y + borderWidth, z + borderWidth); }

        void set(int x, int y, int z, T t) { return setDirect(x + borderWidth, y + borderWidth, z + borderWidth, t); }

        T getDirect(int x, int y, int z) const {
            return arrayCont[((x + shiftArray) +
                              (((y + shiftArray) + ((2 * z + shiftArray) * internalDim.y)) * internalDim.x))];
        }

        void setDirect(int x, int y, int z, T t) {
            arrayCont[((x + shiftArray) +
                       (((y + shiftArray) + ((2 * z + shiftArray) * internalDim.y)) * internalDim.x))] = t;
        }

        T getDirectSwap(int x, int y, int z) const {
            return arrayCont[((x + shiftSwap) +
                              (((y + shiftSwap) + ((2 * z + shiftSwap) * internalDim.y)) * internalDim.x))];
        }

        void setDirectSwap(int x, int y, int z, T t) {
            arrayCont[((x + shiftSwap) +
                       (((y + shiftSwap) + ((2 * z + shiftSwap) * internalDim.y)) * internalDim.x))] = t;
        }

        void setDoNotDiffuseData(std::vector <std::vector<int>> &_doNotDiffuseData) {
            doNotDiffuseData = _doNotDiffuseData;
        }

        std::vector <std::vector<int>> &getDoNotDiffuseVec() {
            return doNotDiffuseData;
        }

        void storeSecData(int x, int y, int z, T t) {
            vector<float> fourVector(4);
            fourVector[0] = x;
            fourVector[1] = y;
            fourVector[2] = z;
            fourVector[3] = t;
            secData.push_back(fourVector);
        }

        std::vector <std::vector<float>> &getSecretionData() {
            return secData;
        }

        void clearSecData() {
            secData.clear();
        }

        //Field3D interface
        virtual bool isValid(const Point3D &pt) const {
            return (0 <= pt.x && pt.x < internalDim.x &&
                    0 <= pt.y && pt.y < internalDim.y &&
                    0 <= pt.z && pt.z < internalDim.z);
        }

        virtual void set(const Point3D &pt, const T value) {
            set(pt.x, pt.y, pt.z, value);

        }

        virtual T get(const Point3D &pt) const {
            return get(pt.x, pt.y, pt.z);
        }

        virtual T getByIndex(long _offset) const {
            return T();
        }

        virtual void setByIndex(long _offset, const T _value) {
        }


        void swapArrays();

        Dim3D getInternalDim() { return internalDim; }

        Dim3D getDim() { return Field3DImpl<T>::dim; }

        int getShiftArray() { return shiftArray; }

        int getShiftSwap() { return shiftSwap; }

        void swapQuick(Array3DFiPy &_switchedArray) {
            ContainerType tmpPtr;
            ContainerType switchedArrayPtr = _switchedArray.getContainer();

            tmpPtr = arrayCont;
            arrayCont = switchedArrayPtr;
            switchedArrayPtr = tmpPtr;

        }

    protected:
        T *arrayCont;
        Dim3D internalDim;
        int arraySize;
        int shiftSwap;
        int shiftArray;
        int borderWidth;

    };

    template<typename T>
    void Array3DFiPy<T>::allocateArray(const Dim3D &_dim, T val) {

        Field3DImpl<T>::dim = _dim;
        internalDim = Field3DImpl<T>::dim;
        internalDim.x += 3;
        internalDim.y += 3;
        internalDim.z += 3;

        if (arrayCont) {
            delete[] arrayCont;
            arrayCont = 0;
        }
        arraySize = internalDim.x * internalDim.y * 2 * internalDim.z;
        arrayCont = new T[arraySize];

        //initialization
        for (int i = 0; i < arraySize; ++i) {
            arrayCont[i] = val;
        }

    }

    template<typename T>
    void Array3DFiPy<T>::swapArrays() {
        if (shiftSwap) {
            shiftSwap = 0;
            shiftArray = 1;
        } else {
            shiftSwap = 1;
            shiftArray = 0;

        }
    }


};

#endif
<|MERGE_RESOLUTION|>--- conflicted
+++ resolved
@@ -1,1716 +1,1459 @@
-#ifndef ARRAY3D_H
-#define ARRAY3D_H
-
-#include <vector>
-#include <set>
-#include "Dim3D.h"
-#include "Field3DImpl.h"
-#include <iostream>
-
-
-namespace CompuCell3D {
-
-    template<typename T>
-    class Array3D {
-    public:
-        typedef std::vector <std::vector<std::vector < T>> >
-        ContainerType;
-
-        void allocateArray(const Dim3D &_dim, T &val = T());
-
-//       operator Type&();
-        ContainerType &getContainer() { return array; }
-
-    private:
-        std::vector <std::vector<std::vector < T>> >
-        array;
-
-    };
-
-    template<typename T>
-    void Array3D<T>::allocateArray(const Dim3D &_dim, T &val) {
-        using namespace std;
-        array.assign(_dim.x, vector < vector < T > > (_dim.y, vector<T>(_dim.z, val)));
-    }
-
-
-//Adapter is necessary to keep current API of the Field3D . These fields are registered in Simulator and
-    template<typename T>
-    class Array3DField3DAdapter : public Field3DImpl<T> {
-    public:
-        Array3DField3DAdapter() : Field3DImpl<T>(Dim3D(1, 1, 1), T()), array3DPtr(0), containerPtr(0) {};
-
-        virtual ~Array3DField3DAdapter() {
-            if (array3DPtr)
-                delete array3DPtr;
-            array3DPtr = 0;
-        }
-
-        Array3D<T> *getArray3DPtr() { return array3DPtr; }
-
-        typename Array3D<T>::ContainerType &getContainer() { return array3DPtr->getContainer(); }
-
-        virtual void setDim(const Dim3D theDim) {
-            if (!array3DPtr) {
-                array3DPtr = new Array3D<T>();
-                T t;
-                t = T();
-
-                array3DPtr->allocateArray(theDim, t);
-                containerPtr = &array3DPtr->getContainer();
-                Field3DImpl<T>::dim = theDim;
-            } else {
-                delete array3DPtr;
-                array3DPtr = new Array3D<T>();
-                T t;
-                t = T();
-                array3DPtr->allocateArray(theDim, t);
-                containerPtr = &array3DPtr->getContainer();
-                Field3DImpl<T>::dim = theDim;
-            }
-        }
-
-        virtual Dim3D getDim() const { return Field3DImpl<T>::dim; };
-
-        virtual bool isValid(const Point3D &pt) const {
-            return (0 <= pt.x && pt.x < Field3DImpl<T>::dim.x &&
-                    0 <= pt.y && pt.y < Field3DImpl<T>::dim.y &&
-                    0 <= pt.z && pt.z < Field3DImpl<T>::dim.z);
-        }
-
-        virtual void set(const Point3D &pt, const T value) {
-            if (array3DPtr) {
-                (*containerPtr)[pt.x][pt.y][pt.z] = value;
-            }
-        }
-
-        virtual T get(const Point3D &pt) const {
-            return (*containerPtr)[pt.x][pt.y][pt.z];
-
-        };
-
-        virtual T getByIndex(long _offset) const {
-            return T();
-        }
-
-        virtual void setByIndex(long _offset, const T _value) {
-
-        }
-
-    protected:
-        Array3D<T> *array3DPtr;
-        //Dim3D dim; //defined already in Field3DImpl<>
-        typename Array3D<T>::ContainerType *containerPtr;
-    };
-
-
-//////////////////////////////////////////////////////////////////////////////////////////////////////////////////////////////////////////////////
-
-//Adapter is necessary to keep current API of the Field3D . 3D array is allocated as a single chunk of memory - therefore trhe name linear. this particular array acts as a proxy for Fortran Arrays
-//Fortran style array  shifts all the elements by (1,1,1) vector and 
-//has dimensions (m+1)x(n+1)x(q+1)  
-//last dimension of the array is iterated in the innermost loop 
-//NOTICE: to get precise solutions from the solver we need to use double precision calculations (floats are imprecise)
-//however since player is assuming float numbers as a return values of the Field3DImpl<T> API we need to 
-//make base class  Field3DImpl<float>
-
-    class Array3DLinearFortranField3DAdapter : public Field3DImpl<float> {
-    public:
-        //typedef float precision_t;
-
-        Array3DLinearFortranField3DAdapter() : Field3DImpl<float>(Dim3D(1, 1, 1), float()) {};
-
-        Array3DLinearFortranField3DAdapter(Dim3D &_dim, float &_initVal) : Field3DImpl<float>(Dim3D(1, 1, 1), float()) {
-            allocateMemory(_dim, _initVal);
-        }
-
-        virtual ~Array3DLinearFortranField3DAdapter() {}
-
-        virtual void allocateMemory(const Dim3D theDim, float &_initVal) {
-            container.clear();
-            internalDim.x = theDim.x + 1;
-            internalDim.y = theDim.y + 1;
-            internalDim.z = theDim.z + 1;
-
-            dim = theDim;
-
-            container.assign((internalDim.x) * (internalDim.y) * (internalDim.z), _initVal);
-
-
-        }
-
-        virtual void setDim(const Dim3D newDim) {
-            this->resizeAndShift(newDim);
-        }
-
-        virtual void resizeAndShift(const Dim3D newDim, Dim3D shiftVec = Dim3D()) {
-            vector<double> tmpContainer = container;
-            tmpContainer.swap(container);// swapping vector content  => copy old vec to new
-
-            Dim3D oldInternalDim = internalDim;
-
-            internalDim.x = newDim.x + 1;
-            internalDim.y = newDim.y + 1;
-            internalDim.z = newDim.z + 1;
-
-
-            container.assign((internalDim.x) * (internalDim.y) * (internalDim.z),
-                             0.0); //resize container and initialize it
-
-            //copying old array to new one - we do not copy swap values or boundary conditions these are usually
-            // set externally by the solver
-            Point3D pt;
-            Point3D ptShift;
-
-            //when lattice is growing or shrinking
-            for (pt.x = 0; pt.x < newDim.x; ++pt.x)
-                for (pt.y = 0; pt.y < newDim.y; ++pt.y)
-                    for (pt.z = 0; pt.z < newDim.z; ++pt.z) {
-
-                        ptShift = pt - shiftVec;
-                        if (ptShift.x >= 0 && ptShift.x < dim.x && ptShift.y >= 0 && ptShift.y < dim.y &&
-                            ptShift.z >= 0 && ptShift.z < dim.z) {
-                            container[pt.x + (pt.y + pt.z * internalDim.y) * internalDim.x] = tmpContainer[ptShift.x +
-                                                                                                           (ptShift.y +
-                                                                                                            ptShift.z *
-                                                                                                            oldInternalDim.y) *
-                                                                                                           oldInternalDim.x];
-                        }
-                    }
-            //setting dim to new dim
-            dim = newDim;
-
-
-        }
-
-
-        std::vector<double> &getContainerRef() { return container; }
-
-        double *getContainerArrayPtr() { return &(container[0]); }
-
-        inline unsigned int index(int _x, int _y, int _z) const {
-
-            //start indexing from 0'th element but calculate index based on increased lattice dimmension
-            return _x + (_y + _z * internalDim.y) * internalDim.x;
-        }
-
-
-        virtual Dim3D getDim() const { return dim; }
-
-        virtual bool isValid(const Point3D &pt) const {
-            return (0 <= pt.x && pt.x < dim.x &&
-                    0 <= pt.y && pt.y < dim.y &&
-                    0 <= pt.z && pt.z < dim.z);
-        }
-
-        virtual void set(const Point3D &pt, const float value) {
-            container[index(pt.x, pt.y, pt.z)] = value;
-
-        }
-
-        virtual float get(const Point3D &pt) const {
-            //TODO: we'd better check why we cast from doubles to floats here
-            //Either doubles are not used, either interface is incorrect
-            return container[index(pt.x, pt.y, pt.z)];
-
-        }
-
-        void setQuick(const Point3D &pt, const float value) {
-            container[index(pt.x, pt.y, pt.z)] = value;
-
-        }
-
-        float getQuick(const Point3D &pt) const {
-            return container[index(pt.x, pt.y, pt.z)];
-
-        }
-
-        void setQuick(int _x, int _y, int _z, float value) {
-            container[index(_x, _y, _z)] = value;
-
-        }
-
-        float getQuick(int _x, int _y, int _z) const {
-            return container[index(_x, _y, _z)];
-
-        }
-
-
-        virtual float getByIndex(long _offset) const {
-            return float();
-        }
-
-        virtual void setByIndex(long _offset, const float _value) {
-
-        }
-
-
-    protected:
-        std::vector<double> container;
-        //Dim3D dim; //defined already in Field3DImpl<>
-        Dim3D internalDim;
-    };
-
-
-//////////////////////////////////////////////////////////////////////////////////////////////////////////////////////////////////////////////////
-
-//Adapter is necessary to keep current API of the Field3D . 2D array is allocated as a single chunk of memory - therefore trhe name linear. this particular array acts as a proxy for Fortran Arrays
-//Fortran style array  shifts all the elements by (1,1) vector and 
-//actually it looks like indexing begins at 0,0 but we need to use increaze lattice size by 1 in index incalculation to obtain correct index value
-//has dimensions (m+1)x(n+1)
-//last dimension of the array is iterated in the innermost loop 
-//NOTICE: to get precise solutions from the solver we need to use double precision calculations (floats are imprecise)
-//however since player is assuming float numbers as a return values of the Field3DImpl<T> API we need to 
-//make base class  Field3DImpl<float>
-
-
-    class Array2DLinearFortranField3DAdapter : public Field3DImpl<float> {
-    public:
-        //typedef float precision_t;
-        Array2DLinearFortranField3DAdapter() : Field3DImpl<float>(Dim3D(1, 1, 1), float()) {};
-
-        Array2DLinearFortranField3DAdapter(Dim3D &_dim, float &_initVal) : Field3DImpl<float>(Dim3D(1, 1, 1), float()) {
-            allocateMemory(_dim, _initVal);
-        }
-
-        virtual ~Array2DLinearFortranField3DAdapter() {}
-
-<<<<<<< HEAD
-class Array2DLinearFortranField3DAdapter:public Field3DImpl<float>{
-   public:
-	  //typedef float precision_t;
-      Array2DLinearFortranField3DAdapter() : Field3DImpl<float>(Dim3D(1,1,1),float()) {};
-      
-      Array2DLinearFortranField3DAdapter(Dim3D & _dim,float & _initVal):Field3DImpl<float>(Dim3D(1,1,1),float())
-	  {
-         allocateMemory(_dim,_initVal);         
-      }       
-      virtual ~Array2DLinearFortranField3DAdapter(){}
-      
-      virtual void allocateMemory(const Dim3D theDim,float & _initVal) {         
-         container.clear();
-         internalDim.x=theDim.x+1;
-         internalDim.y=theDim.y+1;
-         internalDim.z=1;
-         dim=theDim;
-         dim.z=1;
-         
-         container.assign((internalDim.x)*(internalDim.y),_initVal);          
-         
-      }
-	  
-		virtual void setDim(const Dim3D newDim){
-			this->resizeAndShift(newDim);
-		}
-
-	    virtual void resizeAndShift(const Dim3D newDim,  Dim3D shiftVec=Dim3D()){
-		vector<double> tmpContainer=container; 
-		tmpContainer.swap(container);// swapping vector content  => copy old vec to new
-
-		Dim3D oldInternalDim=internalDim;
-
-		internalDim.x=newDim.x+1;
-		internalDim.y=newDim.y+1;
-		internalDim.z=1;
-
-
-
-		container.assign((internalDim.x)*(internalDim.y),0.0) ; //resize container and initialize it
-
-			
-		    
-			//copying old array to new one - we do not copy swap values or boundary conditions these are usually set externally by the solver
-			Point3D pt;
-			Point3D ptShift;
-
-			//when lattice is growing or shrinking
-			for(pt.x=0 ; pt.x < newDim.x ; ++pt.x)
-				for(pt.y=0 ; pt.y < newDim.y ; ++pt.y){
-					ptShift=pt-shiftVec;
-					if (ptShift.x>=0 && ptShift.x<dim.x && ptShift.y>=0 && ptShift.y<dim.y )
-					{
-					
-	                    
-						container[pt.x + (pt.y) * internalDim.x]=tmpContainer[ptShift.x + (ptShift.y) * oldInternalDim.x];						
-	                    
-					}
-				}
-		//setting dim to new dim 
-        dim=newDim;
-        dim.z=1;
-		
-
-
-		
-	  }
-	  std::vector<double> & getContainerRef(){return container;}
-	  double * getContainerArrayPtr(){return &(container[0]);}
-
-      inline unsigned int index(int _x,int _y ) const{
-        //return _x+1 + (_y+1) * internalDim.x;
-		return _x + (_y) * internalDim.x; //start indexing from 0'th element but calculate index based on increased lattice dimmension
-        
-       }
-                 
-      virtual Dim3D getDim() const {return dim;};
-      virtual bool isValid(const Point3D &pt) const {      
-         return (0 <= pt.x && pt.x < dim.x &&
-	      0 <= pt.y && pt.y < dim.y);
-      }
-      virtual void set(const Point3D &pt, const float value) {
-            container[index(pt.x,pt.y)]=value;            
-         
-      }
-      virtual float get(const Point3D &pt) const {
-		  //return Array2DLinearFortranField3DAdapter<float>::container[Array2DLinearFortranField3DAdapter<float>::indexPt(pt)];  
-		 //return (float)indexPt(pt);
-		 //return container[0];
-   //      using namespace std;
-		 //if(pt.y==0&&pt.z==0){
-			Log(LOG_TRACE) << "get "<<pt<<" = "<<container[Array2DLinearFortranField3DAdapter<float>::index(pt.x,pt.y)];
-			Log(LOG_TRACE) << " index="<<index(pt.x,pt.y)<<" internalDim.x="<<internalDim.x;
-			//}
-		 return container[Array2DLinearFortranField3DAdapter::index(pt.x,pt.y)];  
-
-      };
-
-      void setQuick(const Point3D &pt, const float value) {
-            container[index(pt.x,pt.y)]=value;            
-         
-      }
-      virtual float getQuick(const Point3D &pt) const {
-         return container[index(pt.x,pt.y)];            
-
-      }
-
-      void setQuick(int _x,int _y , float value) {
-            container[index(_x,_y)]=value;            
-         
-      }
-      virtual float getQuick(int _x,int _y ) const {
-         return container[index(_x,_y)];            
-
-      };
-      
-      
-      virtual float getByIndex(long _offset) const {
-         return float();
-      }
-      virtual void setByIndex(long _offset, const float _value) {
-         
-      }
-   protected:      
-      std::vector<double> container;
-      //Dim3D dim; //defined already in Field3DImpl<>
-      Dim3D internalDim;      
-};
-=======
-        virtual void allocateMemory(const Dim3D theDim, float &_initVal) {
-            container.clear();
-            internalDim.x = theDim.x + 1;
-            internalDim.y = theDim.y + 1;
-            internalDim.z = 1;
-            dim = theDim;
-            dim.z = 1;
-
-            container.assign((internalDim.x) * (internalDim.y), _initVal);
-
-        }
-
-        virtual void setDim(const Dim3D newDim) {
-            this->resizeAndShift(newDim);
-        }
-
-        virtual void resizeAndShift(const Dim3D newDim, Dim3D shiftVec = Dim3D()) {
-            vector<double> tmpContainer = container;
-            tmpContainer.swap(container);// swapping vector content  => copy old vec to new
-
-            Dim3D oldInternalDim = internalDim;
-
-            internalDim.x = newDim.x + 1;
-            internalDim.y = newDim.y + 1;
-            internalDim.z = 1;
-
-
-            container.assign((internalDim.x) * (internalDim.y), 0.0); //resize container and initialize it
-
-            //copying old array to new one - we do not copy swap values or boundary conditions
-            // these are usually set externally by the solver
-            Point3D pt;
-            Point3D ptShift;
-
-            //when lattice is growing or shrinking
-            for (pt.x = 0; pt.x < newDim.x; ++pt.x)
-                for (pt.y = 0; pt.y < newDim.y; ++pt.y) {
-                    ptShift = pt - shiftVec;
-                    if (ptShift.x >= 0 && ptShift.x < dim.x && ptShift.y >= 0 && ptShift.y < dim.y) {
-
-
-                        container[pt.x + (pt.y) * internalDim.x] = tmpContainer[ptShift.x +
-                                                                                (ptShift.y) * oldInternalDim.x];
-
-                    }
-                }
-            //setting dim to new dim
-            dim = newDim;
-            dim.z = 1;
-
-
-        }
-
-        std::vector<double> &getContainerRef() { return container; }
-
-        double *getContainerArrayPtr() { return &(container[0]); }
-
-        inline unsigned int index(int _x, int _y) const {
-
-            //start indexing from 0'th element but calculate index based on increased lattice dimmension
-            return _x + (_y) * internalDim.x;
-
-        }
-
-        virtual Dim3D getDim() const { return dim; };
-
-        virtual bool isValid(const Point3D &pt) const {
-            return (0 <= pt.x && pt.x < dim.x &&
-                    0 <= pt.y && pt.y < dim.y);
-        }
-
-        virtual void set(const Point3D &pt, const float value) {
-            container[index(pt.x, pt.y)] = value;
-
-        }
-
-        virtual float get(const Point3D &pt) const {
-
-            return container[Array2DLinearFortranField3DAdapter::index(pt.x, pt.y)];
-
-        };
-
-        void setQuick(const Point3D &pt, const float value) {
-            container[index(pt.x, pt.y)] = value;
-
-        }
-
-        virtual float getQuick(const Point3D &pt) const {
-            return container[index(pt.x, pt.y)];
-
-        }
-
-        void setQuick(int _x, int _y, float value) {
-            container[index(_x, _y)] = value;
-
-        }
-
-        virtual float getQuick(int _x, int _y) const {
-            return container[index(_x, _y)];
-
-        };
-
-
-        virtual float getByIndex(long _offset) const {
-            return float();
-        }
-
-        virtual void setByIndex(long _offset, const float _value) {
-
-        }
-
-    protected:
-        std::vector<double> container;
-        Dim3D internalDim;
-    };
->>>>>>> 6ed90e64
-
-
-//////////////////////////////////////////////////////////////////////////////////////////////////////////////////////////////////////////////////
-
-    template<typename T>
-    class Array3DBorders {
-    public:
-        typedef T ***ContainerType;
-
-        Array3DBorders() : array(0), borderWidth(1) {
-        }
-
-        virtual ~Array3DBorders() { freeMemory(); };
-
-        void allocateArray(const Dim3D &_dim, T &val = T());
-
-        ContainerType &getContainer() { return array; }
-
-        void setBorderWidth(unsigned int _borderWidth) { borderWidth = _borderWidth; }
-
-        unsigned int getBorderWidth() { return borderWidth; }
-
-        bool switchContainersQuick(Array3DBorders<T> &_array3D);
-
-        Dim3D getInternalDim() { return internalDim; }
-
-    protected:
-        ContainerType array;
-        unsigned int borderWidth;
-        Dim3D internalDim;
-
-        void allocateMemory(const Dim3D &_dim, T &val = T());
-
-        void freeMemory();
-
-    };
-
-
-    template<typename T>
-    void Array3DBorders<T>::allocateArray(const Dim3D &_dim, T &val) {
-
-        internalDim = _dim;
-        freeMemory();
-        allocateMemory(internalDim, val);
-
-    }
-
-    template<typename T>
-    void Array3DBorders<T>::allocateMemory(const Dim3D &_dim, T &val) {
-
-        array = new T **[_dim.x];
-        for (int i = 0; i < _dim.x; ++i) {
-            array[i] = new T *[_dim.y];
-        }
-
-        for (int i = 0; i < _dim.x; ++i)
-            for (int j = 0; j < _dim.y; ++j) {
-                array[i][j] = new T[_dim.z];
-            }
-
-        for (int i = 0; i < _dim.x; ++i)
-            for (int j = 0; j < _dim.y; ++j)
-                for (int k = 0; k < _dim.z; ++k) {
-                    array[i][j][k] = val;
-                }
-
-    }
-
-#include <iostream>
-template<typename T>
-void Array3DBorders<T>::freeMemory() {
-    using namespace std;
-
-    if (array) {
-
-        for (int i = 0; i < internalDim.x; ++i)
-            for (int j = 0; j < internalDim.y; ++j) {
-
-                delete[] array[i][j];
-                array[i][j] = 0;
-            }
-
-        for (int i = 0; i < internalDim.x; ++i) {
-            delete[] array[i];
-            array[i] = 0;
-        }
-        delete[] array;
-        array = 0;
-
-    }
-
-
-}
-
-
-template<typename T>
-bool Array3DBorders<T>::switchContainersQuick(Array3DBorders<T> &_switchedArray) {
-    ContainerType tmpPtr;
-    ContainerType &switchedArrayPtr = _switchedArray.getContainer();
-
-    tmpPtr = array;
-    array = switchedArrayPtr;
-    switchedArrayPtr = tmpPtr;
-    return true;
-}
-
-//Adapter is necessary to keep current API of the Field3D . These fields are registered in Simulator and 
-template<typename T>
-class Array3DBordersField3DAdapter : public Field3DImpl<T>, public Array3DBorders<T> {
-public:
-    Array3DBordersField3DAdapter() : Field3DImpl<T>(Dim3D(1, 1, 1), T()), Array3DBorders<T>() {};
-
-    Array3DBordersField3DAdapter(Dim3D &_dim, T &_initVal) : Field3DImpl<T>(Dim3D(1, 1, 1), T()), Array3DBorders<T>() {
-        this->allocateMemory(_dim, _initVal);
-        Array3DBorders<T>::internalDim = _dim;
-    }
-
-    virtual ~Array3DBordersField3DAdapter() {
-
-    };
-
-
-    virtual void setDim(const Dim3D theDim) {
-        T t;
-
-        this->allocateMemory(theDim, t);
-        Array3DBorders<T>::internalDim = theDim;
-
-    }
-
-    virtual Dim3D getDim() const {
-
-        return Dim3D(Array3DBorders<T>::internalDim.x - 2 * Array3DBorders<T>::borderWidth,
-                     Array3DBorders<T>::internalDim.y - 2 * Array3DBorders<T>::borderWidth,
-                     Array3DBorders<T>::internalDim.z - 2 * Array3DBorders<T>::borderWidth);
-    };
-
-    virtual bool isValid(const Point3D &pt) const {
-        return (0 <= pt.x && pt.x < Array3DBorders<T>::internalDim.x &&
-                0 <= pt.y && pt.y < Array3DBorders<T>::internalDim.y &&
-                0 <= pt.z && pt.z < Array3DBorders<T>::internalDim.z);
-    }
-
-    virtual void set(const Point3D &pt, const T value) {
-
-        Array3DBorders<T>::array
-        [pt.x + Array3DBorders<T>::borderWidth]
-        [pt.y + Array3DBorders<T>::borderWidth]
-        [pt.z + Array3DBorders<T>::borderWidth] = value;
-
-    }
-
-
-    virtual T get(const Point3D &pt) const {
-
-        return Array3DBorders<T>::array
-        [pt.x + Array3DBorders<T>::borderWidth]
-        [pt.y + Array3DBorders<T>::borderWidth]
-        [pt.z + Array3DBorders<T>::borderWidth];
-    }
-
-    virtual T getByIndex(long _offset) const {
-        return T();
-    }
-
-    virtual void setByIndex(long _offset, const T _value) {
-
-    }
-
-protected:
-
-};
-
-
-///////////////////////////////////////////////////////////////////////////////////////////////////////////////////////////////
-template<typename T>
-class Array2DBorders {
-public:
-    typedef T **ContainerType;
-
-    Array2DBorders() : array(0), borderWidth(1) {
-    }
-
-    virtual ~Array2DBorders() { freeMemory(); };
-
-    void allocateArray(const Dim3D &_dim, T &val = T());
-
-    ContainerType &getContainer() { return array; }
-
-    void setBorderWidth(unsigned int _borderWidth) { borderWidth = _borderWidth; }
-
-    unsigned int getBorderWidth() { return borderWidth; }
-
-    bool switchContainersQuick(Array2DBorders<T> &_array2D);
-
-    Dim3D getInternalDim() { return internalDim; }
-
-protected:
-    ContainerType array;
-    unsigned int borderWidth;
-    Dim3D internalDim;
-
-    void allocateMemory(const Dim3D &_dim, T &val = T());
-
-    void freeMemory();
-
-};
-
-
-template<typename T>
-void Array2DBorders<T>::allocateArray(const Dim3D &_dim, T &val) {
-
-    internalDim = _dim;
-    freeMemory();
-    allocateMemory(internalDim, val);
-
-}
-
-template<typename T>
-void Array2DBorders<T>::allocateMemory(const Dim3D &_dim, T &val) {
-
-    array = new T *[_dim.x];
-    for (int i = 0; i < _dim.x; ++i) {
-        array[i] = new T[_dim.y];
-    }
-
-    for (int i = 0; i < _dim.x; ++i)
-        for (int j = 0; j < _dim.y; ++j)
-            array[i][j] = val;
-
-
-}
-
-#include <iostream>
-
-    template<typename T>
-    void Array2DBorders<T>::freeMemory() {
-        using namespace std;
-
-        if (array) {
-
-            for (int i = 0; i < internalDim.x; ++i) {
-                delete[] array[i];
-                array[i] = 0;
-            }
-
-            delete[] array;
-            array = 0;
-
-        }
-
-
-    }
-
-
-    template<typename T>
-    bool Array2DBorders<T>::switchContainersQuick(Array2DBorders<T> &_switchedArray) {
-        ContainerType tmpPtr;
-        ContainerType &switchedArrayPtr = _switchedArray.getContainer();
-
-        tmpPtr = array;
-        array = switchedArrayPtr;
-        switchedArrayPtr = tmpPtr;
-        return true;
-    }
-
-//Adapter is necessary to keep current API of the Field3D . These fields are registered in Simulator and 
-    template<typename T>
-    class Array2DBordersField3DAdapter : public Field3DImpl<T>, public Array2DBorders<T> {
-    public:
-        Array2DBordersField3DAdapter() : Field3DImpl<T>(Dim3D(1, 1, 1), T()), Array2DBorders<T>() {};
-
-        Array2DBordersField3DAdapter(Dim3D &_dim, T &_initVal) : Field3DImpl<T>(Dim3D(1, 1, 1), T()),
-                                                                 Array2DBorders<T>() {
-            allocateMemory(_dim, _initVal);
-            Array2DBorders<T>::internalDim = _dim;
-        }
-
-        virtual ~Array2DBordersField3DAdapter() {
-
-        };
-
-        virtual void setDim(const Dim3D theDim) {
-            T t;
-
-            allocateMemory(theDim, t);
-            Array2DBorders<T>::internalDim = theDim;
-
-        }
-
-        virtual Dim3D getDim() const {
-
-            return Dim3D(Array2DBorders<T>::internalDim.x - 2 * Array2DBorders<T>::borderWidth,
-                         Array2DBorders<T>::internalDim.y - 2 * Array2DBorders<T>::borderWidth,
-                         1);
-        };
-
-        virtual bool isValid(const Point3D &pt) const {
-            return (0 <= pt.x && pt.x < Array2DBorders<T>::internalDim.x &&
-                    0 <= pt.y && pt.y < Array2DBorders<T>::internalDim.y &&
-                    0 == pt.z);
-        }
-
-        virtual void set(const Point3D &pt, const T value) {
-            Array2DBorders<T>::array
-<<<<<<< HEAD
-            [pt.x+Array2DBorders<T>::borderWidth]
-            [pt.y+Array2DBorders<T>::borderWidth]
-            =value;
-         
-      }
-      virtual T get(const Point3D &pt) const {
-//          unsigned int borderWidth=array3DPtr->getBorderWidth();
-//          using namespace std;
-Log(LOG_TRACE) << "this is element:"<<Array2DBorders<T>::array
-                  [pt.x+Array2DBorders<T>::borderWidth]
-                  [pt.y+Array2DBorders<T>::borderWidth];
-         return Array2DBorders<T>::array
-                  [pt.x+Array2DBorders<T>::borderWidth]
-                  [pt.y+Array2DBorders<T>::borderWidth];
-      }
-
-      virtual T getByIndex(long _offset) const {
-         return T();
-      }
-      virtual void setByIndex(long _offset, const T _value) {
-         
-      }
-   protected:
-//       Array3DBorders<T> * array3DPtr;
-//       Dim3D dim;
-//       typename Array3DBorders<T>::ContainerType * containerPtr;
-//       unsigned int borderWidth;
-};
-=======
-            [pt.x + Array2DBorders<T>::borderWidth]
-            [pt.y + Array2DBorders<T>::borderWidth]
-                    = value;
->>>>>>> 6ed90e64
-
-        }
-
-        virtual T get(const Point3D &pt) const {
-            return Array2DBorders<T>::array
-            [pt.x + Array2DBorders<T>::borderWidth]
-            [pt.y + Array2DBorders<T>::borderWidth];
-        }
-
-        virtual T getByIndex(long _offset) const {
-            return T();
-        }
-
-        virtual void setByIndex(long _offset, const T _value) {
-
-        }
-
-    protected:
-
-    };
-
-
-
-
-//Array3DContiguous is a special container where scratch and concentration field
-// are stored next to each other to optimize read/write operations.
-// this should result in significant speed up of FE solvers
-
-    template<typename T>
-    class Array3DContiguous : public Field3DImpl<T> {
-    public:
-        typedef T *ContainerType;
-
-        Array3DContiguous() :
-                Field3DImpl<T>(Dim3D(1, 1, 1), T()),
-                arrayCont(0),
-                arraySize(0),
-                shiftArray(0),
-                shiftSwap(1),
-                borderWidth(1) {}
-
-        Array3DContiguous(Dim3D &_dim, T &_initVal = T()) :
-                Field3DImpl<T>(Dim3D(1, 1, 1), T()),
-                arrayCont(0),
-                arraySize(0),
-                shiftArray(0),
-                shiftSwap(1),
-                borderWidth(1) {
-            allocateArray(_dim, _initVal);
-        }
-
-<<<<<<< HEAD
-template <typename T>
-void Array3DContiguous<T>::resizeAndShift(const Dim3D newDim,  Dim3D shiftVec){
-    
-    Dim3D newInternalDim=newDim;
-	newInternalDim.x+=3;
-	newInternalDim.y+=3;
-	newInternalDim.z+=3;
-    
-	int newArraySize=newInternalDim.x*newInternalDim.y*2*newInternalDim.z;
-	T * newArrayCont=new T[newArraySize];
-    
-	//initialization 
-	for (int i = 0 ;i<newArraySize;++i){
-		newArrayCont[i]=T();
-	}
-    
-    //copying old array to new one - we do not copy swap values or boundary conditions these are usually set externally by the solver
-	Point3D pt;
-	Point3D ptShift;
-
-	//when lattice is growing or shrinking
-	for(pt.x=0 ; pt.x < newDim.x ; ++pt.x)
-		for(pt.y=0 ; pt.y < newDim.y ; ++pt.y)
-			for(pt.z=0 ; pt.z < newDim.z ; ++pt.z){
-
-				ptShift=pt-shiftVec;
-				if (ptShift.x>=0 && ptShift.x<Field3DImpl<T>::dim.x && ptShift.y>=0 && ptShift.y<Field3DImpl<T>::dim.y && ptShift.z>=0 && ptShift.z<Field3DImpl<T>::dim.z)
-				{
-					Log(LOG_TRACE) << "ptShift="<<ptShift<<" pt="<<pt;
-                    
-                    newArrayCont[(((pt.x+borderWidth)+shiftArray) + ((((pt.y+borderWidth)+shiftArray) + ((2*(pt.z+borderWidth)+shiftArray) *newInternalDim.y)) * newInternalDim.x))]=get(ptShift.x,ptShift.y,ptShift.z);
-                    
-				}
-			}
-    
-    //swapping array and deallocation old one
-    internalDim=newInternalDim;
-	Field3DImpl<T>::dim=newDim;
-    arraySize=newArraySize;
-    
-    delete [] arrayCont;
-    
-    arrayCont=newArrayCont;
-    
-    
-}
-=======
-        ~Array3DContiguous() {
-            if (arrayCont) {
-                delete[] arrayCont;
-            }
-            arrayCont = 0;
-        }
->>>>>>> 6ed90e64
-
-        virtual void setDim(const Dim3D theDim);
-
-        virtual void resizeAndShift(const Dim3D theDim, Dim3D shiftVec = Dim3D());
-
-        void allocateArray(const Dim3D &_dim, T val = T());
-
-        ContainerType getContainer() { return arrayCont; }
-
-        T get(int x, int y, int z) const { return getDirect(x + borderWidth, y + borderWidth, z + borderWidth); }
-
-        void set(int x, int y, int z, T t) { return setDirect(x + borderWidth, y + borderWidth, z + borderWidth, t); }
-
-
-        T getDirect(int x, int y, int z) const {
-            return arrayCont[((x + shiftArray) +
-                              (((y + shiftArray) + ((2 * z + shiftArray) * internalDim.y)) * internalDim.x))];
-        }
-
-        void setDirect(int x, int y, int z, T t) {
-            arrayCont[((x + shiftArray) +
-                       (((y + shiftArray) + ((2 * z + shiftArray) * internalDim.y)) * internalDim.x))] = t;
-        }
-
-        T getDirectSwap(int x, int y, int z) const {
-            return arrayCont[((x + shiftSwap) +
-                              (((y + shiftSwap) + ((2 * z + shiftSwap) * internalDim.y)) * internalDim.x))];
-        }
-
-        void setDirectSwap(int x, int y, int z, T t) {
-            arrayCont[((x + shiftSwap) +
-                       (((y + shiftSwap) + ((2 * z + shiftSwap) * internalDim.y)) * internalDim.x))] = t;
-        }
-
-        //Field3D interface
-        virtual bool isValid(const Point3D &pt) const {
-            return (0 <= pt.x && pt.x < internalDim.x &&
-                    0 <= pt.y && pt.y < internalDim.y &&
-                    0 <= pt.z && pt.z < internalDim.z);
-        }
-
-        virtual void set(const Point3D &pt, const T value) {
-
-            set(pt.x, pt.y, pt.z, value);
-
-        }
-
-        virtual T get(const Point3D &pt) const {
-
-            return get(pt.x, pt.y, pt.z);
-        }
-
-        virtual T getByIndex(long _offset) const {
-            return T();
-        }
-
-        virtual void setByIndex(long _offset, const T _value) {
-
-        }
-
-
-        void swapArrays();
-
-        Dim3D getInternalDim() { return internalDim; }
-
-        Dim3D getDim() { return Field3DImpl<T>::dim; }
-
-        int getShiftArray() { return shiftArray; }
-
-        int getShiftSwap() { return shiftSwap; }
-
-        void swapQuick(Array3DContiguous &_switchedArray) {
-            ContainerType tmpPtr;
-            ContainerType switchedArrayPtr = _switchedArray.getContainer();
-
-            tmpPtr = arrayCont;
-            arrayCont = switchedArrayPtr;
-            switchedArrayPtr = tmpPtr;
-
-        }
-
-    protected:
-        T *arrayCont;
-        Dim3D internalDim;
-        int arraySize;
-        int shiftSwap;
-        int shiftArray;
-        int borderWidth;
-
-    };
-
-    template<typename T>
-    void Array3DContiguous<T>::allocateArray(const Dim3D &_dim, T val) {
-
-        Field3DImpl<T>::dim = _dim;
-        internalDim = Field3DImpl<T>::dim;
-        internalDim.x += 3;
-        internalDim.y += 3;
-        internalDim.z += 3;
-
-        if (arrayCont) {
-            delete[] arrayCont;
-            arrayCont = 0;
-        }
-        arraySize = internalDim.x * internalDim.y * 2 * internalDim.z;
-        arrayCont = new T[arraySize];
-
-        //initialization
-        for (int i = 0; i < arraySize; ++i) {
-            arrayCont[i] = val;
-        }
-
-    }
-
-
-    template<typename T>
-    void Array3DContiguous<T>::resizeAndShift(const Dim3D newDim, Dim3D shiftVec) {
-
-        Dim3D newInternalDim = newDim;
-        newInternalDim.x += 3;
-        newInternalDim.y += 3;
-        newInternalDim.z += 3;
-
-        int newArraySize = newInternalDim.x * newInternalDim.y * 2 * newInternalDim.z;
-        T *newArrayCont = new T[newArraySize];
-
-        //initialization
-        for (int i = 0; i < newArraySize; ++i) {
-            newArrayCont[i] = T();
-        }
-
-        //copying old array to new one - we do not copy swap values or boundary conditions
-        // these are usually set externally by the solver
-        Point3D pt;
-        Point3D ptShift;
-
-        //when lattice is growing or shrinking
-        for (pt.x = 0; pt.x < newDim.x; ++pt.x)
-            for (pt.y = 0; pt.y < newDim.y; ++pt.y)
-                for (pt.z = 0; pt.z < newDim.z; ++pt.z) {
-
-                    ptShift = pt - shiftVec;
-                    if (ptShift.x >= 0 && ptShift.x < Field3DImpl<T>::dim.x && ptShift.y >= 0 &&
-                        ptShift.y < Field3DImpl<T>::dim.y && ptShift.z >= 0 && ptShift.z < Field3DImpl<T>::dim.z) {
-
-                        newArrayCont[(((pt.x + borderWidth) + shiftArray) + ((((pt.y + borderWidth) + shiftArray) +
-                                                                              ((2 * (pt.z + borderWidth) + shiftArray) *
-                                                                               newInternalDim.y)) *
-                                                                             newInternalDim.x))] = get(ptShift.x,
-                                                                                                       ptShift.y,
-                                                                                                       ptShift.z);
-
-                    }
-                }
-
-        //swapping array and deallocation old one
-        internalDim = newInternalDim;
-        Field3DImpl<T>::dim = newDim;
-        arraySize = newArraySize;
-
-        delete[] arrayCont;
-
-        arrayCont = newArrayCont;
-
-
-    }
-
-    template<typename T>
-    void Array3DContiguous<T>::setDim(const Dim3D newDim) {
-        this->resizeAndShift(newDim);
-    }
-
-
-    template<typename T>
-    void Array3DContiguous<T>::swapArrays() {
-        if (shiftSwap) {
-            shiftSwap = 0;
-            shiftArray = 1;
-        } else {
-            shiftSwap = 1;
-            shiftArray = 0;
-
-        }
-    }
-
-
-
-
-/////////////////////////////////////////////////////////////////////////////////////////////////////////////////////////////////////////
-
-
-//Array3DCUDA is a special container designed for CUDA purposes
-//had to fo static_cast<T>(0) instead of T() to ensure that it will compile on gcc in the SWIG generated wrapper file
-    template<typename T>
-    class Array3DCUDA : public Field3DImpl<T> {
-    public:
-        typedef T *ContainerType;
-
-        Array3DCUDA() :
-                Field3DImpl<T>(Dim3D(1, 1, 1), static_cast<T>(0)),
-                arrayCont(0),
-                arraySize(0),
-                borderWidth(1) {}
-
-        Array3DCUDA(Dim3D &_dim, T _initVal = static_cast<T>(0)) :
-                Field3DImpl<T>(Dim3D(1, 1, 1), static_cast<T>(0)),
-                arrayCont(0),
-                arraySize(0),
-                borderWidth(1) {
-            allocateArray(_dim, _initVal);
-        }
-
-        ~Array3DCUDA() {
-            if (arrayCont) {
-                free(arrayCont);
-            }
-            arrayCont = 0;
-        }
-
-        void allocateArray(const Dim3D &_dim, T val = static_cast<T>(0));
-
-        ContainerType getContainer() { return arrayCont; }
-
-
-        T get(int x, int y, int z) const { return getDirect(x + borderWidth, y + borderWidth, z + borderWidth); }
-
-        void set(int x, int y, int z, T t) { return setDirect(x + borderWidth, y + borderWidth, z + borderWidth, t); }
-
-
-        T getDirect(int x, int y, int z) const {
-            return arrayCont[z * (internalDim.x) * (internalDim.y) + y * (internalDim.x) + x];
-        }
-
-        void setDirect(int x, int y, int z, T t) {
-            arrayCont[z * (internalDim.x) * (internalDim.y) + y * (internalDim.x) + x] = t;
-        }
-
-        //Field3D interface
-        virtual bool isValid(const Point3D &pt) const {
-            return (0 <= pt.x && pt.x < internalDim.x &&
-                    0 <= pt.y && pt.y < internalDim.y &&
-                    0 <= pt.z && pt.z < internalDim.z);
-        }
-
-        virtual void set(const Point3D &pt, const T value) {
-
-
-            set(pt.x, pt.y, pt.z, value);
-
-        }
-
-        virtual T get(const Point3D &pt) const {
-
-            return get(pt.x, pt.y, pt.z);
-        }
-
-        virtual T getByIndex(long _offset) const {
-            return T();
-        }
-
-        virtual void setByIndex(long _offset, const T _value) {
-
-        }
-
-
-        void swapArrays();
-
-        int getArraySize() { return arraySize; }
-
-        Dim3D getInternalDim() { return internalDim; }
-
-        Dim3D getDim() { return Field3DImpl<T>::dim; }
-
-        void swapQuick(Array3DCUDA &_switchedArray) {
-        }
-
-    protected:
-        T *arrayCont;
-        Dim3D internalDim;
-        int arraySize;
-        int borderWidth;
-
-    };
-
-
-    template<typename T>
-    void Array3DCUDA<T>::allocateArray(const Dim3D &_dim, T val) {
-
-        Field3DImpl<T>::dim = _dim;
-        internalDim = Field3DImpl<T>::dim;
-        internalDim.x += 2;
-        internalDim.y += 2;
-        internalDim.z += 2;
-
-        if (arrayCont) {
-            free(arrayCont);
-            arrayCont = 0;
-        }
-        arraySize = internalDim.x * internalDim.y * internalDim.z;
-        arrayCont = (ContainerType) malloc(arraySize * sizeof(T));
-
-        //initialization
-        for (int i = 0; i < arraySize; ++i) {
-            arrayCont[i] = val;
-        }
-
-    }
-
-    template<typename T>
-    void Array3DCUDA<T>::swapArrays() {
-
-    }
-/////////////////////////////////////////////////////////////////////////////////////////////////////////////////////////////////////////
-
-
-
-    //Array2DContiguous is a special container where scratch and concentration field are stored
-    // next to each other to optimize read/write operations. this should result in significant speed up of FE solvers
-    template<typename T>
-    class Array2DContiguous : public Field3DImpl<T> {
-    public:
-        typedef T *ContainerType;
-
-        Array2DContiguous() :
-                Field3DImpl<T>(Dim3D(1, 1, 1), T()),
-                arrayCont(0),
-                arraySize(0),
-                shiftArray(0),
-                shiftSwap(1),
-                borderWidth(1) {}
-
-        Array2DContiguous(Dim3D &_dim, T &_initVal = T()) :
-                Field3DImpl<T>(Dim3D(1, 1, 1), T()),
-                arrayCont(0),
-                arraySize(0),
-                shiftArray(0),
-                shiftSwap(1),
-                borderWidth(1) {
-            allocateArray(_dim, _initVal);
-        }
-
-        ~Array2DContiguous() {
-            if (arrayCont) {
-                delete[] arrayCont;
-            }
-            arrayCont = 0;
-        }
-
-        void allocateArray(const Dim3D &_dim, T val = T());
-
-        virtual void setDim(const Dim3D newDim);
-
-        virtual void resizeAndShift(const Dim3D newDim, Dim3D shiftVec = Dim3D());
-
-        ContainerType getContainer() { return arrayCont; }
-
-
-        T get(int x, int y) const { return getDirect(x + borderWidth, y + borderWidth); }
-
-        void set(int x, int y, T t) { return setDirect(x + borderWidth, y + borderWidth, t); }
-
-
-<<<<<<< HEAD
-template <typename T>
-void Array2DContiguous<T>::resizeAndShift(const Dim3D newDim,  Dim3D shiftVec){
-    
-    Dim3D newInternalDim=newDim;
-	newInternalDim.x+=3;
-	newInternalDim.y+=3;
-	newInternalDim.z=1;
-    
-	int newArraySize=newInternalDim.x*newInternalDim.y*2;
-	T * newArrayCont=new T[newArraySize];
-    
-	//initialization 
-	for (int i = 0 ;i<newArraySize;++i){
-		newArrayCont[i]=T();
-	}
-    
-    //copying old array to new one - we do not copy swap values or boundary conditions these are usually set externally by the solver
-	Point3D pt;
-	Point3D ptShift;
-
-	//when lattice is growing or shrinking
-	for(pt.x=0 ; pt.x < newDim.x ; ++pt.x)
-		for(pt.y=0 ; pt.y < newDim.y ; ++pt.y){			
-				ptShift=pt-shiftVec;
-				if (ptShift.x>=0 && ptShift.x<Field3DImpl<T>::dim.x && ptShift.y>=0 && ptShift.y<Field3DImpl<T>::dim.y )
-				{
-					Log(LOG_TRACE) << "ptShift="<<ptShift<<" pt="<<pt;
-                    newArrayCont[(pt.x+borderWidth)+shiftArray + (2*(pt.y+borderWidth)+shiftArray)* newInternalDim.x]=arrayCont[ptShift.x+borderWidth+shiftArray + (2*(ptShift.y+borderWidth)+shiftArray)* internalDim.x];
-                    // get(ptShift.x,ptShift.y);                    
-				}
-			}
-    
-    //swapping array and deallocation old one
-    internalDim=newInternalDim;
-	Field3DImpl<T>::dim=newDim;
-    arraySize=newArraySize;
-    
-    delete [] arrayCont;
-    
-    arrayCont=newArrayCont;
-    
-    
-}
-=======
-        T getDirect(int x, int y) const {
->>>>>>> 6ed90e64
-
-            return arrayCont[x + shiftArray + (2 * y + shiftArray) * internalDim.x];
-        }
-
-        void setDirect(int x, int y, T t) {
-            arrayCont[x + shiftArray + (2 * y + shiftArray) * internalDim.x] = t;
-        }
-
-        T getDirectSwap(int x, int y) const {
-            return arrayCont[x + shiftSwap + (2 * y + shiftSwap) * internalDim.x];
-        }
-
-        void setDirectSwap(int x, int y, T t) {
-            arrayCont[x + shiftSwap + (2 * y + shiftSwap) * internalDim.x] = t;
-        }
-
-        //Field3D interface
-        virtual bool isValid(const Point3D &pt) const {
-            return (0 <= pt.x && pt.x < internalDim.x &&
-                    0 <= pt.y && pt.y < internalDim.y);
-        }
-
-        virtual void set(const Point3D &pt, const T value) {
-
-            set(pt.x, pt.y, value);
-        }
-
-        virtual T get(const Point3D &pt) const {
-
-            return get(pt.x, pt.y);
-        }
-
-        virtual T getByIndex(long _offset) const {
-            return T();
-        }
-
-        virtual void setByIndex(long _offset, const T _value) {
-        }
-
-        void swapArrays();
-
-        Dim3D getInternalDim() { return internalDim; }
-
-        Dim3D getDim() { return Field3DImpl<T>::dim; }
-
-        int getShiftArray() { return shiftArray; }
-
-        int getShiftSwap() { return shiftSwap; }
-
-        void swapQuick(Array2DContiguous &_switchedArray) {
-            ContainerType tmpPtr;
-            ContainerType switchedArrayPtr = _switchedArray.getContainer();
-
-            tmpPtr = arrayCont;
-            arrayCont = switchedArrayPtr;
-            switchedArrayPtr = tmpPtr;
-
-        }
-
-    protected:
-        T *arrayCont;
-        Dim3D internalDim;
-        int arraySize;
-        int shiftSwap;
-        int shiftArray;
-        int borderWidth;
-
-    };
-
-    template<typename T>
-    void Array2DContiguous<T>::allocateArray(const Dim3D &_dim, T val) {
-
-        Field3DImpl<T>::dim = _dim;
-        internalDim = Field3DImpl<T>::dim;
-        internalDim.x += 3;
-        internalDim.y += 3;
-        internalDim.z = 1;
-
-
-        if (arrayCont) {
-            delete[] arrayCont;
-            arrayCont = 0;
-        }
-        arraySize = internalDim.x * 2 * internalDim.y;
-        arrayCont = new T[arraySize];
-
-        //initialization
-        for (int i = 0; i < arraySize; ++i) {
-            arrayCont[i] = val;
-        }
-    }
-
-    template<typename T>
-    void Array2DContiguous<T>::swapArrays() {
-        if (shiftSwap) {
-            shiftSwap = 0;
-            shiftArray = 1;
-        } else {
-            shiftSwap = 1;
-            shiftArray = 0;
-        }
-    }
-
-
-    template<typename T>
-    void Array2DContiguous<T>::resizeAndShift(const Dim3D newDim, Dim3D shiftVec) {
-
-        Dim3D newInternalDim = newDim;
-        newInternalDim.x += 3;
-        newInternalDim.y += 3;
-        newInternalDim.z = 1;
-
-        int newArraySize = newInternalDim.x * newInternalDim.y * 2;
-        T *newArrayCont = new T[newArraySize];
-
-        //initialization
-        for (int i = 0; i < newArraySize; ++i) {
-            newArrayCont[i] = T();
-        }
-
-        //copying old array to new one - we do not copy swap values or
-        // boundary conditions these are usually set externally by the solver
-        Point3D pt;
-        Point3D ptShift;
-
-        //when lattice is growing or shrinking
-        for (pt.x = 0; pt.x < newDim.x; ++pt.x)
-            for (pt.y = 0; pt.y < newDim.y; ++pt.y) {
-                ptShift = pt - shiftVec;
-                if (ptShift.x >= 0 && ptShift.x < Field3DImpl<T>::dim.x && ptShift.y >= 0 &&
-                    ptShift.y < Field3DImpl<T>::dim.y) {
-                    newArrayCont[(pt.x + borderWidth) + shiftArray +
-                                 (2 * (pt.y + borderWidth) + shiftArray) * newInternalDim.x] = arrayCont[ptShift.x +
-                                                                                                         borderWidth +
-                                                                                                         shiftArray +
-                                                                                                         (2 *
-                                                                                                          (ptShift.y +
-                                                                                                           borderWidth) +
-                                                                                                          shiftArray) *
-                                                                                                         internalDim.x];
-                }
-            }
-
-        //swapping array and deallocation old one
-        internalDim = newInternalDim;
-        Field3DImpl<T>::dim = newDim;
-        arraySize = newArraySize;
-
-        delete[] arrayCont;
-
-        arrayCont = newArrayCont;
-
-
-    }
-
-    template<typename T>
-    void Array2DContiguous<T>::setDim(const Dim3D newDim) {
-        this->resizeAndShift(newDim);
-    }
-
-
-    template<typename T>
-    class Array3DFiPy : public Field3DImpl<T> {
-    public:
-        std::vector <std::vector<float>> secData;
-        std::vector <std::vector<int>> doNotDiffuseData;
-        typedef T *ContainerType;
-
-        Array3DFiPy() :
-                Field3DImpl<T>(Dim3D(1, 1, 1), T()),
-                arrayCont(0),
-                arraySize(0),
-                shiftArray(0),
-                shiftSwap(1),
-                borderWidth(1) {}
-
-        Array3DFiPy(Dim3D &_dim, T &_initVal = T()) :
-                Field3DImpl<T>(Dim3D(1, 1, 1), T()),
-                arrayCont(0),
-                arraySize(0),
-                shiftArray(0),
-                shiftSwap(1),
-                borderWidth(1) {
-            allocateArray(_dim, _initVal);
-        }
-
-        ~Array3DFiPy() {
-            if (arrayCont) {
-                delete[] arrayCont;
-            }
-            arrayCont = 0;
-        }
-
-        void allocateArray(const Dim3D &_dim, T val = T());
-
-        ContainerType getContainer() { return arrayCont; }
-
-        T get(int x, int y, int z) const { return getDirect(x + borderWidth, y + borderWidth, z + borderWidth); }
-
-        void set(int x, int y, int z, T t) { return setDirect(x + borderWidth, y + borderWidth, z + borderWidth, t); }
-
-        T getDirect(int x, int y, int z) const {
-            return arrayCont[((x + shiftArray) +
-                              (((y + shiftArray) + ((2 * z + shiftArray) * internalDim.y)) * internalDim.x))];
-        }
-
-        void setDirect(int x, int y, int z, T t) {
-            arrayCont[((x + shiftArray) +
-                       (((y + shiftArray) + ((2 * z + shiftArray) * internalDim.y)) * internalDim.x))] = t;
-        }
-
-        T getDirectSwap(int x, int y, int z) const {
-            return arrayCont[((x + shiftSwap) +
-                              (((y + shiftSwap) + ((2 * z + shiftSwap) * internalDim.y)) * internalDim.x))];
-        }
-
-        void setDirectSwap(int x, int y, int z, T t) {
-            arrayCont[((x + shiftSwap) +
-                       (((y + shiftSwap) + ((2 * z + shiftSwap) * internalDim.y)) * internalDim.x))] = t;
-        }
-
-        void setDoNotDiffuseData(std::vector <std::vector<int>> &_doNotDiffuseData) {
-            doNotDiffuseData = _doNotDiffuseData;
-        }
-
-        std::vector <std::vector<int>> &getDoNotDiffuseVec() {
-            return doNotDiffuseData;
-        }
-
-        void storeSecData(int x, int y, int z, T t) {
-            vector<float> fourVector(4);
-            fourVector[0] = x;
-            fourVector[1] = y;
-            fourVector[2] = z;
-            fourVector[3] = t;
-            secData.push_back(fourVector);
-        }
-
-        std::vector <std::vector<float>> &getSecretionData() {
-            return secData;
-        }
-
-        void clearSecData() {
-            secData.clear();
-        }
-
-        //Field3D interface
-        virtual bool isValid(const Point3D &pt) const {
-            return (0 <= pt.x && pt.x < internalDim.x &&
-                    0 <= pt.y && pt.y < internalDim.y &&
-                    0 <= pt.z && pt.z < internalDim.z);
-        }
-
-        virtual void set(const Point3D &pt, const T value) {
-            set(pt.x, pt.y, pt.z, value);
-
-        }
-
-        virtual T get(const Point3D &pt) const {
-            return get(pt.x, pt.y, pt.z);
-        }
-
-        virtual T getByIndex(long _offset) const {
-            return T();
-        }
-
-        virtual void setByIndex(long _offset, const T _value) {
-        }
-
-
-        void swapArrays();
-
-        Dim3D getInternalDim() { return internalDim; }
-
-        Dim3D getDim() { return Field3DImpl<T>::dim; }
-
-        int getShiftArray() { return shiftArray; }
-
-        int getShiftSwap() { return shiftSwap; }
-
-        void swapQuick(Array3DFiPy &_switchedArray) {
-            ContainerType tmpPtr;
-            ContainerType switchedArrayPtr = _switchedArray.getContainer();
-
-            tmpPtr = arrayCont;
-            arrayCont = switchedArrayPtr;
-            switchedArrayPtr = tmpPtr;
-
-        }
-
-    protected:
-        T *arrayCont;
-        Dim3D internalDim;
-        int arraySize;
-        int shiftSwap;
-        int shiftArray;
-        int borderWidth;
-
-    };
-
-    template<typename T>
-    void Array3DFiPy<T>::allocateArray(const Dim3D &_dim, T val) {
-
-        Field3DImpl<T>::dim = _dim;
-        internalDim = Field3DImpl<T>::dim;
-        internalDim.x += 3;
-        internalDim.y += 3;
-        internalDim.z += 3;
-
-        if (arrayCont) {
-            delete[] arrayCont;
-            arrayCont = 0;
-        }
-        arraySize = internalDim.x * internalDim.y * 2 * internalDim.z;
-        arrayCont = new T[arraySize];
-
-        //initialization
-        for (int i = 0; i < arraySize; ++i) {
-            arrayCont[i] = val;
-        }
-
-    }
-
-    template<typename T>
-    void Array3DFiPy<T>::swapArrays() {
-        if (shiftSwap) {
-            shiftSwap = 0;
-            shiftArray = 1;
-        } else {
-            shiftSwap = 1;
-            shiftArray = 0;
-
-        }
-    }
-
-
-};
-
-#endif
+#ifndef ARRAY3D_H
+#define ARRAY3D_H
+
+#include <vector>
+#include <set>
+#include "Dim3D.h"
+#include "Field3DImpl.h"
+#include <iostream>
+
+
+namespace CompuCell3D {
+
+    template<typename T>
+    class Array3D {
+    public:
+        typedef std::vector <std::vector<std::vector < T>> >
+        ContainerType;
+
+        void allocateArray(const Dim3D &_dim, T &val = T());
+
+//       operator Type&();
+        ContainerType &getContainer() { return array; }
+
+    private:
+        std::vector <std::vector<std::vector < T>> >
+        array;
+
+    };
+
+    template<typename T>
+    void Array3D<T>::allocateArray(const Dim3D &_dim, T &val) {
+        using namespace std;
+        array.assign(_dim.x, vector < vector < T > > (_dim.y, vector<T>(_dim.z, val)));
+    }
+
+
+//Adapter is necessary to keep current API of the Field3D . These fields are registered in Simulator and
+    template<typename T>
+    class Array3DField3DAdapter : public Field3DImpl<T> {
+    public:
+        Array3DField3DAdapter() : Field3DImpl<T>(Dim3D(1, 1, 1), T()), array3DPtr(0), containerPtr(0) {};
+
+        virtual ~Array3DField3DAdapter() {
+            if (array3DPtr)
+                delete array3DPtr;
+            array3DPtr = 0;
+        }
+
+        Array3D<T> *getArray3DPtr() { return array3DPtr; }
+
+        typename Array3D<T>::ContainerType &getContainer() { return array3DPtr->getContainer(); }
+
+        virtual void setDim(const Dim3D theDim) {
+            if (!array3DPtr) {
+                array3DPtr = new Array3D<T>();
+                T t;
+                t = T();
+
+                array3DPtr->allocateArray(theDim, t);
+                containerPtr = &array3DPtr->getContainer();
+                Field3DImpl<T>::dim = theDim;
+            } else {
+                delete array3DPtr;
+                array3DPtr = new Array3D<T>();
+                T t;
+                t = T();
+                array3DPtr->allocateArray(theDim, t);
+                containerPtr = &array3DPtr->getContainer();
+                Field3DImpl<T>::dim = theDim;
+            }
+        }
+
+        virtual Dim3D getDim() const { return Field3DImpl<T>::dim; };
+
+        virtual bool isValid(const Point3D &pt) const {
+            return (0 <= pt.x && pt.x < Field3DImpl<T>::dim.x &&
+                    0 <= pt.y && pt.y < Field3DImpl<T>::dim.y &&
+                    0 <= pt.z && pt.z < Field3DImpl<T>::dim.z);
+        }
+
+        virtual void set(const Point3D &pt, const T value) {
+            if (array3DPtr) {
+                (*containerPtr)[pt.x][pt.y][pt.z] = value;
+            }
+        }
+
+        virtual T get(const Point3D &pt) const {
+            return (*containerPtr)[pt.x][pt.y][pt.z];
+
+        };
+
+        virtual T getByIndex(long _offset) const {
+            return T();
+        }
+
+        virtual void setByIndex(long _offset, const T _value) {
+
+        }
+
+    protected:
+        Array3D<T> *array3DPtr;
+        //Dim3D dim; //defined already in Field3DImpl<>
+        typename Array3D<T>::ContainerType *containerPtr;
+    };
+
+
+//////////////////////////////////////////////////////////////////////////////////////////////////////////////////////////////////////////////////
+
+//Adapter is necessary to keep current API of the Field3D . 3D array is allocated as a single chunk of memory - therefore trhe name linear. this particular array acts as a proxy for Fortran Arrays
+//Fortran style array  shifts all the elements by (1,1,1) vector and 
+//has dimensions (m+1)x(n+1)x(q+1)  
+//last dimension of the array is iterated in the innermost loop 
+//NOTICE: to get precise solutions from the solver we need to use double precision calculations (floats are imprecise)
+//however since player is assuming float numbers as a return values of the Field3DImpl<T> API we need to 
+//make base class  Field3DImpl<float>
+
+    class Array3DLinearFortranField3DAdapter : public Field3DImpl<float> {
+    public:
+        //typedef float precision_t;
+
+        Array3DLinearFortranField3DAdapter() : Field3DImpl<float>(Dim3D(1, 1, 1), float()) {};
+
+        Array3DLinearFortranField3DAdapter(Dim3D &_dim, float &_initVal) : Field3DImpl<float>(Dim3D(1, 1, 1), float()) {
+            allocateMemory(_dim, _initVal);
+        }
+
+        virtual ~Array3DLinearFortranField3DAdapter() {}
+
+        virtual void allocateMemory(const Dim3D theDim, float &_initVal) {
+            container.clear();
+            internalDim.x = theDim.x + 1;
+            internalDim.y = theDim.y + 1;
+            internalDim.z = theDim.z + 1;
+
+            dim = theDim;
+
+            container.assign((internalDim.x) * (internalDim.y) * (internalDim.z), _initVal);
+
+
+        }
+
+        virtual void setDim(const Dim3D newDim) {
+            this->resizeAndShift(newDim);
+        }
+
+        virtual void resizeAndShift(const Dim3D newDim, Dim3D shiftVec = Dim3D()) {
+            vector<double> tmpContainer = container;
+            tmpContainer.swap(container);// swapping vector content  => copy old vec to new
+
+            Dim3D oldInternalDim = internalDim;
+
+            internalDim.x = newDim.x + 1;
+            internalDim.y = newDim.y + 1;
+            internalDim.z = newDim.z + 1;
+
+
+            container.assign((internalDim.x) * (internalDim.y) * (internalDim.z),
+                             0.0); //resize container and initialize it
+
+            //copying old array to new one - we do not copy swap values or boundary conditions these are usually
+            // set externally by the solver
+            Point3D pt;
+            Point3D ptShift;
+
+            //when lattice is growing or shrinking
+            for (pt.x = 0; pt.x < newDim.x; ++pt.x)
+                for (pt.y = 0; pt.y < newDim.y; ++pt.y)
+                    for (pt.z = 0; pt.z < newDim.z; ++pt.z) {
+
+                        ptShift = pt - shiftVec;
+                        if (ptShift.x >= 0 && ptShift.x < dim.x && ptShift.y >= 0 && ptShift.y < dim.y &&
+                            ptShift.z >= 0 && ptShift.z < dim.z) {
+                            container[pt.x + (pt.y + pt.z * internalDim.y) * internalDim.x] = tmpContainer[ptShift.x +
+                                                                                                           (ptShift.y +
+                                                                                                            ptShift.z *
+                                                                                                            oldInternalDim.y) *
+                                                                                                           oldInternalDim.x];
+                        }
+                    }
+            //setting dim to new dim
+            dim = newDim;
+
+
+        }
+
+
+        std::vector<double> &getContainerRef() { return container; }
+
+        double *getContainerArrayPtr() { return &(container[0]); }
+
+        inline unsigned int index(int _x, int _y, int _z) const {
+
+            //start indexing from 0'th element but calculate index based on increased lattice dimmension
+            return _x + (_y + _z * internalDim.y) * internalDim.x;
+        }
+
+
+        virtual Dim3D getDim() const { return dim; }
+
+        virtual bool isValid(const Point3D &pt) const {
+            return (0 <= pt.x && pt.x < dim.x &&
+                    0 <= pt.y && pt.y < dim.y &&
+                    0 <= pt.z && pt.z < dim.z);
+        }
+
+        virtual void set(const Point3D &pt, const float value) {
+            container[index(pt.x, pt.y, pt.z)] = value;
+
+        }
+
+        virtual float get(const Point3D &pt) const {
+            //TODO: we'd better check why we cast from doubles to floats here
+            //Either doubles are not used, either interface is incorrect
+            return container[index(pt.x, pt.y, pt.z)];
+
+        }
+
+        void setQuick(const Point3D &pt, const float value) {
+            container[index(pt.x, pt.y, pt.z)] = value;
+
+        }
+
+        float getQuick(const Point3D &pt) const {
+            return container[index(pt.x, pt.y, pt.z)];
+
+        }
+
+        void setQuick(int _x, int _y, int _z, float value) {
+            container[index(_x, _y, _z)] = value;
+
+        }
+
+        float getQuick(int _x, int _y, int _z) const {
+            return container[index(_x, _y, _z)];
+
+        }
+
+
+        virtual float getByIndex(long _offset) const {
+            return float();
+        }
+
+        virtual void setByIndex(long _offset, const float _value) {
+
+        }
+
+
+    protected:
+        std::vector<double> container;
+        //Dim3D dim; //defined already in Field3DImpl<>
+        Dim3D internalDim;
+    };
+
+
+//////////////////////////////////////////////////////////////////////////////////////////////////////////////////////////////////////////////////
+
+//Adapter is necessary to keep current API of the Field3D . 2D array is allocated as a single chunk of memory - therefore trhe name linear. this particular array acts as a proxy for Fortran Arrays
+//Fortran style array  shifts all the elements by (1,1) vector and 
+//actually it looks like indexing begins at 0,0 but we need to use increaze lattice size by 1 in index incalculation to obtain correct index value
+//has dimensions (m+1)x(n+1)
+//last dimension of the array is iterated in the innermost loop 
+//NOTICE: to get precise solutions from the solver we need to use double precision calculations (floats are imprecise)
+//however since player is assuming float numbers as a return values of the Field3DImpl<T> API we need to 
+//make base class  Field3DImpl<float>
+
+
+    class Array2DLinearFortranField3DAdapter : public Field3DImpl<float> {
+    public:
+        //typedef float precision_t;
+        Array2DLinearFortranField3DAdapter() : Field3DImpl<float>(Dim3D(1, 1, 1), float()) {};
+
+        Array2DLinearFortranField3DAdapter(Dim3D &_dim, float &_initVal) : Field3DImpl<float>(Dim3D(1, 1, 1), float()) {
+            allocateMemory(_dim, _initVal);
+        }
+
+        virtual ~Array2DLinearFortranField3DAdapter() {}
+
+        virtual void allocateMemory(const Dim3D theDim, float &_initVal) {
+            container.clear();
+            internalDim.x = theDim.x + 1;
+            internalDim.y = theDim.y + 1;
+            internalDim.z = 1;
+            dim = theDim;
+            dim.z = 1;
+
+            container.assign((internalDim.x) * (internalDim.y), _initVal);
+
+        }
+
+        virtual void setDim(const Dim3D newDim) {
+            this->resizeAndShift(newDim);
+        }
+
+        virtual void resizeAndShift(const Dim3D newDim, Dim3D shiftVec = Dim3D()) {
+            vector<double> tmpContainer = container;
+            tmpContainer.swap(container);// swapping vector content  => copy old vec to new
+
+            Dim3D oldInternalDim = internalDim;
+
+            internalDim.x = newDim.x + 1;
+            internalDim.y = newDim.y + 1;
+            internalDim.z = 1;
+
+
+            container.assign((internalDim.x) * (internalDim.y), 0.0); //resize container and initialize it
+
+            //copying old array to new one - we do not copy swap values or boundary conditions
+            // these are usually set externally by the solver
+            Point3D pt;
+            Point3D ptShift;
+
+            //when lattice is growing or shrinking
+            for (pt.x = 0; pt.x < newDim.x; ++pt.x)
+                for (pt.y = 0; pt.y < newDim.y; ++pt.y) {
+                    ptShift = pt - shiftVec;
+                    if (ptShift.x >= 0 && ptShift.x < dim.x && ptShift.y >= 0 && ptShift.y < dim.y) {
+
+
+                        container[pt.x + (pt.y) * internalDim.x] = tmpContainer[ptShift.x +
+                                                                                (ptShift.y) * oldInternalDim.x];
+
+                    }
+                }
+            //setting dim to new dim
+            dim = newDim;
+            dim.z = 1;
+
+
+        }
+
+        std::vector<double> &getContainerRef() { return container; }
+
+        double *getContainerArrayPtr() { return &(container[0]); }
+
+        inline unsigned int index(int _x, int _y) const {
+
+            //start indexing from 0'th element but calculate index based on increased lattice dimmension
+            return _x + (_y) * internalDim.x;
+
+        }
+
+        virtual Dim3D getDim() const { return dim; };
+
+        virtual bool isValid(const Point3D &pt) const {
+            return (0 <= pt.x && pt.x < dim.x &&
+                    0 <= pt.y && pt.y < dim.y);
+        }
+
+        virtual void set(const Point3D &pt, const float value) {
+            container[index(pt.x, pt.y)] = value;
+
+        }
+
+        virtual float get(const Point3D &pt) const {
+
+            return container[Array2DLinearFortranField3DAdapter::index(pt.x, pt.y)];
+
+        };
+
+        void setQuick(const Point3D &pt, const float value) {
+            container[index(pt.x, pt.y)] = value;
+
+        }
+
+        virtual float getQuick(const Point3D &pt) const {
+            return container[index(pt.x, pt.y)];
+
+        }
+
+        void setQuick(int _x, int _y, float value) {
+            container[index(_x, _y)] = value;
+
+        }
+
+        virtual float getQuick(int _x, int _y) const {
+            return container[index(_x, _y)];
+
+        };
+
+
+        virtual float getByIndex(long _offset) const {
+            return float();
+        }
+
+        virtual void setByIndex(long _offset, const float _value) {
+
+        }
+
+    protected:
+        std::vector<double> container;
+        Dim3D internalDim;
+    };
+
+
+//////////////////////////////////////////////////////////////////////////////////////////////////////////////////////////////////////////////////
+
+    template<typename T>
+    class Array3DBorders {
+    public:
+        typedef T ***ContainerType;
+
+        Array3DBorders() : array(0), borderWidth(1) {
+        }
+
+        virtual ~Array3DBorders() { freeMemory(); };
+
+        void allocateArray(const Dim3D &_dim, T &val = T());
+
+        ContainerType &getContainer() { return array; }
+
+        void setBorderWidth(unsigned int _borderWidth) { borderWidth = _borderWidth; }
+
+        unsigned int getBorderWidth() { return borderWidth; }
+
+        bool switchContainersQuick(Array3DBorders<T> &_array3D);
+
+        Dim3D getInternalDim() { return internalDim; }
+
+    protected:
+        ContainerType array;
+        unsigned int borderWidth;
+        Dim3D internalDim;
+
+        void allocateMemory(const Dim3D &_dim, T &val = T());
+
+        void freeMemory();
+
+    };
+
+
+    template<typename T>
+    void Array3DBorders<T>::allocateArray(const Dim3D &_dim, T &val) {
+
+        internalDim = _dim;
+        freeMemory();
+        allocateMemory(internalDim, val);
+
+    }
+
+    template<typename T>
+    void Array3DBorders<T>::allocateMemory(const Dim3D &_dim, T &val) {
+
+        array = new T **[_dim.x];
+        for (int i = 0; i < _dim.x; ++i) {
+            array[i] = new T *[_dim.y];
+        }
+
+        for (int i = 0; i < _dim.x; ++i)
+            for (int j = 0; j < _dim.y; ++j) {
+                array[i][j] = new T[_dim.z];
+            }
+
+        for (int i = 0; i < _dim.x; ++i)
+            for (int j = 0; j < _dim.y; ++j)
+                for (int k = 0; k < _dim.z; ++k) {
+                    array[i][j][k] = val;
+                }
+
+    }
+
+#include <iostream>
+template<typename T>
+void Array3DBorders<T>::freeMemory() {
+    using namespace std;
+
+    if (array) {
+
+        for (int i = 0; i < internalDim.x; ++i)
+            for (int j = 0; j < internalDim.y; ++j) {
+
+                delete[] array[i][j];
+                array[i][j] = 0;
+            }
+
+        for (int i = 0; i < internalDim.x; ++i) {
+            delete[] array[i];
+            array[i] = 0;
+        }
+        delete[] array;
+        array = 0;
+
+    }
+
+
+}
+
+
+template<typename T>
+bool Array3DBorders<T>::switchContainersQuick(Array3DBorders<T> &_switchedArray) {
+    ContainerType tmpPtr;
+    ContainerType &switchedArrayPtr = _switchedArray.getContainer();
+
+    tmpPtr = array;
+    array = switchedArrayPtr;
+    switchedArrayPtr = tmpPtr;
+    return true;
+}
+
+//Adapter is necessary to keep current API of the Field3D . These fields are registered in Simulator and 
+template<typename T>
+class Array3DBordersField3DAdapter : public Field3DImpl<T>, public Array3DBorders<T> {
+public:
+    Array3DBordersField3DAdapter() : Field3DImpl<T>(Dim3D(1, 1, 1), T()), Array3DBorders<T>() {};
+
+    Array3DBordersField3DAdapter(Dim3D &_dim, T &_initVal) : Field3DImpl<T>(Dim3D(1, 1, 1), T()), Array3DBorders<T>() {
+        this->allocateMemory(_dim, _initVal);
+        Array3DBorders<T>::internalDim = _dim;
+    }
+
+    virtual ~Array3DBordersField3DAdapter() {
+
+    };
+
+
+    virtual void setDim(const Dim3D theDim) {
+        T t;
+
+        this->allocateMemory(theDim, t);
+        Array3DBorders<T>::internalDim = theDim;
+
+    }
+
+    virtual Dim3D getDim() const {
+
+        return Dim3D(Array3DBorders<T>::internalDim.x - 2 * Array3DBorders<T>::borderWidth,
+                     Array3DBorders<T>::internalDim.y - 2 * Array3DBorders<T>::borderWidth,
+                     Array3DBorders<T>::internalDim.z - 2 * Array3DBorders<T>::borderWidth);
+    };
+
+    virtual bool isValid(const Point3D &pt) const {
+        return (0 <= pt.x && pt.x < Array3DBorders<T>::internalDim.x &&
+                0 <= pt.y && pt.y < Array3DBorders<T>::internalDim.y &&
+                0 <= pt.z && pt.z < Array3DBorders<T>::internalDim.z);
+    }
+
+    virtual void set(const Point3D &pt, const T value) {
+
+        Array3DBorders<T>::array
+        [pt.x + Array3DBorders<T>::borderWidth]
+        [pt.y + Array3DBorders<T>::borderWidth]
+        [pt.z + Array3DBorders<T>::borderWidth] = value;
+
+    }
+
+
+    virtual T get(const Point3D &pt) const {
+
+        return Array3DBorders<T>::array
+        [pt.x + Array3DBorders<T>::borderWidth]
+        [pt.y + Array3DBorders<T>::borderWidth]
+        [pt.z + Array3DBorders<T>::borderWidth];
+    }
+
+    virtual T getByIndex(long _offset) const {
+        return T();
+    }
+
+    virtual void setByIndex(long _offset, const T _value) {
+
+    }
+
+protected:
+
+};
+
+
+///////////////////////////////////////////////////////////////////////////////////////////////////////////////////////////////
+template<typename T>
+class Array2DBorders {
+public:
+    typedef T **ContainerType;
+
+    Array2DBorders() : array(0), borderWidth(1) {
+    }
+
+    virtual ~Array2DBorders() { freeMemory(); };
+
+    void allocateArray(const Dim3D &_dim, T &val = T());
+
+    ContainerType &getContainer() { return array; }
+
+    void setBorderWidth(unsigned int _borderWidth) { borderWidth = _borderWidth; }
+
+    unsigned int getBorderWidth() { return borderWidth; }
+
+    bool switchContainersQuick(Array2DBorders<T> &_array2D);
+
+    Dim3D getInternalDim() { return internalDim; }
+
+protected:
+    ContainerType array;
+    unsigned int borderWidth;
+    Dim3D internalDim;
+
+    void allocateMemory(const Dim3D &_dim, T &val = T());
+
+    void freeMemory();
+
+};
+
+
+template<typename T>
+void Array2DBorders<T>::allocateArray(const Dim3D &_dim, T &val) {
+
+    internalDim = _dim;
+    freeMemory();
+    allocateMemory(internalDim, val);
+
+}
+
+template<typename T>
+void Array2DBorders<T>::allocateMemory(const Dim3D &_dim, T &val) {
+
+    array = new T *[_dim.x];
+    for (int i = 0; i < _dim.x; ++i) {
+        array[i] = new T[_dim.y];
+    }
+
+    for (int i = 0; i < _dim.x; ++i)
+        for (int j = 0; j < _dim.y; ++j)
+            array[i][j] = val;
+
+
+}
+
+#include <iostream>
+
+    template<typename T>
+    void Array2DBorders<T>::freeMemory() {
+        using namespace std;
+
+        if (array) {
+
+            for (int i = 0; i < internalDim.x; ++i) {
+                delete[] array[i];
+                array[i] = 0;
+            }
+
+            delete[] array;
+            array = 0;
+
+        }
+
+
+    }
+
+
+    template<typename T>
+    bool Array2DBorders<T>::switchContainersQuick(Array2DBorders<T> &_switchedArray) {
+        ContainerType tmpPtr;
+        ContainerType &switchedArrayPtr = _switchedArray.getContainer();
+
+        tmpPtr = array;
+        array = switchedArrayPtr;
+        switchedArrayPtr = tmpPtr;
+        return true;
+    }
+
+//Adapter is necessary to keep current API of the Field3D . These fields are registered in Simulator and 
+    template<typename T>
+    class Array2DBordersField3DAdapter : public Field3DImpl<T>, public Array2DBorders<T> {
+    public:
+        Array2DBordersField3DAdapter() : Field3DImpl<T>(Dim3D(1, 1, 1), T()), Array2DBorders<T>() {};
+
+        Array2DBordersField3DAdapter(Dim3D &_dim, T &_initVal) : Field3DImpl<T>(Dim3D(1, 1, 1), T()),
+                                                                 Array2DBorders<T>() {
+            allocateMemory(_dim, _initVal);
+            Array2DBorders<T>::internalDim = _dim;
+        }
+
+        virtual ~Array2DBordersField3DAdapter() {
+
+        };
+
+        virtual void setDim(const Dim3D theDim) {
+            T t;
+
+            allocateMemory(theDim, t);
+            Array2DBorders<T>::internalDim = theDim;
+
+        }
+
+        virtual Dim3D getDim() const {
+
+            return Dim3D(Array2DBorders<T>::internalDim.x - 2 * Array2DBorders<T>::borderWidth,
+                         Array2DBorders<T>::internalDim.y - 2 * Array2DBorders<T>::borderWidth,
+                         1);
+        };
+
+        virtual bool isValid(const Point3D &pt) const {
+            return (0 <= pt.x && pt.x < Array2DBorders<T>::internalDim.x &&
+                    0 <= pt.y && pt.y < Array2DBorders<T>::internalDim.y &&
+                    0 == pt.z);
+        }
+
+        virtual void set(const Point3D &pt, const T value) {
+            Array2DBorders<T>::array
+            [pt.x + Array2DBorders<T>::borderWidth]
+            [pt.y + Array2DBorders<T>::borderWidth]
+                    = value;
+
+        }
+
+        virtual T get(const Point3D &pt) const {
+            return Array2DBorders<T>::array
+            [pt.x + Array2DBorders<T>::borderWidth]
+            [pt.y + Array2DBorders<T>::borderWidth];
+        }
+
+        virtual T getByIndex(long _offset) const {
+            return T();
+        }
+
+        virtual void setByIndex(long _offset, const T _value) {
+
+        }
+
+    protected:
+
+    };
+
+
+
+
+//Array3DContiguous is a special container where scratch and concentration field
+// are stored next to each other to optimize read/write operations.
+// this should result in significant speed up of FE solvers
+
+    template<typename T>
+    class Array3DContiguous : public Field3DImpl<T> {
+    public:
+        typedef T *ContainerType;
+
+        Array3DContiguous() :
+                Field3DImpl<T>(Dim3D(1, 1, 1), T()),
+                arrayCont(0),
+                arraySize(0),
+                shiftArray(0),
+                shiftSwap(1),
+                borderWidth(1) {}
+
+        Array3DContiguous(Dim3D &_dim, T &_initVal = T()) :
+                Field3DImpl<T>(Dim3D(1, 1, 1), T()),
+                arrayCont(0),
+                arraySize(0),
+                shiftArray(0),
+                shiftSwap(1),
+                borderWidth(1) {
+            allocateArray(_dim, _initVal);
+        }
+
+        ~Array3DContiguous() {
+            if (arrayCont) {
+                delete[] arrayCont;
+            }
+            arrayCont = 0;
+        }
+
+        virtual void setDim(const Dim3D theDim);
+
+        virtual void resizeAndShift(const Dim3D theDim, Dim3D shiftVec = Dim3D());
+
+        void allocateArray(const Dim3D &_dim, T val = T());
+
+        ContainerType getContainer() { return arrayCont; }
+
+        T get(int x, int y, int z) const { return getDirect(x + borderWidth, y + borderWidth, z + borderWidth); }
+
+        void set(int x, int y, int z, T t) { return setDirect(x + borderWidth, y + borderWidth, z + borderWidth, t); }
+
+
+        T getDirect(int x, int y, int z) const {
+            return arrayCont[((x + shiftArray) +
+                              (((y + shiftArray) + ((2 * z + shiftArray) * internalDim.y)) * internalDim.x))];
+        }
+
+        void setDirect(int x, int y, int z, T t) {
+            arrayCont[((x + shiftArray) +
+                       (((y + shiftArray) + ((2 * z + shiftArray) * internalDim.y)) * internalDim.x))] = t;
+        }
+
+        T getDirectSwap(int x, int y, int z) const {
+            return arrayCont[((x + shiftSwap) +
+                              (((y + shiftSwap) + ((2 * z + shiftSwap) * internalDim.y)) * internalDim.x))];
+        }
+
+        void setDirectSwap(int x, int y, int z, T t) {
+            arrayCont[((x + shiftSwap) +
+                       (((y + shiftSwap) + ((2 * z + shiftSwap) * internalDim.y)) * internalDim.x))] = t;
+        }
+
+        //Field3D interface
+        virtual bool isValid(const Point3D &pt) const {
+            return (0 <= pt.x && pt.x < internalDim.x &&
+                    0 <= pt.y && pt.y < internalDim.y &&
+                    0 <= pt.z && pt.z < internalDim.z);
+        }
+
+        virtual void set(const Point3D &pt, const T value) {
+
+            set(pt.x, pt.y, pt.z, value);
+
+        }
+
+        virtual T get(const Point3D &pt) const {
+
+            return get(pt.x, pt.y, pt.z);
+        }
+
+        virtual T getByIndex(long _offset) const {
+            return T();
+        }
+
+        virtual void setByIndex(long _offset, const T _value) {
+
+        }
+
+
+        void swapArrays();
+
+        Dim3D getInternalDim() { return internalDim; }
+
+        Dim3D getDim() { return Field3DImpl<T>::dim; }
+
+        int getShiftArray() { return shiftArray; }
+
+        int getShiftSwap() { return shiftSwap; }
+
+        void swapQuick(Array3DContiguous &_switchedArray) {
+            ContainerType tmpPtr;
+            ContainerType switchedArrayPtr = _switchedArray.getContainer();
+
+            tmpPtr = arrayCont;
+            arrayCont = switchedArrayPtr;
+            switchedArrayPtr = tmpPtr;
+
+        }
+
+    protected:
+        T *arrayCont;
+        Dim3D internalDim;
+        int arraySize;
+        int shiftSwap;
+        int shiftArray;
+        int borderWidth;
+
+    };
+
+    template<typename T>
+    void Array3DContiguous<T>::allocateArray(const Dim3D &_dim, T val) {
+
+        Field3DImpl<T>::dim = _dim;
+        internalDim = Field3DImpl<T>::dim;
+        internalDim.x += 3;
+        internalDim.y += 3;
+        internalDim.z += 3;
+
+        if (arrayCont) {
+            delete[] arrayCont;
+            arrayCont = 0;
+        }
+        arraySize = internalDim.x * internalDim.y * 2 * internalDim.z;
+        arrayCont = new T[arraySize];
+
+        //initialization
+        for (int i = 0; i < arraySize; ++i) {
+            arrayCont[i] = val;
+        }
+
+    }
+
+
+    template<typename T>
+    void Array3DContiguous<T>::resizeAndShift(const Dim3D newDim, Dim3D shiftVec) {
+
+        Dim3D newInternalDim = newDim;
+        newInternalDim.x += 3;
+        newInternalDim.y += 3;
+        newInternalDim.z += 3;
+
+        int newArraySize = newInternalDim.x * newInternalDim.y * 2 * newInternalDim.z;
+        T *newArrayCont = new T[newArraySize];
+
+        //initialization
+        for (int i = 0; i < newArraySize; ++i) {
+            newArrayCont[i] = T();
+        }
+
+        //copying old array to new one - we do not copy swap values or boundary conditions
+        // these are usually set externally by the solver
+        Point3D pt;
+        Point3D ptShift;
+
+        //when lattice is growing or shrinking
+        for (pt.x = 0; pt.x < newDim.x; ++pt.x)
+            for (pt.y = 0; pt.y < newDim.y; ++pt.y)
+                for (pt.z = 0; pt.z < newDim.z; ++pt.z) {
+
+                    ptShift = pt - shiftVec;
+                    if (ptShift.x >= 0 && ptShift.x < Field3DImpl<T>::dim.x && ptShift.y >= 0 &&
+                        ptShift.y < Field3DImpl<T>::dim.y && ptShift.z >= 0 && ptShift.z < Field3DImpl<T>::dim.z) {
+
+                        newArrayCont[(((pt.x + borderWidth) + shiftArray) + ((((pt.y + borderWidth) + shiftArray) +
+                                                                              ((2 * (pt.z + borderWidth) + shiftArray) *
+                                                                               newInternalDim.y)) *
+                                                                             newInternalDim.x))] = get(ptShift.x,
+                                                                                                       ptShift.y,
+                                                                                                       ptShift.z);
+
+                    }
+                }
+
+        //swapping array and deallocation old one
+        internalDim = newInternalDim;
+        Field3DImpl<T>::dim = newDim;
+        arraySize = newArraySize;
+
+        delete[] arrayCont;
+
+        arrayCont = newArrayCont;
+
+
+    }
+
+    template<typename T>
+    void Array3DContiguous<T>::setDim(const Dim3D newDim) {
+        this->resizeAndShift(newDim);
+    }
+
+
+    template<typename T>
+    void Array3DContiguous<T>::swapArrays() {
+        if (shiftSwap) {
+            shiftSwap = 0;
+            shiftArray = 1;
+        } else {
+            shiftSwap = 1;
+            shiftArray = 0;
+
+        }
+    }
+
+
+
+
+/////////////////////////////////////////////////////////////////////////////////////////////////////////////////////////////////////////
+
+
+//Array3DCUDA is a special container designed for CUDA purposes
+//had to fo static_cast<T>(0) instead of T() to ensure that it will compile on gcc in the SWIG generated wrapper file
+    template<typename T>
+    class Array3DCUDA : public Field3DImpl<T> {
+    public:
+        typedef T *ContainerType;
+
+        Array3DCUDA() :
+                Field3DImpl<T>(Dim3D(1, 1, 1), static_cast<T>(0)),
+                arrayCont(0),
+                arraySize(0),
+                borderWidth(1) {}
+
+        Array3DCUDA(Dim3D &_dim, T _initVal = static_cast<T>(0)) :
+                Field3DImpl<T>(Dim3D(1, 1, 1), static_cast<T>(0)),
+                arrayCont(0),
+                arraySize(0),
+                borderWidth(1) {
+            allocateArray(_dim, _initVal);
+        }
+
+        ~Array3DCUDA() {
+            if (arrayCont) {
+                free(arrayCont);
+            }
+            arrayCont = 0;
+        }
+
+        void allocateArray(const Dim3D &_dim, T val = static_cast<T>(0));
+
+        ContainerType getContainer() { return arrayCont; }
+
+
+        T get(int x, int y, int z) const { return getDirect(x + borderWidth, y + borderWidth, z + borderWidth); }
+
+        void set(int x, int y, int z, T t) { return setDirect(x + borderWidth, y + borderWidth, z + borderWidth, t); }
+
+
+        T getDirect(int x, int y, int z) const {
+            return arrayCont[z * (internalDim.x) * (internalDim.y) + y * (internalDim.x) + x];
+        }
+
+        void setDirect(int x, int y, int z, T t) {
+            arrayCont[z * (internalDim.x) * (internalDim.y) + y * (internalDim.x) + x] = t;
+        }
+
+        //Field3D interface
+        virtual bool isValid(const Point3D &pt) const {
+            return (0 <= pt.x && pt.x < internalDim.x &&
+                    0 <= pt.y && pt.y < internalDim.y &&
+                    0 <= pt.z && pt.z < internalDim.z);
+        }
+
+        virtual void set(const Point3D &pt, const T value) {
+
+
+            set(pt.x, pt.y, pt.z, value);
+
+        }
+
+        virtual T get(const Point3D &pt) const {
+
+            return get(pt.x, pt.y, pt.z);
+        }
+
+        virtual T getByIndex(long _offset) const {
+            return T();
+        }
+
+        virtual void setByIndex(long _offset, const T _value) {
+
+        }
+
+
+        void swapArrays();
+
+        int getArraySize() { return arraySize; }
+
+        Dim3D getInternalDim() { return internalDim; }
+
+        Dim3D getDim() { return Field3DImpl<T>::dim; }
+
+        void swapQuick(Array3DCUDA &_switchedArray) {
+        }
+
+    protected:
+        T *arrayCont;
+        Dim3D internalDim;
+        int arraySize;
+        int borderWidth;
+
+    };
+
+
+    template<typename T>
+    void Array3DCUDA<T>::allocateArray(const Dim3D &_dim, T val) {
+
+        Field3DImpl<T>::dim = _dim;
+        internalDim = Field3DImpl<T>::dim;
+        internalDim.x += 2;
+        internalDim.y += 2;
+        internalDim.z += 2;
+
+        if (arrayCont) {
+            free(arrayCont);
+            arrayCont = 0;
+        }
+        arraySize = internalDim.x * internalDim.y * internalDim.z;
+        arrayCont = (ContainerType) malloc(arraySize * sizeof(T));
+
+        //initialization
+        for (int i = 0; i < arraySize; ++i) {
+            arrayCont[i] = val;
+        }
+
+    }
+
+    template<typename T>
+    void Array3DCUDA<T>::swapArrays() {
+
+    }
+/////////////////////////////////////////////////////////////////////////////////////////////////////////////////////////////////////////
+
+
+
+    //Array2DContiguous is a special container where scratch and concentration field are stored
+    // next to each other to optimize read/write operations. this should result in significant speed up of FE solvers
+    template<typename T>
+    class Array2DContiguous : public Field3DImpl<T> {
+    public:
+        typedef T *ContainerType;
+
+        Array2DContiguous() :
+                Field3DImpl<T>(Dim3D(1, 1, 1), T()),
+                arrayCont(0),
+                arraySize(0),
+                shiftArray(0),
+                shiftSwap(1),
+                borderWidth(1) {}
+
+        Array2DContiguous(Dim3D &_dim, T &_initVal = T()) :
+                Field3DImpl<T>(Dim3D(1, 1, 1), T()),
+                arrayCont(0),
+                arraySize(0),
+                shiftArray(0),
+                shiftSwap(1),
+                borderWidth(1) {
+            allocateArray(_dim, _initVal);
+        }
+
+        ~Array2DContiguous() {
+            if (arrayCont) {
+                delete[] arrayCont;
+            }
+            arrayCont = 0;
+        }
+
+        void allocateArray(const Dim3D &_dim, T val = T());
+
+        virtual void setDim(const Dim3D newDim);
+
+        virtual void resizeAndShift(const Dim3D newDim, Dim3D shiftVec = Dim3D());
+
+        ContainerType getContainer() { return arrayCont; }
+
+
+        T get(int x, int y) const { return getDirect(x + borderWidth, y + borderWidth); }
+
+        void set(int x, int y, T t) { return setDirect(x + borderWidth, y + borderWidth, t); }
+
+
+        T getDirect(int x, int y) const {
+
+            return arrayCont[x + shiftArray + (2 * y + shiftArray) * internalDim.x];
+        }
+
+        void setDirect(int x, int y, T t) {
+            arrayCont[x + shiftArray + (2 * y + shiftArray) * internalDim.x] = t;
+        }
+
+        T getDirectSwap(int x, int y) const {
+            return arrayCont[x + shiftSwap + (2 * y + shiftSwap) * internalDim.x];
+        }
+
+        void setDirectSwap(int x, int y, T t) {
+            arrayCont[x + shiftSwap + (2 * y + shiftSwap) * internalDim.x] = t;
+        }
+
+        //Field3D interface
+        virtual bool isValid(const Point3D &pt) const {
+            return (0 <= pt.x && pt.x < internalDim.x &&
+                    0 <= pt.y && pt.y < internalDim.y);
+        }
+
+        virtual void set(const Point3D &pt, const T value) {
+
+            set(pt.x, pt.y, value);
+        }
+
+        virtual T get(const Point3D &pt) const {
+
+            return get(pt.x, pt.y);
+        }
+
+        virtual T getByIndex(long _offset) const {
+            return T();
+        }
+
+        virtual void setByIndex(long _offset, const T _value) {
+        }
+
+        void swapArrays();
+
+        Dim3D getInternalDim() { return internalDim; }
+
+        Dim3D getDim() { return Field3DImpl<T>::dim; }
+
+        int getShiftArray() { return shiftArray; }
+
+        int getShiftSwap() { return shiftSwap; }
+
+        void swapQuick(Array2DContiguous &_switchedArray) {
+            ContainerType tmpPtr;
+            ContainerType switchedArrayPtr = _switchedArray.getContainer();
+
+            tmpPtr = arrayCont;
+            arrayCont = switchedArrayPtr;
+            switchedArrayPtr = tmpPtr;
+
+        }
+
+    protected:
+        T *arrayCont;
+        Dim3D internalDim;
+        int arraySize;
+        int shiftSwap;
+        int shiftArray;
+        int borderWidth;
+
+    };
+
+    template<typename T>
+    void Array2DContiguous<T>::allocateArray(const Dim3D &_dim, T val) {
+
+        Field3DImpl<T>::dim = _dim;
+        internalDim = Field3DImpl<T>::dim;
+        internalDim.x += 3;
+        internalDim.y += 3;
+        internalDim.z = 1;
+
+
+        if (arrayCont) {
+            delete[] arrayCont;
+            arrayCont = 0;
+        }
+        arraySize = internalDim.x * 2 * internalDim.y;
+        arrayCont = new T[arraySize];
+
+        //initialization
+        for (int i = 0; i < arraySize; ++i) {
+            arrayCont[i] = val;
+        }
+    }
+
+    template<typename T>
+    void Array2DContiguous<T>::swapArrays() {
+        if (shiftSwap) {
+            shiftSwap = 0;
+            shiftArray = 1;
+        } else {
+            shiftSwap = 1;
+            shiftArray = 0;
+        }
+    }
+
+
+    template<typename T>
+    void Array2DContiguous<T>::resizeAndShift(const Dim3D newDim, Dim3D shiftVec) {
+
+        Dim3D newInternalDim = newDim;
+        newInternalDim.x += 3;
+        newInternalDim.y += 3;
+        newInternalDim.z = 1;
+
+        int newArraySize = newInternalDim.x * newInternalDim.y * 2;
+        T *newArrayCont = new T[newArraySize];
+
+        //initialization
+        for (int i = 0; i < newArraySize; ++i) {
+            newArrayCont[i] = T();
+        }
+
+        //copying old array to new one - we do not copy swap values or
+        // boundary conditions these are usually set externally by the solver
+        Point3D pt;
+        Point3D ptShift;
+
+        //when lattice is growing or shrinking
+        for (pt.x = 0; pt.x < newDim.x; ++pt.x)
+            for (pt.y = 0; pt.y < newDim.y; ++pt.y) {
+                ptShift = pt - shiftVec;
+                if (ptShift.x >= 0 && ptShift.x < Field3DImpl<T>::dim.x && ptShift.y >= 0 &&
+                    ptShift.y < Field3DImpl<T>::dim.y) {
+                    newArrayCont[(pt.x + borderWidth) + shiftArray +
+                                 (2 * (pt.y + borderWidth) + shiftArray) * newInternalDim.x] = arrayCont[ptShift.x +
+                                                                                                         borderWidth +
+                                                                                                         shiftArray +
+                                                                                                         (2 *
+                                                                                                          (ptShift.y +
+                                                                                                           borderWidth) +
+                                                                                                          shiftArray) *
+                                                                                                         internalDim.x];
+                }
+            }
+
+        //swapping array and deallocation old one
+        internalDim = newInternalDim;
+        Field3DImpl<T>::dim = newDim;
+        arraySize = newArraySize;
+
+        delete[] arrayCont;
+
+        arrayCont = newArrayCont;
+
+
+    }
+
+    template<typename T>
+    void Array2DContiguous<T>::setDim(const Dim3D newDim) {
+        this->resizeAndShift(newDim);
+    }
+
+
+    template<typename T>
+    class Array3DFiPy : public Field3DImpl<T> {
+    public:
+        std::vector <std::vector<float>> secData;
+        std::vector <std::vector<int>> doNotDiffuseData;
+        typedef T *ContainerType;
+
+        Array3DFiPy() :
+                Field3DImpl<T>(Dim3D(1, 1, 1), T()),
+                arrayCont(0),
+                arraySize(0),
+                shiftArray(0),
+                shiftSwap(1),
+                borderWidth(1) {}
+
+        Array3DFiPy(Dim3D &_dim, T &_initVal = T()) :
+                Field3DImpl<T>(Dim3D(1, 1, 1), T()),
+                arrayCont(0),
+                arraySize(0),
+                shiftArray(0),
+                shiftSwap(1),
+                borderWidth(1) {
+            allocateArray(_dim, _initVal);
+        }
+
+        ~Array3DFiPy() {
+            if (arrayCont) {
+                delete[] arrayCont;
+            }
+            arrayCont = 0;
+        }
+
+        void allocateArray(const Dim3D &_dim, T val = T());
+
+        ContainerType getContainer() { return arrayCont; }
+
+        T get(int x, int y, int z) const { return getDirect(x + borderWidth, y + borderWidth, z + borderWidth); }
+
+        void set(int x, int y, int z, T t) { return setDirect(x + borderWidth, y + borderWidth, z + borderWidth, t); }
+
+        T getDirect(int x, int y, int z) const {
+            return arrayCont[((x + shiftArray) +
+                              (((y + shiftArray) + ((2 * z + shiftArray) * internalDim.y)) * internalDim.x))];
+        }
+
+        void setDirect(int x, int y, int z, T t) {
+            arrayCont[((x + shiftArray) +
+                       (((y + shiftArray) + ((2 * z + shiftArray) * internalDim.y)) * internalDim.x))] = t;
+        }
+
+        T getDirectSwap(int x, int y, int z) const {
+            return arrayCont[((x + shiftSwap) +
+                              (((y + shiftSwap) + ((2 * z + shiftSwap) * internalDim.y)) * internalDim.x))];
+        }
+
+        void setDirectSwap(int x, int y, int z, T t) {
+            arrayCont[((x + shiftSwap) +
+                       (((y + shiftSwap) + ((2 * z + shiftSwap) * internalDim.y)) * internalDim.x))] = t;
+        }
+
+        void setDoNotDiffuseData(std::vector <std::vector<int>> &_doNotDiffuseData) {
+            doNotDiffuseData = _doNotDiffuseData;
+        }
+
+        std::vector <std::vector<int>> &getDoNotDiffuseVec() {
+            return doNotDiffuseData;
+        }
+
+        void storeSecData(int x, int y, int z, T t) {
+            vector<float> fourVector(4);
+            fourVector[0] = x;
+            fourVector[1] = y;
+            fourVector[2] = z;
+            fourVector[3] = t;
+            secData.push_back(fourVector);
+        }
+
+        std::vector <std::vector<float>> &getSecretionData() {
+            return secData;
+        }
+
+        void clearSecData() {
+            secData.clear();
+        }
+
+        //Field3D interface
+        virtual bool isValid(const Point3D &pt) const {
+            return (0 <= pt.x && pt.x < internalDim.x &&
+                    0 <= pt.y && pt.y < internalDim.y &&
+                    0 <= pt.z && pt.z < internalDim.z);
+        }
+
+        virtual void set(const Point3D &pt, const T value) {
+            set(pt.x, pt.y, pt.z, value);
+
+        }
+
+        virtual T get(const Point3D &pt) const {
+            return get(pt.x, pt.y, pt.z);
+        }
+
+        virtual T getByIndex(long _offset) const {
+            return T();
+        }
+
+        virtual void setByIndex(long _offset, const T _value) {
+        }
+
+
+        void swapArrays();
+
+        Dim3D getInternalDim() { return internalDim; }
+
+        Dim3D getDim() { return Field3DImpl<T>::dim; }
+
+        int getShiftArray() { return shiftArray; }
+
+        int getShiftSwap() { return shiftSwap; }
+
+        void swapQuick(Array3DFiPy &_switchedArray) {
+            ContainerType tmpPtr;
+            ContainerType switchedArrayPtr = _switchedArray.getContainer();
+
+            tmpPtr = arrayCont;
+            arrayCont = switchedArrayPtr;
+            switchedArrayPtr = tmpPtr;
+
+        }
+
+    protected:
+        T *arrayCont;
+        Dim3D internalDim;
+        int arraySize;
+        int shiftSwap;
+        int shiftArray;
+        int borderWidth;
+
+    };
+
+    template<typename T>
+    void Array3DFiPy<T>::allocateArray(const Dim3D &_dim, T val) {
+
+        Field3DImpl<T>::dim = _dim;
+        internalDim = Field3DImpl<T>::dim;
+        internalDim.x += 3;
+        internalDim.y += 3;
+        internalDim.z += 3;
+
+        if (arrayCont) {
+            delete[] arrayCont;
+            arrayCont = 0;
+        }
+        arraySize = internalDim.x * internalDim.y * 2 * internalDim.z;
+        arrayCont = new T[arraySize];
+
+        //initialization
+        for (int i = 0; i < arraySize; ++i) {
+            arrayCont[i] = val;
+        }
+
+    }
+
+    template<typename T>
+    void Array3DFiPy<T>::swapArrays() {
+        if (shiftSwap) {
+            shiftSwap = 0;
+            shiftArray = 1;
+        } else {
+            shiftSwap = 1;
+            shiftArray = 0;
+
+        }
+    }
+
+
+};
+
+#endif