--- conflicted
+++ resolved
@@ -4,17 +4,6 @@
 
 using namespace CompuCell3D;
 
-<<<<<<< HEAD
-// // // #include <iostream>
-
-#ifdef DEBUG
-#define debugLog(x) std::cerr <<x<<std::endl
-#else
-#define debugLog(x)
-#endif
-
-=======
->>>>>>> bc43fc84
 using namespace std;
 
 
@@ -42,25 +31,6 @@
     if (!cellFieldG) throw CC3DException("initField() Cell field G cannot be null!");
     Dim3D dim = cellFieldG->getDim();
 
-<<<<<<< HEAD
-	if(_xmlData->getFirstElement("Radius")){
-		oldStyleInitData.radius=_xmlData->getFirstElement("Radius")->getUInt();
-		debugLog("Got FE This Radius: "<<oldStyleInitData.radius);
-		//cerr<<"Got FE This Radius: "<<oldStyleInitData.radius<<endl;
-		ASSERT_OR_THROW("Radius has to be greater than 0 and 2*radius cannot be bigger than lattice dimension x", oldStyleInitData.radius>0 && 2*(oldStyleInitData.radius)<(dim.x-2));
-	}
-
-	if(_xmlData->getFirstElement("Width")){
-		oldStyleInitData.width=_xmlData->getFirstElement("Width")->getUInt();
-		debugLog("Got FE This Width: "<<oldStyleInitData.width<);
-		//cerr<<"Got FE This Width: "<<oldStyleInitData.width<<endl;
-	}
-	if(_xmlData->getFirstElement("Gap")){
-		oldStyleInitData.gap=_xmlData->getFirstElement("Gap")->getUInt();
-		debugLog("Got FE This Gap: "<<oldStyleInitData.gap);
-		//cerr<<"Got FE This Gap: "<<oldStyleInitData.gap<<endl;
-	}
-=======
 
     bool pluginAlreadyRegisteredFlag;
     //this will load VolumeTracker plugin if it is not already loaded
@@ -68,7 +38,6 @@
                                                   &pluginAlreadyRegisteredFlag);
     if (!pluginAlreadyRegisteredFlag)
         plugin->init(simulator);
->>>>>>> bc43fc84
 
     if (_xmlData->getFirstElement("Radius")) {
         oldStyleInitData.radius = _xmlData->getFirstElement("Radius")->getUInt();
@@ -87,16 +56,6 @@
         cerr << "Got FE This Gap: " << oldStyleInitData.gap << endl;
     }
 
-<<<<<<< HEAD
-	if (_xmlData->getFirstElement("CellSortInit")){
-		if(_xmlData->getFirstElement("CellSortInit")->getText()=="yes" ||_xmlData->getFirstElement("CellSortInit")->getText()=="Yes"){
-			cellSortInit=true;
-			debugLog("SET CELLSORT INIT");
-			//cerr<<"SET CELLSORT INIT"<<endl;
-		}
-	}
-=======
->>>>>>> bc43fc84
 
     if (_xmlData->getFirstElement("CellSortInit")) {
         if (_xmlData->getFirstElement("CellSortInit")->getText() == "yes" ||
@@ -147,16 +106,9 @@
             throw CC3DException(
                     "BlobInitializer requires Center element inside Region section.See manual for details.");
 
-<<<<<<< HEAD
-		debugLog("radius="<<initData.radius<<" gap="<<initData.gap<<" types="<<initData.typeNamesString);
-		//cerr<<"radius="<<initData.radius<<" gap="<<initData.gap<<" types="<<initData.typeNamesString<<endl;
-		blobInitializerData.push_back(initData);
-	}
-=======
         initData.center.x = regionVec[i]->getFirstElement("Center")->getAttributeAsUInt("x");
         initData.center.y = regionVec[i]->getFirstElement("Center")->getAttributeAsUInt("y");
         initData.center.z = regionVec[i]->getFirstElement("Center")->getAttributeAsUInt("z");
->>>>>>> bc43fc84
 
         cerr << "radius=" << initData.radius << " gap=" << initData.gap << " types=" << initData.typeNamesString
              << endl;
@@ -164,14 +116,7 @@
     }
 
 
-<<<<<<< HEAD
-
-
-	debugLog("GOT HERE BEFORE EXIT");
-	//cerr<<"GOT HERE BEFORE EXIT"<<endl;
-=======
     cerr << "GOT HERE BEFORE EXIT" << endl;
->>>>>>> bc43fc84
 
 }
 
@@ -201,12 +146,6 @@
     Dim3D itDim = getBlobDimensions(dim, size);
     cerr << "itDim=" << itDim << endl;
 
-<<<<<<< HEAD
-	Dim3D itDim=getBlobDimensions(dim,size);
-	debugLog("itDim="<<itDim);
-	//cerr<<"itDim="<<itDim<<endl;
-=======
->>>>>>> bc43fc84
 
     Point3D pt;
     Point3D cellPt;
@@ -272,46 +211,6 @@
 }
 
 void BlobFieldInitializer::start() {
-<<<<<<< HEAD
-	if (sim->getRestartEnabled()){
-		return ;  // we will not initialize cells if restart flag is on
-	}
-	// TODO: Chage this code so it write the 0 spins too.  This will make it
-	//       possible to re-initialize a previously used field.
-
-	/// I am changing here so that now I will work with cellFieldG - the field of CellG
-	/// - this way CompuCell will have more functionality
-
-	//  std::vector<BlobFieldInitializerData> & initDataVec=bipdPtr->initDataVec;
-	//  int size = bipdPtr->gap + bipdPtr->width;
-
-	WatchableField3D<CellG *> *cellFieldG = (WatchableField3D<CellG *> *)potts->getCellFieldG();
-	ASSERT_OR_THROW("initField() Cell field G cannot be null!", cellFieldG);
-	debugLog("********************BLOB INIT***********************");
-	//cerr<<"********************BLOB INIT***********************"<<endl;
-	Dim3D dim = cellFieldG->getDim();
-	if(blobInitializerData.size()!=0){
-		for (int i = 0 ; i < blobInitializerData.size(); ++i){
-			debugLog("GOT HERE");
-			cerr<<"GOT HERE"<<endl;
-			layOutCells(blobInitializerData[i]);
-			//          exit(0);
-		}
-	}else{
-		oldStyleInitData.center=Point3D(dim.x / 2,dim.y / 2,dim.z / 2);
-		layOutCells(oldStyleInitData);
-
-		if(cellSortInit){
-			initializeCellTypesCellSort();
-		}
-
-		if(engulfmentData.engulfment){
-			initializeEngulfment();
-		}
-	}
-
-
-=======
     if (sim->getRestartEnabled()) {
         return;  // we will not initialize cells if restart flag is on
     }
@@ -346,7 +245,6 @@
             initializeEngulfment();
         }
     }
->>>>>>> bc43fc84
 
 
 }
@@ -376,18 +274,11 @@
 
     EngulfmentData &enData = engulfmentData;
 
-<<<<<<< HEAD
-	topId=cellTypePluginPtr->getTypeId(enData.topType);
-	bottomId=cellTypePluginPtr->getTypeId(enData.bottomType);
-	debugLog("topId="<<(int)topId<<" bottomId="<<(int)bottomId<<" enData.engulfmentCutoff="<<enData.engulfmentCutoff<<" enData.engulfmentCoordinate="<<enData.engulfmentCoordinate);
-	//cerr<<"topId="<<(int)topId<<" bottomId="<<(int)bottomId<<" enData.engulfmentCutoff="<<enData.engulfmentCutoff<<" enData.engulfmentCoordinate="<<enData.engulfmentCoordinate<<endl;
-=======
     topId = cellTypePluginPtr->getTypeId(enData.topType);
     bottomId = cellTypePluginPtr->getTypeId(enData.bottomType);
 
     cerr << "topId=" << (int) topId << " bottomId=" << (int) bottomId << " enData.engulfmentCutoff="
          << enData.engulfmentCutoff << " enData.engulfmentCoordinate=" << enData.engulfmentCoordinate << endl;
->>>>>>> bc43fc84
 
 
     WatchableField3D < CellG * > *cellFieldG = (WatchableField3D < CellG * > *)
