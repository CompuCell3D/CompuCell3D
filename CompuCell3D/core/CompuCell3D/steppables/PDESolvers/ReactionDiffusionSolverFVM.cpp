#include <CompuCell3D/Simulator.h>
#include <CompuCell3D/Automaton/Automaton.h>
#include <CompuCell3D/Potts3D/Potts3D.h>
#include <CompuCell3D/Potts3D/CellInventory.h>
#include <CompuCell3D/Field3D/WatchableField3D.h>
#include <CompuCell3D/Field3D/Field3DImpl.h>
#include <CompuCell3D/Field3D/Field3D.h>
#include <CompuCell3D/Field3D/Field3DIO.h>
#include <BasicUtils/BasicClassGroup.h>

#include <BasicUtils/BasicString.h>
#include <BasicUtils/BasicException.h>
#include <BasicUtils/BasicRandomNumberGenerator.h>
#include <PublicUtilities/StringUtils.h>
#include <muParser/muParser.h>
#include <string>
#include <cmath>
#include <iostream>
#include <fstream>
#include <sstream>
#include <PublicUtilities/ParallelUtilsOpenMP.h>
#include <omp.h>
// #include <concurrent_vector.h>
// #include <concurrent_unordered_set.h>
// #include <ppl.h>

using namespace std;
using namespace CompuCell3D;

/**
@author T.J. Sego, Ph.D.
*/

#include "ReactionDiffusionSolverFVM.h"

//////////////////////////////////////////////////////////////////////////////////////////////////////////////////////////////////////////
ReactionDiffusionSolverFVM::ReactionDiffusionSolverFVM()
	: DiffusableVector<float>(), lengthX(1.0), incTime(1.0)
{
	pUtils = 0;
	autoTimeSubStep = false;
	simpleMassConservation = false;
	usingECMaterials = false;
	cellDataLoaded = false;
	integrationTimeStep = incTime;

	physTime = 0.0;
	flipSourcePt = Point3D();

	field3DAdditionalPtFcnPtr = &ReactionDiffusionSolverFVM::field3DAdditionalPtPreStartup;
	field3DChangeFcnPtr = &ReactionDiffusionSolverFVM::field3DChangePreStartup;
}

//////////////////////////////////////////////////////////////////////////////////////////////////////////////////////////////////////////
ReactionDiffusionSolverFVM::~ReactionDiffusionSolverFVM()
{
	pUtils->destroyLock(lockPtr);
	delete lockPtr;
	lockPtr = 0;

	delete fvMaxStableTimeSteps;
	fvMaxStableTimeSteps = 0;

	for (unsigned int fieldIndex = 0; fieldIndex < numFields; ++fieldIndex) { 
		delete concentrationFieldVector[fieldIndex];
		concentrationFieldVector[fieldIndex] = 0;
	}
}

void ReactionDiffusionSolverFVM::init(Simulator *_simulator, CC3DXMLElement *_xmlData) {

	cerr << "*******************************" << endl;
	cerr << "* Begin RDFVM initialization! *" << endl;
	cerr << "*******************************" << endl;

	sim = _simulator;
	potts = _simulator->getPotts();
	automaton = potts->getAutomaton();
	xmlData = _xmlData;

	pUtils = sim->getParallelUtils();
	lockPtr = new ParallelUtilsOpenMP::OpenMPLock_t;
	pUtils->initLock(lockPtr);

	cellInventory = & potts->getCellInventory();

	// Get useful plugins

	cerr << "Getting helpful plugins..." << endl;

	bool pluginAlreadyRegisteredFlag;

	//		Get boundary pixel tracker plugin

	cerr << "   Boundary pixel tracker plugin..." << endl;

	boundaryTrackerPlugin = (BoundaryPixelTrackerPlugin*)Simulator::pluginManager.get("BoundaryPixelTracker", &pluginAlreadyRegisteredFlag);
	if (!pluginAlreadyRegisteredFlag) {
		CC3DXMLElement *BoundaryPixelTrackerXML = sim->getCC3DModuleData("Plugin", "BoundaryPixelTracker");
		boundaryTrackerPlugin->init(sim, BoundaryPixelTrackerXML);
	}

	//		Get cell type plugin

	cerr << "   Cell type plugin..." << endl;

	cellTypePlugin = (CellTypePlugin*)Simulator::pluginManager.get("CellType", &pluginAlreadyRegisteredFlag);
	ASSERT_OR_THROW("Cell type plugin must be registered for RDFVM, and in general.", pluginAlreadyRegisteredFlag);

	//		Get pixel tracker plugin
	
	pixelTrackerPlugin = (PixelTrackerPlugin*)Simulator::pluginManager.get("PixelTracker", &pluginAlreadyRegisteredFlag);
	if (!pluginAlreadyRegisteredFlag) {
		CC3DXMLElement *pixelTrackerXML = sim->getCC3DModuleData("Plugin", "PixelTracker");
		pixelTrackerPlugin->init(sim, pixelTrackerXML);
	}
	
	fieldDim = potts->getCellFieldG()->getDim();

	boundaryStrategy = BoundaryStrategy::getInstance();

	maxNeighborIndex = boundaryStrategy->getMaxNeighborIndexFromNeighborOrder(1);

	// Get static inputs

	cerr << "Getting static RDFVM Solver inputs..." << endl;

	//		Cell types

	cerr << "Getting cell types..." << endl;

	std::map<unsigned char, std::string> typeNameMap = cellTypePlugin->getTypeNameMap();
	std::map<unsigned char, std::string>::iterator typeNameMap_itr;
	numCellTypes = 0;
	cellTypeNameToIndexMap.clear();
	for (typeNameMap_itr = typeNameMap.begin(); typeNameMap_itr != typeNameMap.end(); ++typeNameMap_itr) {
		cellTypeNameToIndexMap.insert(make_pair(typeNameMap_itr->second, (unsigned int)typeNameMap_itr->first));
		++numCellTypes;
	}

	// Currently disallow hex lattices
	ASSERT_OR_THROW("Hexagonal lattices are currently not supported by FVM Solver.", boundaryStrategy->getLatticeType() != HEXAGONAL_LATTICE);

	// Get solver inputs

	cerr << "Getting solver inputs..." << endl;

	CC3DXMLElement *el;

	//		Time discretization
	if (xmlData->findElement("DeltaT")) {
		el = xmlData->getFirstElement("DeltaT");
		incTime = (float)(el->getDouble());
		ASSERT_OR_THROW("FVM time increment must be greater than zero.", incTime > 0.0);
		if (el->findAttribute("unit")) { setUnitsTime(el->getAttribute("unit")); }

		cerr << "   Got time discretization: " << incTime << " " << getUnitsTime() << "/step" << endl;

	}

	//		Spatial discretization
	//		If 2D and z-length not specified, use unit length for z
	float DeltaX = lengthX;
	float DeltaY = lengthX;
	float DeltaZ = 1.0;
	if (xmlData->findElement("DeltaX")) {
		DeltaX = (float)(xmlData->getFirstElement("DeltaX")->getDouble());

		cerr << "   Got x-dimension discretization: " << DeltaX << " m" << endl;

		ASSERT_OR_THROW("FVM spatial discretization must be greater than zero.", DeltaX > 0.0);
		if (xmlData->findElement("DeltaY")) {
			DeltaY = (float)(xmlData->getFirstElement("DeltaY")->getDouble());
			ASSERT_OR_THROW("FVM spatial discretization must be greater than zero.", DeltaY > 0.0);
		}
		else { DeltaY = DeltaX; }

		cerr << "   Got y-dimension discretization: " << DeltaY << " m" << endl;

		if (xmlData->findElement("DeltaZ")) {
			DeltaZ = (float)(xmlData->getFirstElement("DeltaZ")->getDouble());
			ASSERT_OR_THROW("FVM spatial discretization must be greater than zero.", DeltaZ > 0.0);
		}
		else if (maxNeighborIndex > 3) { DeltaZ = DeltaX; }

		cerr << "   Got z-dimension discretization: " << DeltaZ << " m" << endl;

	}

	//		Diffusion fields

	cerr << "Getting diffusion fields..." << endl;

	CC3DXMLElementList fieldXMLVec = _xmlData->getElements("DiffusionField");

	numFields = (unsigned int)fieldXMLVec.size();

	fieldNameToIndexMap.clear();
	concentrationFieldNameVector = std::vector<std::string>(numFields, "");
	concentrationFieldVector = std::vector<RDFVMField3DWrap<float> *>(numFields, 0);

	fieldSymbolsVec = std::vector<std::string>(numFields, "");
	fieldExpressionStringsDiag = std::vector<std::vector<std::string> >(numFields, std::vector<std::string>(0, ""));
	fieldExpressionStringsOffDiag = std::vector<std::vector<std::string> >(numFields, std::vector<std::string>(0, ""));
	std::vector<std::string> initialExpressionStrings = std::vector<std::string>(numFields, "");

	constantDiffusionCoefficientsVec = std::vector<double>(numFields, 0);
	diffusivityFieldIndexToFieldMap = std::vector<Field3D<float> *>(numFields, 0);
	diffusivityFieldInitialized = std::vector<bool>(numFields, false);
	constantDiffusionCoefficientsVecCellType = std::vector<std::vector<double> >(numFields, std::vector<double>(numCellTypes, 0.0));
	diffusivityModeInitializerPtrs = std::vector<DiffusivityModeInitializer>(numFields, DiffusivityModeInitializer(nullptr));

	constantPermeationCoefficientsVecCellType = std::vector<std::vector<std::vector<double> > >(numFields, 
		std::vector<std::vector<double> >(numCellTypes, 
			std::vector<double>(numCellTypes, 0.0)));
	constPermBiasCoeffsVecCellType = std::vector<std::vector<std::vector<double> > >(numFields, 
		std::vector<std::vector<double> >(numCellTypes, 
			std::vector<double>(numCellTypes, 1.0)));
	usingSimplePermeableInterfaces = std::vector<bool>(numFields, false);

	fluxConditionInitializerPtrs = std::vector<FluxConditionInitializer>(numFields, &ReactionDiffusionSolverFVM::useDiffusiveSurfaces);

	std::vector<bool> useConstantDiffusivityBool = std::vector<bool>(numFields, false);
	std::vector<bool> useConstantDiffusivityByTypeBool = std::vector<bool>(numFields, false);
	std::vector<bool> useFieldDiffusivityInMediumBool = std::vector<bool>(numFields, false);
	std::vector<bool> useFieldDiffusivityEverywhereBool = std::vector<bool>(numFields, false);

	std::map<std::string, CC3DXMLElement *> bcElementCollector; 
	bcElementCollector.clear();

	std::vector<std::string> fieldInitialExpr = std::vector<std::string>(numFields, "");
	std::vector<bool> useFieldInitialExprBool = std::vector<bool>(numFields, false);

	for (unsigned int fieldIndex = 0; fieldIndex < numFields; ++fieldIndex) {
		el = fieldXMLVec[fieldIndex];
		ASSERT_OR_THROW("Each diffusion field must be given a name with the DiffusionField attribute Name", el->findAttribute("Name"));
		std::string fieldName = el->getAttribute("Name");

		cerr << "   Got field name: " << fieldName << endl;

		// Check duplicates
		std::vector<std::string>::iterator fieldNameVec_itr = find(concentrationFieldNameVector.begin(), concentrationFieldNameVector.end(), fieldName);
		ASSERT_OR_THROW("Each FVM diffusion field must have a unique name", fieldNameVec_itr == concentrationFieldNameVector.end());

		cerr << "   Generating field wrap..." << endl;
		
		fieldNameToIndexMap.insert(make_pair(fieldName, fieldIndex));
		concentrationFieldNameVector[fieldIndex] = fieldName;
		concentrationFieldVector[fieldIndex] = new RDFVMField3DWrap<float>(this, fieldName);

		cerr << "   Registering field with Simulator..." << endl;

		sim->registerConcentrationField(fieldName, concentrationFieldVector[fieldIndex]);

		CC3DXMLElement *dData;
		CC3DXMLElement *dDataEl;
		
		// Diffusion data

		cerr << "   Getting diffusion data..." << endl;

		ASSERT_OR_THROW("A DiffusionData element must be defined per FVM diffusion field", el->findElement("DiffusionData"));
		bool diffusionDefined = false;
		dData = el->getFirstElement("DiffusionData");

		//		Load medium diffusivity and mode if present
		dDataEl = dData->getFirstElement("DiffusionConstant");
		if (dDataEl) {
			diffusionDefined = true;
			constantDiffusionCoefficientsVec[fieldIndex] = dDataEl->getDouble();

			cerr << "   Got diffusion constant: " << constantDiffusionCoefficientsVec[fieldIndex] << " m2/s" << endl;

			useConstantDiffusivityBool[fieldIndex] = true;
		}
		//		Load diffusivity by type
		if (dData->findElement("DiffusivityByType")) {
			useConstantDiffusivityBool[fieldIndex] = false;
			useConstantDiffusivityByTypeBool[fieldIndex] = true;
			cerr << "   Got diffusivity by type." << endl;
		}
		//		Load diffusivity field in medium if present
		if (dData->findElement("DiffusivityFieldInMedium")) {
			if (diffusionDefined) { cerr << "Warning: duplicate diffusion mode. Overwriting with DiffusivityFieldInMedium" << endl; }
			else { cerr << "   Got diffusivity field in medium. Diffusivity field is named: " + fieldName + diffusivityFieldSuffixStd << endl; }
			diffusionDefined = true;
			useConstantDiffusivityBool[fieldIndex] = false;
			useConstantDiffusivityByTypeBool[fieldIndex] = false;
			useFieldDiffusivityInMediumBool[fieldIndex] = true;
		}
		//		Load diffusivity field everywhere if present
		if (dData->findElement("DiffusivityFieldEverywhere")) {
			if (diffusionDefined) { cerr << "Warning: duplicate diffusion mode. Overwriting with DiffusivityFieldEverywhere" << endl; }
			else { cerr << "   Got diffusivity field everywhere. Diffusivity field is named: " + fieldName + diffusivityFieldSuffixStd << endl; }
			diffusionDefined = true;
			useConstantDiffusivityBool[fieldIndex] = false;
			useConstantDiffusivityByTypeBool[fieldIndex] = false;
			useFieldDiffusivityInMediumBool[fieldIndex] = false;
			useFieldDiffusivityEverywhereBool[fieldIndex] = true;
		}
		if (dData->findElement("InitialConcentrationExpression")) {
			initialExpressionStrings[fieldIndex] = dData->getFirstElement("InitialConcentrationExpression")->getText();
			cerr << "   Got initial concentration expression: " + initialExpressionStrings[fieldIndex] << endl;
		}
		ASSERT_OR_THROW("A diffusion mode must be defined in DiffusionData.", diffusionDefined);

		//		Initialize cell type diffusivity coefficients as the same as for the field before loading type specifications
		constantDiffusionCoefficientsVecCellType[fieldIndex] = std::vector<double>(numCellTypes, constantDiffusionCoefficientsVec[fieldIndex]);

		//		Load all present cell type diffusion data, for future ref.
		//for each (CC3DXMLElement *typeData in dData->getElements("DiffusionCoefficient")) {
		for (CC3DXMLElement *typeData : dData->getElements("DiffusionCoefficient")) {

			std::string cellTypeName = typeData->getAttribute("CellType");
			std::map<std::string, unsigned int>::iterator cellTypeNameToIndexMap_itr = cellTypeNameToIndexMap.find(cellTypeName);
			if (cellTypeNameToIndexMap_itr != cellTypeNameToIndexMap.end()) {
				double typeDiffC = typeData->getDouble();
				constantDiffusionCoefficientsVecCellType[fieldIndex][cellTypeNameToIndexMap_itr->second] = typeDiffC;
				cerr << "   Got cell type (" << cellTypeName << ") diffusivity: " << typeDiffC << " m2/s" << endl;
			}
		}

		//		Load all present cell type permeability data, for future ref.
		//			Interface permeation coefficients
		//for each (CC3DXMLElement *typeData in dData->getElements("PermIntCoefficient")) {
		for (CC3DXMLElement *typeData : dData->getElements("PermIntCoefficient")) {

			std::string cellType1Name = typeData->getAttribute("Type1");
			std::string cellType2Name = typeData->getAttribute("Type2");
			std::map<std::string, unsigned int>::iterator cellType1NameToIndexMap_itr = cellTypeNameToIndexMap.find(cellType1Name);
			std::map<std::string, unsigned int>::iterator cellType2NameToIndexMap_itr = cellTypeNameToIndexMap.find(cellType2Name);
			if (cellType1NameToIndexMap_itr != cellTypeNameToIndexMap.end() && cellType2NameToIndexMap_itr != cellTypeNameToIndexMap.end()) {
				double permC = typeData->getDouble();
				constantPermeationCoefficientsVecCellType[fieldIndex][cellType1NameToIndexMap_itr->second][cellType2NameToIndexMap_itr->second] = permC;
				constantPermeationCoefficientsVecCellType[fieldIndex][cellType2NameToIndexMap_itr->second][cellType1NameToIndexMap_itr->second] = permC;
				cerr << "   Got cell type (" << cellType1Name << ", " << cellType2Name << ") interface permeation coefficient: " << permC << " m/s" << endl;
			}
		}
		//			Interface bias coefficients
		//for each (CC3DXMLElement *typeData in dData->getElements("PermIntBias")) {
		for (CC3DXMLElement *typeData : dData->getElements("PermIntBias")) {

			std::string cellType1Name = typeData->getAttribute("Type1");
			std::string cellType2Name = typeData->getAttribute("Type2");
			std::map<std::string, unsigned int>::iterator cellType1NameToIndexMap_itr = cellTypeNameToIndexMap.find(cellType1Name);
			std::map<std::string, unsigned int>::iterator cellType2NameToIndexMap_itr = cellTypeNameToIndexMap.find(cellType2Name);
			if (cellType1NameToIndexMap_itr != cellTypeNameToIndexMap.end() && cellType2NameToIndexMap_itr != cellTypeNameToIndexMap.end()) {
				double biasC = typeData->getDouble();
				constPermBiasCoeffsVecCellType[fieldIndex][cellType1NameToIndexMap_itr->second][cellType2NameToIndexMap_itr->second] = biasC;
				cerr << "   Got cell type (" << cellType1Name << ", " << cellType2Name << ") interface bias coefficient: " << biasC << endl;
			}
		}

		//		Load simple permeable membranes if present
		usingSimplePermeableInterfaces[fieldIndex] = dData->findElement("SimplePermInt");
		if (usingSimplePermeableInterfaces[fieldIndex]) { fluxConditionInitializerPtrs[fieldIndex] = &ReactionDiffusionSolverFVM::usePermeableSurfaces; }

		//		Load initial field expression if present
		useFieldInitialExprBool[fieldIndex] = dData->findElement("InitialConcentrationExpression");
		if (useFieldInitialExprBool[fieldIndex]) { fieldInitialExpr[fieldIndex] = dData->getFirstElement("InitialConcentrationExpression")->getData(); }

		// Reaction data

		cerr << "   Getting reaction data..." << endl;

		fieldExpressionStringsDiag[fieldIndex].clear();
		fieldExpressionStringsOffDiag[fieldIndex].clear();

		CC3DXMLElement *rData = el->getFirstElement("ReactionData");
		CC3DXMLElement *rDataEl;
		if (rData) {
			rDataEl = rData->getFirstElement("ExpressionSymbol");
			if (rDataEl) {
				fieldSymbolsVec[fieldIndex] = rDataEl->getText();
				cerr << "   Got reaction expression symbol: " << fieldSymbolsVec[fieldIndex] << endl;
			}

			if (rData->findElement("ExpressionMult")){
				//for each(CC3DXMLElement *expData in rData->getElements("ExpressionMult")) {
				for (CC3DXMLElement *expData : rData->getElements("ExpressionMult")) {

					std::string expStr = expData->getData();
					fieldExpressionStringsDiag[fieldIndex].push_back(expStr);
					cerr << "   Got multiplier reaction expression: " << expStr << endl;
				}
			}

			if (rData->findElement("ExpressionIndep")) {
				//for each(CC3DXMLElement *expData in rData->getElements("ExpressionIndep")) {
				for (CC3DXMLElement *expData : rData->getElements("ExpressionIndep")) {

					std::string expStr = expData->getData();
					fieldExpressionStringsOffDiag[fieldIndex].push_back(expStr);
					cerr << "   Got independent reaction expression: " << expStr << endl;
				}
			}
		}

		// Collect boundary conditions

		cerr << "   Collecting boundary conditions..." << endl;

		CC3DXMLElement *bcData = el->getFirstElement("BoundaryConditions");
		if (bcData) { bcElementCollector.insert(make_pair(fieldName, bcData)); }
		
	}

	//		Assign reaction expression symbols for any field not already defined, for future ref
	for (unsigned int fieldIndex = 0; fieldIndex < fieldSymbolsVec.size(); ++fieldIndex) {
		if (fieldSymbolsVec[fieldIndex].size() == 0) {
			std::string fieldName = concentrationFieldNameVector[fieldIndex];
			fieldSymbolsVec[fieldIndex] = fieldName + expressionSuffixStd;
			cerr << "   Assigning reaction expression symbol for " << fieldName << ": " << fieldSymbolsVec[fieldIndex] << endl;
		}
	}

	// Load diffusion initializers

	cerr << "Loading diffusion initializers..." << endl;

	for (unsigned int fieldIndex = 0; fieldIndex < numFields; ++fieldIndex) {

		cerr << "   " << concentrationFieldNameVector[fieldIndex] << ": ";

		if (useConstantDiffusivityBool[fieldIndex]) {
			cerr << "constant diffusivity." << endl;
			diffusivityModeInitializerPtrs[fieldIndex] = &ReactionDiffusionSolverFVM::useConstantDiffusivity;
		}
		else if (useConstantDiffusivityByTypeBool[fieldIndex]) {
			cerr << "constant diffusivity by type." << endl;
			diffusivityModeInitializerPtrs[fieldIndex] = &ReactionDiffusionSolverFVM::useConstantDiffusivityByType;
		}
		else if (useFieldDiffusivityInMediumBool[fieldIndex]) {
			cerr << "diffusivity field in medium." << endl;
			diffusivityModeInitializerPtrs[fieldIndex] = &ReactionDiffusionSolverFVM::useFieldDiffusivityInMedium;
		}
		else if (useFieldDiffusivityEverywhereBool[fieldIndex]) {
			cerr << "diffusivity field everywhere." << endl;
			diffusivityModeInitializerPtrs[fieldIndex] = &ReactionDiffusionSolverFVM::useFieldDiffusivityEverywhere;
		}
	}
	
	// Build surface mappings
	// Note: will need updated for hex lattices

	cerr << "Building surface mappings..." << endl;

	indexMapSurfToCoord = std::vector<unsigned int>(maxNeighborIndex, 0);
	surfaceNormSign = std::vector<int>(maxNeighborIndex, 0);
	surfaceMapNameToIndex.clear();

	//		Standards, for handling inconsistent data from boundary strategy
	std::vector<std::string> surfNameStd = std::vector<std::string>{ "MaxX", "MinX", "MaxY", "MinY" , "MaxZ", "MinZ" };
	std::vector<unsigned int> indexMapSurfToCoordStd = std::vector<unsigned int>{ 0, 0, 1, 1, 2, 2 };
	std::vector<int> surfaceNormSignStd = std::vector<int>{ 1, -1, 1, -1, 1, -1 };

	std::vector<Point3D> offsetVec = boundaryStrategy->getOffsetVec();
	for (unsigned int nIdx = 0; nIdx <= maxNeighborIndex; ++nIdx) {
		Point3D offset = offsetVec[nIdx];
		cerr << "   Processing surface for neighbor relative offset (" << offset.x << ", " << offset.y << ", " << offset.z << ") -> ";
		if (offset.x > 0) {

			cerr << "+x: " << nIdx << endl;

			indexMapSurfToCoord[nIdx] = 0;
			surfaceNormSign[nIdx] = 1;
			surfaceMapNameToIndex.insert(make_pair("MaxX", nIdx));
		}
		else if (offset.x < 0) {

			cerr << "-x: " << nIdx << endl;

			indexMapSurfToCoord[nIdx] = 0;
			surfaceNormSign[nIdx] = -1;
			surfaceMapNameToIndex.insert(make_pair("MinX", nIdx));
		}
		else if (offset.y > 0) {

			cerr << "+y: " << nIdx << endl;

			indexMapSurfToCoord[nIdx] = 1;
			surfaceNormSign[nIdx] = 1;
			surfaceMapNameToIndex.insert(make_pair("MaxY", nIdx));
		}
		else if (offset.y < 0) {

			cerr << "-y: " << nIdx << endl;

			indexMapSurfToCoord[nIdx] = 1;
			surfaceNormSign[nIdx] = -1;
			surfaceMapNameToIndex.insert(make_pair("MinY", nIdx));
		}
		else if (offset.z > 0) {

			cerr << "+z: " << nIdx << endl;

			indexMapSurfToCoord[nIdx] = 2;
			surfaceNormSign[nIdx] = 1;
			surfaceMapNameToIndex.insert(make_pair("MaxZ", nIdx));
		}
		else if (offset.z < 0) {

			cerr << "-z: " << nIdx << endl;

			indexMapSurfToCoord[nIdx] = 2;
			surfaceNormSign[nIdx] = -1;
			surfaceMapNameToIndex.insert(make_pair("MinZ", nIdx));
		}
		else { // Assume an order
			cerr << "Warning: assuming a neighbor surface map: " << nIdx << endl;

			indexMapSurfToCoord[nIdx] = indexMapSurfToCoordStd[nIdx];
			surfaceNormSign[nIdx] = surfaceNormSignStd[nIdx];
			surfaceMapNameToIndex.insert(make_pair(surfNameStd[nIdx], nIdx));
		}
	}
	setLengths(DeltaX, DeltaY, DeltaZ);

	// Load boundary conditions

	cerr << "Loading boundary conditions..." << endl;

	periodicBoundaryCheckVector = std::vector<bool>(3, false);
	std::vector<tuple<std::string, float> > basicBCDataFieldTemplate = std::vector<tuple<std::string, float> >(6, tuple<std::string, float>("ConstantDerivative", 0.0));
	basicBCData = std::vector<std::vector<tuple<std::string, float> > >(numFields, basicBCDataFieldTemplate);
	std::string boundaryName;
	boundaryName = potts->getBoundaryXName();
	if (boundaryName == "periodic") {

		cerr << "   Periodic x from Potts." << endl;

		periodicBoundaryCheckVector[0] = true;
		basicBCDataFieldTemplate[getSurfaceIndexByName("MaxX")] = tuple<std::string, float>("Periodic", 0.0);
		basicBCDataFieldTemplate[getSurfaceIndexByName("MinX")] = tuple<std::string, float>("Periodic", 0.0);
	}
	boundaryName = potts->getBoundaryYName();
	if (boundaryName == "periodic") {

		cerr << "   Periodic y from Potts." << endl;

		periodicBoundaryCheckVector[1] = true;
		basicBCDataFieldTemplate[getSurfaceIndexByName("MaxY")] = tuple<std::string, float>("Periodic", 0.0);
		basicBCDataFieldTemplate[getSurfaceIndexByName("MinY")] = tuple<std::string, float>("Periodic", 0.0);
	}
	if (maxNeighborIndex > 3) {
		boundaryName = potts->getBoundaryZName();
		if (boundaryName == "periodic") {

			cerr << "   Periodic z from Potts." << endl;

			periodicBoundaryCheckVector[2] = true;
			basicBCDataFieldTemplate[getSurfaceIndexByName("MaxZ")] = tuple<std::string, float>("Periodic", 0.0);
			basicBCDataFieldTemplate[getSurfaceIndexByName("MinZ")] = tuple<std::string, float>("Periodic", 0.0);
		}
	}

	std::map<std::string, CC3DXMLElement *>::iterator bc_itr;
	for (unsigned int fieldIndex = 0; fieldIndex < concentrationFieldNameVector.size(); ++fieldIndex) {
		std::string fieldName = concentrationFieldNameVector[fieldIndex];
		std::vector<tuple<std::string, float> > basicBCDataField = basicBCDataFieldTemplate;
		cerr << "Loading boundary conditions for field " + fieldName << endl;

		bc_itr = bcElementCollector.find(fieldName);
		if (bc_itr != bcElementCollector.end()) {
			CC3DXMLElementList bcPlaneElementList = bc_itr->second->getElements("Plane");
			//for each (CC3DXMLElement *bcEl in bcPlaneElementList) {
			for (CC3DXMLElement *bcEl : bcPlaneElementList) {

				std::string axisString = bcEl->getAttribute("Axis");
				//for each (CC3DXMLElement *bcElSpec in bcEl->children) {
				for (CC3DXMLElement *bcElSpec : bcEl->children) {

					std::string posString = bcElSpec->getAttribute("PlanePosition");
					std::string surfaceName = posString + axisString;
					unsigned int surfaceIndex = getSurfaceIndexByName(surfaceName);
					unsigned int dimIndex = getIndexSurfToCoord(surfaceIndex);
					ASSERT_OR_THROW("Cannot specify a boundary condition for a periodic boundary.", !periodicBoundaryCheckVector[dimIndex]);

					std::string bcTypeName = bcElSpec->getName();
					ASSERT_OR_THROW(std::string("Unknown boundary condition type: " + bcTypeName + ". Valid inputs are ConstantValue and ConstantDerivative"), 
						bcTypeName == "ConstantValue" || bcTypeName == "ConstantDerivative");
					float bcVal = (float)(bcElSpec->getAttributeAsDouble("Value"));
					
					cerr << "   Got boundary condition " << bcTypeName << " for " << surfaceName << " with value " << bcVal << endl;
					cerr << "      Loading to surface index " << surfaceIndex;
					cerr << " for dimension index " << dimIndex << endl;
					
					basicBCDataField[surfaceIndex] = tuple<std::string, float>(bcTypeName, bcVal);
				}
			}
		}
		basicBCData[fieldIndex] = basicBCDataField;
	}

	// Initialize reaction expressions

	cerr << "Initializing reaction expressions..." << endl;

	fieldExpressionStringsMergedDiag = std::vector<std::string>(numFields, "");
	fieldExpressionStringsMergedOffDiag = std::vector<std::string>(numFields, "");
	
	for (unsigned int fieldIndex = 0; fieldIndex < numFields; ++fieldIndex) {
		cerr << "Constructing reaction expressions for " + concentrationFieldNameVector[fieldIndex] << endl;

		std::string expDiag = "";
		std::string expOffDiag = "";

		if (fieldExpressionStringsDiag[fieldIndex].size() == 0) { expDiag = "0.0"; }
		else {
			expDiag = fieldExpressionStringsDiag[fieldIndex][0];
			if (fieldExpressionStringsDiag[fieldIndex].size() > 1) {
				for (unsigned int expIndex = 1; expIndex < fieldExpressionStringsDiag[fieldIndex].size(); ++expIndex) {
					expDiag += "+" + fieldExpressionStringsDiag[fieldIndex][expIndex];
				}
			}
			cerr << "   Multiplier function: " + expDiag << endl;
		}

		if (fieldExpressionStringsOffDiag[fieldIndex].size() == 0) { expOffDiag = "0.0"; }
		else {
			expOffDiag = fieldExpressionStringsOffDiag[fieldIndex][0];
			if (fieldExpressionStringsOffDiag[fieldIndex].size() > 1) {
				for (unsigned int expIndex = 1; expIndex < fieldExpressionStringsOffDiag[fieldIndex].size(); ++expIndex) {
					expOffDiag += "+" + fieldExpressionStringsOffDiag[fieldIndex][expIndex];
				}
			}
			cerr << "   Independent function: " + expOffDiag << endl;
		}

		if (expDiag.size() == 0) { expDiag = "0.0"; }
		if (expOffDiag.size() == 0) { expOffDiag = "0.0"; }
		fieldExpressionStringsMergedDiag[fieldIndex] = expDiag;
		fieldExpressionStringsMergedOffDiag[fieldIndex] = expOffDiag;
	}

	// Build lattice

	cerr << "Building lattice..." << endl;

	initializeFVs(fieldDim);

	// Initialize concentrations

	cerr << "Initializing concentrations..." << endl;

	for (unsigned int fieldIndex = 0; fieldIndex < numFields; ++fieldIndex)
		if (useFieldInitialExprBool[fieldIndex]) { initializeFieldUsingEquation(fieldIndex, fieldInitialExpr[fieldIndex]); }

	//		Auto time stepping
	autoTimeSubStep = _xmlData->findElement("AutoTimeSubStep");
	if (autoTimeSubStep) { cerr << "RDVFM got automatic time sub-stepping." << endl; }
	// replace with vector
	fvMaxStableTimeSteps = new std::vector<double>;
	//fvMaxStableTimeSteps = new concurrency::concurrent_vector<double>;

	//		Simple mass conservation option
	simpleMassConservation = _xmlData->findElement("SimpleMassConservation");
	if (simpleMassConservation) { 
		cerr << "RDVFM got simple mass conservation." << endl;

		pixelTrackerPlugin->enableMediumTracker(true);
		pixelTrackerPlugin->enableFullInitAtStart(true);
	}

	concentrationVecCopiesMedium = std::vector<double>(numFields, 0.0);
	massConsCorrectionFactorsMedium = std::vector<double>(numFields, 1.0);

	cerr << "Registering RDFVM Solver..." << endl;

	potts->getCellFactoryGroupPtr()->registerClass(&ReactionDiffusionSolverFVMCellDataAccessor);
	potts->registerCellGChangeWatcher(this);
	sim->registerSteerableObject(this);

	cerr << "*****************************" << endl;
	cerr << "* End RDFVM initialization! *" << endl;
	cerr << "*****************************" << endl;

}

void ReactionDiffusionSolverFVM::extraInit(Simulator *simulator) { }

// Not yet tested!
void ReactionDiffusionSolverFVM::handleEvent(CC3DEvent & _event) {

	//if (_event.id == LATTICE_RESIZE) {

		pUtils->setLock(lockPtr);

<<<<<<< HEAD
=======
		//concurrency::concurrent_vector<ReactionDiffusionSolverFV *> *fvs = new concurrency::concurrent_vector<ReactionDiffusionSolverFV *>((int)(fieldDim.x*fieldDim.y*fieldDim.z));
>>>>>>> 928d1723
		
		std::vector<ReactionDiffusionSolverFV *> fvs = std::vector<ReactionDiffusionSolverFV *>((int)(fieldDim.x*fieldDim.y*fieldDim.z));

		fvs = fieldFVs;
		Dim3D fieldDimOld = fieldDim;

		CC3DEventLatticeResize ev = static_cast<CC3DEventLatticeResize&>(_event);
		fieldDim = ev.newDim;
		initializeFVs(fieldDim);
		pUtils->getNumberOfProcessors();
		
<<<<<<< HEAD
		#pragma omp parallel for shared(fvs)
		for (int i=0;i<fvs.size();i++){
			Point3D pt = fvs[i]->getCoords();
			Point3D ptNew = pt;
			ptNew.x += ev.shiftVec.x;
			ptNew.y += ev.shiftVec.y;
			ptNew.z += ev.shiftVec.z;
			getFieldFV(ptNew)->setConcentrationVec(fvs[i]->getConcentrationVec());
		}		
=======
		// #pragma omp parallel shared(fvs)
		// {
			
			#pragma omp parallel for shared(fvs)
			for (int i=0;i<fvs.size();i++){
				Point3D pt = fvs[i]->getCoords();
				Point3D ptNew = pt;
				ptNew.x += ev.shiftVec.x;
				ptNew.y += ev.shiftVec.y;
				ptNew.z += ev.shiftVec.z;
				getFieldFV(ptNew)->setConcentrationVec(fvs[i]->getConcentrationVec());
			}		
		//replace with openmp

		// concurrency::parallel_for_each(fvs->begin(), fvs->end(), [&](ReactionDiffusionSolverFV *fv) {
		// 	Point3D pt = fv->getCoords();
		// 	Point3D ptNew = pt;
		// 	ptNew.x += ev.shiftVec.x;
		// 	ptNew.y += ev.shiftVec.y;
		// 	ptNew.z += ev.shiftVec.z;
		// 	getFieldFV(ptNew)->setConcentrationVec(fv->getConcentrationVec());
		// });

        

		//delete fvs;
		//fvs = 0;
>>>>>>> 928d1723

		if (simpleMassConservation) {

			cerr << "RDFVM Initializing pixel tracker data..." << endl;

			pixelTrackerPlugin->enableMediumTracker(true);
			pixelTrackerPlugin->enableFullInitAtStart(true);
		}

		pUtils->unsetLock(lockPtr);
		
		update(xmlData, false);
	//}

}

/////////////////////////////////////////////////////////// Steppable interface //////////////////////////////////////////////////////////

void ReactionDiffusionSolverFVM::step(const unsigned int _currentStep) {

	pUtils->setLock(lockPtr);

	// Load cell data just in time if necessary
	if (!cellDataLoaded) { loadCellData(); }

	cerr << "RDFVM Step begin..." << endl;
	
	auto &_fieldFVs = fieldFVs;

	if (simpleMassConservation) {

		cerr << "   Simple mass conservation: updating fields..." << endl;

<<<<<<< HEAD
			
		#pragma omp parallel for shared (fieldFVs)
		for (int i=0;i<fieldFVs.size();i++){
			CellG *cell = this->FVtoCellMap(fieldFVs[i]);
=======
		
		// replace with openmp

			
		#pragma omp parallel for shared (_fieldFVs)
		for (int i=0;i<_fieldFVs.size();i++){
			CellG *cell = this->FVtoCellMap(_fieldFVs[i]);
>>>>>>> 928d1723
			std::vector<double> correctionFactors;
			if (cell) { correctionFactors = this->getReactionDiffusionSolverFVMCellDataAccessorPtr()->get(cell->extraAttribPtr)->massConsCorrectionFactors; }
			else { correctionFactors = this->massConsCorrectionFactorsMedium; }
			// fv->setConcentrationVec(vecMult<double>()(correctionFactors, fv->getConcentrationVec()));
			for (unsigned int fieldIndex = 0; fieldIndex < correctionFactors.size(); ++fieldIndex)
<<<<<<< HEAD
				fieldFVs[i]->setConcentration(fieldIndex, fieldFVs[i]->getConcentration(fieldIndex) * correctionFactors[fieldIndex]);
		}
		
=======
				_fieldFVs[i]->setConcentration(fieldIndex, _fieldFVs[i]->getConcentration(fieldIndex) * correctionFactors[fieldIndex]);
		}
		
		

		// concurrency::parallel_for_each(fieldFVs->begin(), fieldFVs->end(), [&](ReactionDiffusionSolverFV *fv) {
		// 	CellG *cell = this->FVtoCellMap(fv);
		// 	std::vector<double> correctionFactors;
		// 	if (cell) { correctionFactors = this->getReactionDiffusionSolverFVMCellDataAccessorPtr()->get(cell->extraAttribPtr)->massConsCorrectionFactors; }
		// 	else { correctionFactors = this->massConsCorrectionFactorsMedium; }
		// 	// fv->setConcentrationVec(vecMult<double>()(correctionFactors, fv->getConcentrationVec()));
		// 	for (unsigned int fieldIndex = 0; fieldIndex < correctionFactors.size(); ++fieldIndex)
		// 		fv->setConcentration(fieldIndex, fv->getConcentration(fieldIndex) * correctionFactors[fieldIndex]);
		// });
>>>>>>> 928d1723

	}

	cerr << "   Explicit RD integration..." << endl;

	double intTime = 0.0;

	fieldDim = potts->getCellFieldG()->getDim();
	auto _fieldDim = fieldDim;

	///TODO: Ask Dr. Sego about why grow_to_at_least was removed? Or maybe it was moved to another module?
	// if (autoTimeSubStep) { fvMaxStableTimeSteps->grow_to_at_least(fieldDim.x*fieldDim.y*fieldDim.z); }
	// else { fvMaxStableTimeSteps = 0; }
	fvMaxStableTimeSteps = 0;
	while (intTime < incTime) {

		if (autoTimeSubStep) {

			cerr << "      Integrating with maximum stable time step... ";
<<<<<<< HEAD
			
			
			#pragma omp parallel for shared (fieldDim)
			for (int fieldIndex=0;fieldIndex<fieldDim.x*fieldDim.y*fieldDim.z;fieldIndex++){
				fvMaxStableTimeSteps->at(fieldIndex) = this->getFieldFV(fieldIndex)->solveStable();
			}
		
=======
			//replace with openmp
			#pragma omp parallel for shared (_fieldDim)
			for (int fieldIndex=0;fieldIndex<_fieldDim.x*_fieldDim.y*_fieldDim.z;fieldIndex++){
				fvMaxStableTimeSteps->at(fieldIndex) = this->getFieldFV(fieldIndex)->solveStable();
			}
			// concurrency::parallel_for(unsigned int(0), (unsigned int)(fieldDim.x*fieldDim.y*fieldDim.z), [&](unsigned int fieldIndex) {
			// 	fvMaxStableTimeSteps->at(fieldIndex) = this->getFieldFV(fieldIndex)->solveStable();
			// });

>>>>>>> 928d1723
			cerr << "calculating maximum stable time step... ";

			// Might be more efficient using a combinable
			integrationTimeStep = min(*min_element(fvMaxStableTimeSteps->begin(), fvMaxStableTimeSteps->end()), incTime - intTime);
		}
		else { 

			cerr << "      Integrating with fixed time step... ";

			integrationTimeStep = incTime - intTime;
<<<<<<< HEAD

			#pragma omp parallel for shared (fieldFVs)
			for (int i=0;i< fieldFVs.size();i++){
				fieldFVs[i]->solve();
			}
=======
			//replace with openmp
			#pragma omp parallel for shared (_fieldFVs)
			for (int i=0;i< _fieldFVs.size();i++){
				_fieldFVs[i]->solve();
			}
			//concurrency::parallel_for_each(fieldFVs->begin(), fieldFVs->end(), [&](ReactionDiffusionSolverFV *fv) { fv->solve(); });
>>>>>>> 928d1723
		}

		cerr << integrationTimeStep << " s." << endl;

		cerr << "      Updating... ";
<<<<<<< HEAD
		
		#pragma omp parallel for shared (fieldFVs)
		for (int i=0;i<fieldFVs.size();i++){
			fieldFVs[i]->update(this->getIntegrationTimeStep());
		}
=======
		//replace with openmp
		#pragma omp parallel for shared (_fieldFVs)
		for (int i=0;i<_fieldFVs.size();i++){
			_fieldFVs[i]->update(this->getIntegrationTimeStep());
		}
		//concurrency::parallel_for_each(fieldFVs->begin(), fieldFVs->end(), [&](ReactionDiffusionSolverFV *fv) { fv->update(this->getIntegrationTimeStep()); });
>>>>>>> 928d1723

		intTime += integrationTimeStep;
		physTime += integrationTimeStep;

		cerr << "done: " << physTime / unitTimeConv << " " << getUnitsTime() << endl;

	}

	if (simpleMassConservation) {

		cerr << "   Simple mass conservation: updating properties..." << endl;

		updateTotalConcentrations();

	}

	cerr << "RDFVM Step complete." << endl;

	pUtils->unsetLock(lockPtr);

}

////////////////////////////////////////////////////////// Steerable interface ///////////////////////////////////////////////////////////
void ReactionDiffusionSolverFVM::update(CC3DXMLElement *_xmlData, bool _fullInitFlag) {

	// Get ECMaterials plugin
	//		Requires cell type diffusion specification for each field using material-dependent diffusion
	ASSERT_OR_THROW("ECMaterials plugin not currently supported in FVM solver.", !usingECMaterials);
	bool pluginAlreadyRegisteredFlag = false;
	if (usingECMaterials) {
		// ecMaterialsPlugin = (ECMaterialsPlugin*)Simulator::pluginManager.get("ECMaterials", &pluginAlreadyRegisteredFlag);
		ASSERT_OR_THROW("ECMaterials plugin must be registered before usage by FVM solver.", pluginAlreadyRegisteredFlag);
	}

	// Get steerable inputs
	//		Auto time stepping
	autoTimeSubStep = _xmlData->findElement("AutoTimeSubStep");
	if (autoTimeSubStep) { cerr << "RDVFM got automatic time sub-stepping." << endl; }

	//		Simple mass conservation option
	bool simpleMassConservation_old = simpleMassConservation;
	simpleMassConservation = _xmlData->findElement("SimpleMassConservation");
	if (!simpleMassConservation_old && simpleMassConservation) {

		cerr << "RDFVM enabling simple mass conservation..." << endl;

		if (!(pixelTrackerPlugin->fullyInitialized() && pixelTrackerPlugin->trackingMedium())) {

			cerr << "RDFVM Initializing pixel tracker data..." << endl;

			pixelTrackerPlugin->enableMediumTracker(true);
			pixelTrackerPlugin->fullTrackerDataInit();

		}
	}
	else if (simpleMassConservation_old && !simpleMassConservation) { cerr << "RDFVM disabling simple mass conservation..." << endl; }

}

std::string ReactionDiffusionSolverFVM::steerableName() {
	return toString();
}

std::string ReactionDiffusionSolverFVM::toString() {
	return "ReactionDiffusionSolverFVM";
}

////////////////////////////////////////////////////// Cell field watcher interface //////////////////////////////////////////////////////
void ReactionDiffusionSolverFVM::field3DAdditionalPt(const Point3D &ptAdd) { (this->*field3DAdditionalPtFcnPtr)(ptAdd); }

// Prevents erroneous calls to CellGChangeWatcher during initialization routines
void ReactionDiffusionSolverFVM::field3DAdditionalPtPreStartup(const Point3D &ptAdd) {
	flipSourcePt = ptAdd;
	field3DAdditionalPtFcnPtr = &ReactionDiffusionSolverFVM::field3DAdditionalPtPostStartup;
	field3DChangeFcnPtr = &ReactionDiffusionSolverFVM::field3DChangePostStartup;
}

void ReactionDiffusionSolverFVM::field3DAdditionalPtPostStartup(const Point3D &ptAdd) { flipSourcePt = ptAdd; }

void ReactionDiffusionSolverFVM::field3DChange(const Point3D &pt, CellG *newCell, CellG *oldCell) { (this->*field3DChangeFcnPtr)(pt, newCell, oldCell); }

void ReactionDiffusionSolverFVM::field3DChangePostStartup(const Point3D &pt, CellG *newCell, CellG *oldCell) {

	if (simpleMassConservation && newCell != oldCell) {

		// Load cell data just in time if necessary
		if (!cellDataLoaded) { loadCellData(); }

		// Get concentrations at copy-associated sites
		std::vector<double> concentrationVecOld = getFieldFV(pt)->getConcentrationVec();
		std::vector<double> concentrationVecNew = getFieldFV(flipSourcePt)->getConcentrationVec();

		if (oldCell) {

			// Get cell data
			std::vector<double> &concentrationVecCopiesOld = ReactionDiffusionSolverFVMCellDataAccessor.get(oldCell->extraAttribPtr)->concentrationVecCopies;
			std::vector<double> &massConsCorrectionFactorsOld = ReactionDiffusionSolverFVMCellDataAccessor.get(oldCell->extraAttribPtr)->massConsCorrectionFactors;

			// On-the-fly initializations
			if (concentrationVecCopiesOld.size() < numFields) { concentrationVecCopiesOld = totalCellConcentration(oldCell); }
			if (massConsCorrectionFactorsOld.size() < numFields) { massConsCorrectionFactorsOld = std::vector<double>(numFields, 1.0); }

			// Update correction factors
			for (unsigned int fieldIndex = 0; fieldIndex < numFields; ++fieldIndex) {
				if (concentrationVecCopiesOld[fieldIndex] * massConsCorrectionFactorsOld[fieldIndex] > 0.0) {
					double den = 1 / massConsCorrectionFactorsOld[fieldIndex] - concentrationVecOld[fieldIndex] / concentrationVecCopiesOld[fieldIndex];
					if (den > 0.0) { massConsCorrectionFactorsOld[fieldIndex] = 1 / den; }
				}
			}

		}
		else {

			// Update correction factors
			for (unsigned int fieldIndex = 0; fieldIndex < numFields; ++fieldIndex){
				if (concentrationVecCopiesMedium[fieldIndex] * massConsCorrectionFactorsMedium[fieldIndex] > 0.0) {
					double den = 1 / massConsCorrectionFactorsMedium[fieldIndex] - concentrationVecOld[fieldIndex] / concentrationVecCopiesMedium[fieldIndex];
					if (den > 0.0) { massConsCorrectionFactorsMedium[fieldIndex] = 1 / den; }
				}
			}

		}

		if (newCell) {

			// Get cell data
			std::vector<double> &concentrationVecCopiesNew = ReactionDiffusionSolverFVMCellDataAccessor.get(newCell->extraAttribPtr)->concentrationVecCopies;
			std::vector<double> &massConsCorrectionFactorsNew = ReactionDiffusionSolverFVMCellDataAccessor.get(newCell->extraAttribPtr)->massConsCorrectionFactors;

			// On-the-fly initializations
			if (concentrationVecCopiesNew.size() < numFields) { concentrationVecCopiesNew = totalCellConcentration(newCell); }
			if (massConsCorrectionFactorsNew.size() < numFields) { massConsCorrectionFactorsNew = std::vector<double>(numFields, 1.0); }

			// Update correction factors
			for (unsigned int fieldIndex = 0; fieldIndex < numFields; ++fieldIndex)
				if (concentrationVecCopiesNew[fieldIndex] * massConsCorrectionFactorsNew[fieldIndex] > 0.0)
					massConsCorrectionFactorsNew[fieldIndex] = 1 / (1 / massConsCorrectionFactorsNew[fieldIndex] + concentrationVecNew[fieldIndex] / concentrationVecCopiesNew[fieldIndex]);

		}
		else {

			// Update correction factors
			for (unsigned int fieldIndex = 0; fieldIndex < numFields; ++fieldIndex)
				if (concentrationVecCopiesMedium[fieldIndex] * massConsCorrectionFactorsMedium[fieldIndex] > 0.0)
					massConsCorrectionFactorsMedium[fieldIndex] = 1 / (1 / massConsCorrectionFactorsMedium[fieldIndex] + concentrationVecNew[fieldIndex] / concentrationVecCopiesMedium[fieldIndex]);

		}

		getFieldFV(pt)->setConcentrationVec(concentrationVecNew);

	}
}

///////////////////////////////////////////////////////////// Solver routines ////////////////////////////////////////////////////////////

void ReactionDiffusionSolverFVM::loadCellData() {

	cellInventory = &potts->getCellInventory();

	cerr << "RDFVM Initializing cell data..." << endl;

	initializeCellData(numFields);

	cerr << "RDFVM Loading cell data..." << endl;

	setCellDiffusivityCoefficients();
	setCellPermeableCoefficients();

	cellDataLoaded = true;
}

void ReactionDiffusionSolverFVM::loadFieldExpressions() {
	for (unsigned int fieldIndex = 0; fieldIndex < numFields; ++fieldIndex) {
		loadFieldExpressionMultiplier(fieldIndex);
		loadFieldExpressionIndependent(fieldIndex);
	}
}

void ReactionDiffusionSolverFVM::loadFieldExpressionMultiplier(unsigned int _fieldIndex) {
	//replace with openmp
<<<<<<< HEAD
	#pragma omp parallel for shared (fieldFVs)
	for (int i=0;i<fieldFVs.size();i++){
		loadFieldExpressionMultiplier(_fieldIndex, fieldFVs[i]);
=======
	auto &_fieldFVs = fieldFVs;
	#pragma omp parallel for shared (_fieldFVs)
	for (int i=0;i<_fieldFVs.size();i++){
		loadFieldExpressionMultiplier(_fieldIndex, _fieldFVs[i]);
>>>>>>> 928d1723
	}
	//parallel_for_each(fieldFVs->begin(), fieldFVs->end(), [&](ReactionDiffusionSolverFV *fv) { loadFieldExpressionMultiplier(_fieldIndex, fv); });
}

void ReactionDiffusionSolverFVM::loadFieldExpressionMultiplier(std::string _fieldName, std::string _expr) {
	setFieldExpressionMultiplier(_fieldName, _expr);
	loadFieldExpressionMultiplier(getFieldIndexByName(_fieldName));
}

void ReactionDiffusionSolverFVM::loadFieldExpressionIndependent(unsigned int _fieldIndex) {
		//replace with openmp
<<<<<<< HEAD
	#pragma omp parallel for shared (fieldFVs)
	for (int i=0;i<fieldFVs.size();i++){
				loadFieldExpressionIndependent(_fieldIndex, fieldFVs[i]); 
=======
	auto &_fieldFVs = fieldFVs;
	#pragma omp parallel for shared (_fieldFVs)
	for (int i=0;i<_fieldFVs.size();i++){
				loadFieldExpressionIndependent(_fieldIndex, _fieldFVs[i]); 
>>>>>>> 928d1723
		}
	//parallel_for_each(fieldFVs->begin(), fieldFVs->end(), [&](ReactionDiffusionSolverFV *fv) { loadFieldExpressionIndependent(_fieldIndex, fv); });
}

void ReactionDiffusionSolverFVM::loadFieldExpressionIndependent(std::string _fieldName, std::string _expr) {
	setFieldExpressionIndependent(_fieldName, _expr);
	loadFieldExpressionIndependent(getFieldIndexByName(_fieldName));
}

void ReactionDiffusionSolverFVM::loadFieldExpressionMultiplier(unsigned int _fieldIndex, ReactionDiffusionSolverFV *_fv) {
	_fv->setDiagonalFunctionExpression(_fieldIndex, fieldExpressionStringsMergedDiag[_fieldIndex]);
}

void ReactionDiffusionSolverFVM::loadFieldExpressionIndependent(unsigned int _fieldIndex, ReactionDiffusionSolverFV *_fv) {
	_fv->setOffDiagonalFunctionExpression(_fieldIndex, fieldExpressionStringsMergedOffDiag[_fieldIndex]);
}

void ReactionDiffusionSolverFVM::initializeFVs(Dim3D _fieldDim) {
	// Generate finite volumes

	//fieldFVs = new concurrency::concurrent_vector<ReactionDiffusionSolverFV*>(_fieldDim.x*_fieldDim.y*_fieldDim.z);
    fieldFVs = std::vector<ReactionDiffusionSolverFV*>(_fieldDim.x*_fieldDim.y*_fieldDim.z);

	cerr << "Constructing lattice with " << _fieldDim.x*_fieldDim.y*_fieldDim.z << " sites..." << endl;

<<<<<<< HEAD
=======
	// concurrency::parallel_for(unsigned int(0), (unsigned int)(_fieldDim.x*_fieldDim.y*_fieldDim.z), [=](unsigned int ind) {
	// 	ReactionDiffusionSolverFV *fv = new ReactionDiffusionSolverFV(this, ind2pt(ind), (int)this->getConcentrationFieldNameVector().size());
	// 	this->setFieldFV(ind, fv);
	// });
>>>>>>> 928d1723

    // replaced parallel_for from parallels to openmp's parallel for implementation
    #pragma omp parallel for shared (_fieldDim)
	for (int ind=0;ind<_fieldDim.x*_fieldDim.y*_fieldDim.z;ind++){
		ReactionDiffusionSolverFV *fv = new ReactionDiffusionSolverFV(this, ind2pt(ind), (int)this->getConcentrationFieldNameVector().size());
		this->setFieldFV(ind, fv);
	}
<<<<<<< HEAD
    

	cerr << "Initializing FVs..." << endl;


    #pragma omp parallel for shared (fieldFVs)
	for (int i=0;i< fieldFVs.size();i++){ 
		fieldFVs[i]->initialize();
	}

	cerr << "Setting field symbols..." << endl;
	
	#pragma omp parallel for shared (fieldFVs)
	for (int i=0;i<fieldFVs.size();i++){
	for (int fieldIndex=0;fieldIndex<fieldFVs[i]->getConcentrationVec().size();++fieldIndex){ 
			fieldFVs[i]->registerFieldSymbol(fieldIndex, this->getFieldSymbol(fieldIndex));
		}
	}
	
	
=======
    // parallel_for_each(unsigned int(0), (unsigned int)(_fieldDim.x*_fieldDim.y*_fieldDim.z), [=](unsigned int ind) {
	// 	ReactionDiffusionSolverFV *fv = new ReactionDiffusionSolverFV(this, ind2pt(ind), (int)this->getConcentrationFieldNameVector().size());
	// 	this->setFieldFV(ind, fv);
	// });

	cerr << "Initializing FVs..." << endl;

    ///TODO: replace parallel_for_each with openmp's version for fieldFVs
	auto &_fieldFVs = fieldFVs;

    #pragma omp parallel for shared (_fieldFVs)
	for (int i=0;i< _fieldFVs.size();i++){ 
		_fieldFVs[i]->initialize();
	}
	//parallel_for_each(fieldFVs->begin(), fieldFVs->end(), [&](ReactionDiffusionSolverFV *fv) { fv->initialize(); });

	cerr << "Setting field symbols..." << endl;
	
	#pragma omp parallel for shared (_fieldFVs)
	for (int i=0;i<_fieldFVs.size();i++){
	for (int fieldIndex=0;fieldIndex<_fieldFVs[i]->getConcentrationVec().size();++fieldIndex){ 
			_fieldFVs[i]->registerFieldSymbol(fieldIndex, this->getFieldSymbol(fieldIndex));
		}
	}
	
	
	// parallel_for_each(fieldFVs->begin(), fieldFVs->end(), [&](ReactionDiffusionSolverFV *fv) { 
	// 	for (unsigned int fieldIndex = 0; fieldIndex < fv->getConcentrationVec().size(); ++fieldIndex) {
	// 		fv->registerFieldSymbol(fieldIndex, this->getFieldSymbol(fieldIndex)); }
	// });

>>>>>>> 928d1723
	cerr << "Loading field expressions..." << endl;

	loadFieldExpressions();

	cerr << "Setting initial FV diffusivity method..." << endl;

	// Diffusion mode initializations
	for (unsigned int fieldIndex = 0; fieldIndex < numFields; ++fieldIndex) { (this->*diffusivityModeInitializerPtrs[fieldIndex])(fieldIndex); }

	// Lattice-wide flux condition initializations
	for (unsigned int fieldIndex = 0; fieldIndex < numFields; ++fieldIndex) { (this->*fluxConditionInitializerPtrs[fieldIndex])(fieldIndex); }

	// Apply basic boundary conditions

	cerr << "Applying basic boundary conditions..." << endl;

	unsigned int surfaceIndex;
	ReactionDiffusionSolverFV *fv;
	unsigned int fieldIndex;
	std::vector<std::tuple<short, std::string> > bLocSpecs = std::vector<std::tuple<short, std::string> >(2, std::tuple<unsigned int, std::string>(0, ""));

	//		z boundaries

	if (maxNeighborIndex > 3) {

		cerr << "   along z-boundaries..." << endl;

		bLocSpecs[0] = tuple<short, std::string>(0, "MinZ");
		bLocSpecs[1] = tuple<short, std::string>(fieldDim.z - 1, "MaxZ");
		for (short x = 0; x < fieldDim.x; ++x)
			for (short y = 0; y < fieldDim.y; ++y)
				//for each (tuple<unsigned int, std::string> bLocSpec in bLocSpecs) {
				for (const auto& bLocSpec: bLocSpecs){
					short z = std::get<0>(bLocSpec);
					surfaceIndex = getSurfaceIndexByName(std::get<1>(bLocSpec));
					fv = getFieldFV(Point3D(x, y, z));
					//for each(std::string fieldName in concentrationFieldNameVector) {
					for(const auto& fieldName : concentrationFieldNameVector){
						fieldIndex = getFieldIndexByName(fieldName);
						std::string bcName = std::get<0>(basicBCData[fieldIndex][surfaceIndex]);
						float bcVal = std::get<1>(basicBCData[fieldIndex][surfaceIndex]);
						if (bcName == "ConstantValue") { fv->useFixedConcentration(fieldIndex, surfaceIndex, bcVal); }
						else if (bcName == "ConstantDerivative") { fv->useFixedFluxSurface(fieldIndex, surfaceIndex, bcVal); }
					}
				}
	}

	//		y boundaries

	cerr << "   along y-boundaries..." << endl;

	bLocSpecs[0] = tuple<short, std::string>(0, "MinY");
	bLocSpecs[1] = tuple<short, std::string>(fieldDim.y - 1, "MaxY");
	for (short x = 0; x < fieldDim.x; ++x)
		for (short z = 0; z < fieldDim.z; ++z)
			//for each (tuple<unsigned int, std::string> bLocSpec in bLocSpecs) {
			for(const auto& bLocSpec : bLocSpecs){
				short y = std::get<0>(bLocSpec);
				surfaceIndex = getSurfaceIndexByName(std::get<1>(bLocSpec));
				fv = getFieldFV(Point3D(x, y, z));
				//for each(std::string fieldName in concentrationFieldNameVector) {
				for(const auto& fieldName : concentrationFieldNameVector){
					fieldIndex = getFieldIndexByName(fieldName);
					std::string bcName = std::get<0>(basicBCData[fieldIndex][surfaceIndex]);
					float bcVal = std::get<1>(basicBCData[fieldIndex][surfaceIndex]);
					if (bcName == "ConstantValue") { fv->useFixedConcentration(fieldIndex, surfaceIndex, bcVal); }
					else if (bcName == "ConstantDerivative") { fv->useFixedFluxSurface(fieldIndex, surfaceIndex, bcVal); }
				}
			}

	//		x boundaries

	cerr << "   along x-boundaries..." << endl;

	bLocSpecs[0] = tuple<short, std::string>(0, "MinX");
	bLocSpecs[1] = tuple<short, std::string>(fieldDim.x - 1, "MaxX");
	for (short y = 0; y < fieldDim.y; ++y)
		for (short z = 0; z < fieldDim.z; ++z)
			//for each (tuple<unsigned int, std::string> bLocSpec in bLocSpecs) {
			for(const auto& bLocSpec : bLocSpecs){
				short x = std::get<0>(bLocSpec);
				surfaceIndex = getSurfaceIndexByName(std::get<1>(bLocSpec));
				fv = getFieldFV(Point3D(x, y, z));
				//for each(std::string fieldName in concentrationFieldNameVector) {
				for(const auto& fieldName : concentrationFieldNameVector){
					fieldIndex = getFieldIndexByName(fieldName);
					std::string bcName = std::get<0>(basicBCData[fieldIndex][surfaceIndex]);
					float bcVal = std::get<1>(basicBCData[fieldIndex][surfaceIndex]);
					if (bcName == "ConstantValue") { fv->useFixedConcentration(fieldIndex, surfaceIndex, bcVal); }
					else if (bcName == "ConstantDerivative") { fv->useFixedFluxSurface(fieldIndex, surfaceIndex, bcVal); }
				}
			}

}

void ReactionDiffusionSolverFVM::initializeFieldUsingEquation(unsigned int _fieldIndex, std::string _expr) { // Derived from DiffusableVectorCommon::initializeFieldUsingEquation
	Point3D pt;
	mu::Parser parser;
	double xVar, yVar, zVar; //variables used by parser
	try {
		parser.DefineVar("x", &xVar);
		parser.DefineVar("y", &yVar);
		parser.DefineVar("z", &zVar);
		parser.SetExpr(_expr);

		for (int x = 0; x < fieldDim.x; ++x)
			for (int y = 0; y < fieldDim.y; ++y)
				for (int z = 0; z < fieldDim.z; ++z) {
					pt.x = x;
					pt.y = y;
					pt.z = z;
					//setting parser variables
					xVar = x;
					yVar = y;
					zVar = z;
					getFieldFV(pt)->setConcentration(_fieldIndex, static_cast<double>(parser.Eval()));
				}

	}
	catch (mu::Parser::exception_type &e) {
		cerr << e.GetMsg() << endl;
		ASSERT_OR_THROW(e.GetMsg(), 0);
	}
}

std::vector<double> ReactionDiffusionSolverFVM::totalCellConcentration(const CellG *_cell) { return totalPixelSetConcentration(getCellPixelVec(_cell)); }

std::vector<Point3D> ReactionDiffusionSolverFVM::getCellPixelVec(const CellG *_cell) {
	std::set<PixelTrackerData> &pixelSet = pixelTrackerPlugin->getPixelTrackerAccessorPtr()->get(_cell->extraAttribPtr)->pixelSet;
	std::vector<Point3D> pixelVec = std::vector<Point3D>(pixelSet.size());
	unsigned int ptdIndex = 0;
	for (set<PixelTrackerData >::iterator sitr = pixelSet.begin(); sitr != pixelSet.end(); ++sitr) {
		pixelVec[ptdIndex] = sitr->pixel;
		++ptdIndex;
	}
	return pixelVec;
}

std::vector<double> ReactionDiffusionSolverFVM::totalMediumConcentration() {
	// Load pixels for parallel sweep of medium

<<<<<<< HEAD
=======
    ///TODO: replace with openmp's version

>>>>>>> 928d1723
	std::vector<Point3D> pixelVec = getMediumPixelVec();
	std::vector<Point3D> pixelVecPar = std::vector<Point3D>(pixelVec.size());
	for (unsigned int pixelIndex = 0; pixelIndex < pixelVec.size(); ++pixelIndex) { pixelVecPar[pixelIndex] = pixelVec[pixelIndex]; }

	//concurrency::concurrent_vector<Point3D> pixelVecPar = concurrency::concurrent_vector<Point3D>(pixelVec.size());

	// Calculate total concentrations on each thread
<<<<<<< HEAD
=======
	//std::vector<double>  sumEl = std::vector<double> ([&]() {return std::vector<double>(numFields, 0.0); });

	//concurrency::combinable<std::vector<double> > sumEl = concurrency::combinable<std::vector<double> >([&]() {return std::vector<double>(numFields, 0.0); });
	
        
		// Calculate total concentrations on each thread
>>>>>>> 928d1723
		
	std::vector<double> sumEl(numFields,0.0);
	int n_threads = omp_get_num_threads();
	std::vector<vector<double>> res (n_threads,std::vector<double>(numFields, 0.0));
	
	#pragma omp parallel for shared(pixelVecPar,res)
	for (int i=0;i<pixelVecPar.size();i++){ 
		int index = omp_get_thread_num();
		res[index] = vecPlus<double>()(res[index],std::vector<double>(this->getFieldFV(pixelVecPar[i])->getConcentrationVec()));
	}

<<<<<<< HEAD
	// //reduction
=======
	//reduction
>>>>>>> 928d1723
	std::vector<double> res_reduced = std::vector<double>(numFields, 0.0);
	#pragma omp critical
	for (int i=0;i<n_threads;i++){ 
		res_reduced = vecPlus<double>()(res[i],res_reduced);
	}
<<<<<<< HEAD


	// Reset mass conservation correction factors
	massConsCorrectionFactorsMedium = std::vector<double>(numFields, 1.0);

=======


		// #pragma omp parallel for reduction(vec_float_plus : sumEl)
		// for(size_t i=0; i<10; i++){
		// 	sumEl[...] += ...;
		// }
    
	// concurrency::parallel_for_each(pixelVecPar.begin(), pixelVecPar.end(), [&](Point3D pt) {
	// 	sumEl.local() = vecPlus<double>()(sumEl.local(), std::vector<double>(this->getFieldFV(pt)->getConcentrationVec())); });

	// Sum total concentrations over all threads
	//std::vector<double> res = std::vector<double>(numFields, 0.0);
	//sumEl.combine_each([&](std::vector<double> local) { res = vecPlus<double>()(local, res); });

	// Reset mass conservation correction factors
	massConsCorrectionFactorsMedium = std::vector<double>(numFields, 1.0);
	
	// fin
	//return res;
>>>>>>> 928d1723
	return res_reduced;
}

void ReactionDiffusionSolverFVM::updateTotalCellConcentrations() {
	unsigned int numCells = (unsigned int)(cellInventory->getSize());
<<<<<<< HEAD
=======

    ///TODO: replace with openmp's version

>>>>>>> 928d1723
	if (numCells > 0) {
		// Load cell pointers for parallel update
		
		std::vector<CellG* > vecCells = std::vector<CellG* >(numCells);
<<<<<<< HEAD
=======

		// convert to std::vector
		//concurrency::concurrent_vector<CellG* > vecCells = concurrency::concurrent_vector<CellG* >(numCells);
>>>>>>> 928d1723
		unsigned int cellIdx = 0;


		for (CellInventory::cellInventoryIterator cItr = cellInventory->cellInventoryBegin(); cItr != cellInventory->cellInventoryEnd(); ++cItr) {
			vecCells[cellIdx] = cItr->second;
			++cellIdx;
		}

		// Perform parallel update
<<<<<<< HEAD
=======

>>>>>>> 928d1723
		#pragma omp parallel for shared (vecCells)
		for (int i=0;i<vecCells.size();i++){ 
			BasicClassAccessor<ReactionDiffusionSolverFVMCellData> *cellData = this->getReactionDiffusionSolverFVMCellDataAccessorPtr();
			std::vector<double> &concentrationVecCopies = cellData->get(vecCells[i]->extraAttribPtr)->concentrationVecCopies;
			std::vector<double> &massConsCorrectionFactors = cellData->get(vecCells[i]->extraAttribPtr)->massConsCorrectionFactors;
			concentrationVecCopies = this->totalCellConcentration(vecCells[i]);
			massConsCorrectionFactors = std::vector<double>(concentrationVecCopies.size(), 1.0);
		}

<<<<<<< HEAD
=======
		// concurrency::parallel_for_each(vecCells.begin(), vecCells.end(), [&](CellG *cell) {
		// 	BasicClassAccessor<ReactionDiffusionSolverFVMCellData> *cellData = this->getReactionDiffusionSolverFVMCellDataAccessorPtr();
		// 	std::vector<double> &concentrationVecCopies = cellData->get(cell->extraAttribPtr)->concentrationVecCopies;
		// 	std::vector<double> &massConsCorrectionFactors = cellData->get(cell->extraAttribPtr)->massConsCorrectionFactors;
		// 	concentrationVecCopies = this->totalCellConcentration(cell);
		// 	massConsCorrectionFactors = std::vector<double>(concentrationVecCopies.size(), 1.0);
		// });
>>>>>>> 928d1723

	}
}

void ReactionDiffusionSolverFVM::updateTotalConcentrations() {
	if (!(pixelTrackerPlugin->fullyInitialized())) { pixelTrackerPlugin->fullTrackerDataInit(); }

	// Update total mass in medium
	concentrationVecCopiesMedium = totalMediumConcentration();

	// Update total mass in cells
	updateTotalCellConcentrations();
}

std::vector<Point3D> ReactionDiffusionSolverFVM::getMediumPixelVec() {
	std::set<PixelTrackerData> pixelSet = pixelTrackerPlugin->getMediumPixelSet();
	std::vector<Point3D> pixelVec = std::vector<Point3D>(pixelSet.size());
	unsigned int ptdIndex = 0;
	for (set<PixelTrackerData >::iterator sitr = pixelSet.begin(); sitr != pixelSet.end(); ++sitr) {
		pixelVec[ptdIndex] = sitr->pixel;
		++ptdIndex;
	}
	return pixelVec;
}

std::vector<double> ReactionDiffusionSolverFVM::totalPixelSetConcentration(std::vector<Point3D> _pixelVec) {
	std::vector<double> sumVec = std::vector<double>(numFields, 0.0);
	for (unsigned int pixelIndex = 0; pixelIndex < _pixelVec.size(); ++pixelIndex) {
		for (unsigned int vecIndex = 0; vecIndex < numFields; ++vecIndex) { sumVec[vecIndex] += getFieldFV(_pixelVec[pixelIndex])->getConcentrationOld(vecIndex); }
	}
	return sumVec;
}


////////////////////////////////////////////////////////////// FV interface //////////////////////////////////////////////////////////////

Point3D ReactionDiffusionSolverFVM::getCoordsOfFV(ReactionDiffusionSolverFV *_fv) { return _fv->getCoords(); }

CellG * ReactionDiffusionSolverFVM::FVtoCellMap(ReactionDiffusionSolverFV * _fv) { return potts->getCellFieldG()->get(_fv->getCoords()); }

<<<<<<< HEAD
void ReactionDiffusionSolverFVM::useConstantDiffusivity(unsigned int _fieldIndex, double _diffusivityCoefficient) {	
	#pragma omp parallel for shared (fieldFVs)
	for (int i=0;i<fieldFVs.size();i++){ 
		fieldFVs[i]->useConstantDiffusivity(_fieldIndex, _diffusivityCoefficient);
	}
}
void ReactionDiffusionSolverFVM::useConstantDiffusivityByType(unsigned int _fieldIndex, double _diffusivityCoefficient) {
	#pragma omp parallel for shared (fieldFVs)
	for (int i=0;i<fieldFVs.size();i++){ 
		fieldFVs[i]->useConstantDiffusivityById(_fieldIndex, _diffusivityCoefficient);
	}
}
void ReactionDiffusionSolverFVM::useFieldDiffusivityInMedium(unsigned int _fieldIndex) {
	initDiffusivityField(_fieldIndex);
	#pragma omp parallel for shared (fieldFVs)
	for (int i=0;i<fieldFVs.size();i++){ 
		fieldFVs[i]->useFieldDiffusivityInMedium(_fieldIndex);
	}
}
void ReactionDiffusionSolverFVM::useFieldDiffusivityEverywhere(unsigned int _fieldIndex) {
	initDiffusivityField(_fieldIndex);
	#pragma omp parallel for shared (fieldFVs)
	for (int i=0;i<fieldFVs.size();i++){ 
		fieldFVs[i]->useFieldDiffusivityEverywhere(_fieldIndex);
	}
=======
void ReactionDiffusionSolverFVM::useConstantDiffusivity(unsigned int _fieldIndex, double _diffusivityCoefficient) {
		//replace with openmp
	auto &_fieldFVs = fieldFVs;
	
	#pragma omp parallel for shared (_fieldFVs)
	for (int i=0;i<_fieldFVs.size();i++){ 
		_fieldFVs[i]->useConstantDiffusivity(_fieldIndex, _diffusivityCoefficient);
	}
	//parallel_for_each(fieldFVs->begin(), fieldFVs->end(), [&](ReactionDiffusionSolverFV *fv) { fv->useConstantDiffusivity(_fieldIndex, _diffusivityCoefficient); }); }
}
void ReactionDiffusionSolverFVM::useConstantDiffusivityByType(unsigned int _fieldIndex, double _diffusivityCoefficient) {
		//replace with openmp
	auto &_fieldFVs = fieldFVs;

	#pragma omp parallel for shared (_fieldFVs)
	for (int i=0;i<_fieldFVs.size();i++){ 
		_fieldFVs[i]->useConstantDiffusivityById(_fieldIndex, _diffusivityCoefficient);
	}
	//parallel_for_each(fieldFVs->begin(), fieldFVs->end(), [&](ReactionDiffusionSolverFV *fv) { fv->useConstantDiffusivityById(_fieldIndex, _diffusivityCoefficient); }); }
}
void ReactionDiffusionSolverFVM::useFieldDiffusivityInMedium(unsigned int _fieldIndex) {
	initDiffusivityField(_fieldIndex);
		//replace with openmp
	
	auto &_fieldFVs = fieldFVs;

	#pragma omp parallel for shared (_fieldFVs)
	for (int i=0;i<_fieldFVs.size();i++){ 
		_fieldFVs[i]->useFieldDiffusivityInMedium(_fieldIndex);
	}
	//parallel_for_each(fieldFVs->begin(), fieldFVs->end(), [&](ReactionDiffusionSolverFV *fv) { fv->useFieldDiffusivityInMedium(_fieldIndex); }); }
}
void ReactionDiffusionSolverFVM::useFieldDiffusivityEverywhere(unsigned int _fieldIndex) {
	initDiffusivityField(_fieldIndex);
		//replace with openmp
	
	auto &_fieldFVs = fieldFVs;

	#pragma omp parallel for shared (_fieldFVs)
	for (int i=0;i<_fieldFVs.size();i++){ 
		_fieldFVs[i]->useFieldDiffusivityEverywhere(_fieldIndex);
	}
	//parallel_for_each(fieldFVs->begin(), fieldFVs->end(), [&](ReactionDiffusionSolverFV *fv) { fv->useFieldDiffusivityEverywhere(_fieldIndex); });}
>>>>>>> 928d1723
}
void ReactionDiffusionSolverFVM::initDiffusivityField(unsigned int _fieldIndex) {
	if (!diffusivityFieldInitialized[_fieldIndex]) {
		diffusivityFieldIndexToFieldMap[_fieldIndex] = new WatchableField3D<float>(fieldDim, 0.0);
		sim->registerConcentrationField(concentrationFieldNameVector[_fieldIndex] + diffusivityFieldSuffixStd, diffusivityFieldIndexToFieldMap[_fieldIndex]);
		diffusivityFieldInitialized[_fieldIndex] = true;
	}
}

void ReactionDiffusionSolverFVM::setDiffusivityFieldPtVal(unsigned int _fieldIndex, Point3D _pt, float _val) { diffusivityFieldIndexToFieldMap[_fieldIndex]->set(_pt, _val); }

float ReactionDiffusionSolverFVM::getConcentrationFieldPtVal(unsigned int _fieldIndex, Point3D _pt) { return getFieldFV(_pt)->getConcentration(_fieldIndex); }

void ReactionDiffusionSolverFVM::setConcentrationFieldPtVal(unsigned int _fieldIndex, Point3D _pt, float _val) { getFieldFV(_pt)->setConcentration(_fieldIndex, _val); }

void ReactionDiffusionSolverFVM::useFixedFluxSurface(unsigned int _fieldIndex, unsigned int _surfaceIndex, float _outwardFluxVal, ReactionDiffusionSolverFV *_fv) { 
	_fv->useFixedFluxSurface(_fieldIndex, _surfaceIndex, _outwardFluxVal);
}

void ReactionDiffusionSolverFVM::useFixedConcentration(unsigned int _fieldIndex, unsigned int _surfaceIndex, float _val, ReactionDiffusionSolverFV *_fv) { 
	_fv->useFixedConcentration(_fieldIndex, _surfaceIndex, _val);
}

void ReactionDiffusionSolverFVM::useFixedFVConcentration(unsigned int _fieldIndex, float _val, ReactionDiffusionSolverFV *_fv) { 
	_fv->useFixedFVConcentration(_fieldIndex, _val);
}

void ReactionDiffusionSolverFVM::useDiffusiveSurfaces(unsigned int _fieldIndex) {
<<<<<<< HEAD
	#pragma omp parallel for shared (fieldFVs)
	for (int i=0;i<fieldFVs.size();i++){ 
		fieldFVs[i]->useDiffusiveSurfaces(_fieldIndex);
	}
}

void ReactionDiffusionSolverFVM::usePermeableSurfaces(unsigned int _fieldIndex, bool _activate) {
	#pragma omp parallel for shared (fieldFVs)
	for (int i=0;i<fieldFVs.size();i++){ 
		fieldFVs[i]->usePermeableSurfaces(_fieldIndex, _activate);
	}
=======
		//replace with openmp
	auto _fieldFVs = fieldFVs;
	
	#pragma omp parallel for shared (_fieldFVs)
	for (int i=0;i<_fieldFVs.size();i++){ 
		_fieldFVs[i]->useDiffusiveSurfaces(_fieldIndex);
	}
	//parallel_for_each(fieldFVs->begin(), fieldFVs->end(), [&](ReactionDiffusionSolverFV *fv) { fv->useDiffusiveSurfaces(_fieldIndex); });
}

void ReactionDiffusionSolverFVM::usePermeableSurfaces(unsigned int _fieldIndex, bool _activate) {
		//replace with openmp
	auto _fieldFVs = fieldFVs;
	
	#pragma omp parallel for shared (_fieldFVs)
	for (int i=0;i<_fieldFVs.size();i++){ 
		_fieldFVs[i]->usePermeableSurfaces(_fieldIndex, _activate);
	}
	//parallel_for_each(fieldFVs->begin(), fieldFVs->end(), [&](ReactionDiffusionSolverFV *fv) { fv->usePermeableSurfaces(_fieldIndex, _activate); });
>>>>>>> 928d1723
}

void ReactionDiffusionSolverFVM::updateSurfaceAreas() {
	// To be updated for hex lattices
	surfaceAreas = std::vector<float>(maxNeighborIndex, 0.0);
	surfaceAreas[0] = lengthY * lengthZ;
	surfaceAreas[1] = lengthX * lengthZ;
	surfaceAreas[2] = lengthY * lengthZ;
	surfaceAreas[3] = lengthX * lengthZ;
	if (maxNeighborIndex > 3) {
		surfaceAreas[4] = lengthX * lengthY;
		surfaceAreas[5] = lengthX * lengthY;
	}
}

///////////////////////////////////////////////////////////// Cell interface /////////////////////////////////////////////////////////////
void ReactionDiffusionSolverFVM::initializeCellData(const CellG *_cell, unsigned int _numFields) {
	ReactionDiffusionSolverFVMCellData *cellData = ReactionDiffusionSolverFVMCellDataAccessor.get(_cell->extraAttribPtr);
	cellData->permeationCoefficients = std::vector<std::vector<double> >(_numFields, std::vector<double>(numCellTypes, 0.0));
	cellData->permeableBiasCoefficients = std::vector<std::vector<double> >(_numFields, std::vector<double>(numCellTypes, 1.0));
	cellData->diffusivityCoefficients = std::vector<double>(_numFields, 0.0);
	cellData->outwardFluxValues = std::vector<double>(_numFields, 0.0);
	if (simpleMassConservation) { 
		cellData->concentrationVecCopies = std::vector<double>(totalCellConcentration(_cell));
		cellData->massConsCorrectionFactors = std::vector<double>(_numFields, 1.0);
	}
}

void ReactionDiffusionSolverFVM::initializeCellData(unsigned int _numFields) {
	if (!(pixelTrackerPlugin->fullyInitialized())) { pixelTrackerPlugin->fullTrackerDataInit(); }

	for (cell_itr = cellInventory->cellInventoryBegin(); cell_itr != cellInventory->cellInventoryEnd(); ++cell_itr)
		initializeCellData(cellInventory->getCell(cell_itr), _numFields);

	if (simpleMassConservation) { concentrationVecCopiesMedium = totalMediumConcentration(); }
}

double ReactionDiffusionSolverFVM::getCellDiffusivityCoefficient(const CellG * _cell, unsigned int _fieldIndex) {

	ASSERT_OR_THROW("Inappropriate call to medium coefficient.", _cell);

	ReactionDiffusionSolverFVMCellData *cellData = ReactionDiffusionSolverFVMCellDataAccessor.get(_cell->extraAttribPtr);
	std::vector<double> &diffusivityCoefficients = cellData->diffusivityCoefficients;
	if (diffusivityCoefficients.size() < _fieldIndex) { 

		cerr << "Initializing cell diffusivity coefficient on the fly..." << endl;

		cellData->diffusivityCoefficients = std::vector<double>(numFields);
		for (unsigned int i = 0; i < numFields; ++i) { setCellDiffusivityCoefficient(_cell, _fieldIndex); }
		std::vector<double> &diffusivityCoefficients = cellData->diffusivityCoefficients;
	}
	return diffusivityCoefficients[_fieldIndex];
}

void ReactionDiffusionSolverFVM::setCellDiffusivityCoefficient(const CellG * _cell, unsigned int _fieldIndex, double _diffusivityCoefficient) {
	std::vector<double> &diffusivityCoefficients = ReactionDiffusionSolverFVMCellDataAccessor.get(_cell->extraAttribPtr)->diffusivityCoefficients;
	diffusivityCoefficients[_fieldIndex] = _diffusivityCoefficient;
}

void ReactionDiffusionSolverFVM::setCellDiffusivityCoefficient(const CellG * _cell, unsigned int _fieldIndex) {
	setCellDiffusivityCoefficient(_cell, _fieldIndex, constantDiffusionCoefficientsVecCellType[_fieldIndex][(int)(_cell->type)]);}

void ReactionDiffusionSolverFVM::setCellDiffusivityCoefficients(unsigned int _fieldIndex) {
	for (cell_itr = cellInventory->cellInventoryBegin(); cell_itr != cellInventory->cellInventoryEnd(); ++cell_itr) {
		setCellDiffusivityCoefficient(cellInventory->getCell(cell_itr), _fieldIndex);
	}
}

void ReactionDiffusionSolverFVM::setCellDiffusivityCoefficients() {
	for (unsigned int fieldIndex = 0; fieldIndex < numFields; ++fieldIndex) { setCellDiffusivityCoefficients(fieldIndex); }
}

std::vector<double> ReactionDiffusionSolverFVM::getPermeableCoefficients(const CellG * _cell, const CellG * _nCell, unsigned int _fieldIndex) {

	unsigned int nTypeInt;
	double permeationCoeffecient, biasCoeff, nBiasCoeff;

	if (_cell) { 
		ReactionDiffusionSolverFVMCellData *cellData = ReactionDiffusionSolverFVMCellDataAccessor.get(_cell->extraAttribPtr);

		if (_nCell) { 
			nTypeInt = (unsigned int)(_nCell->type);
			nBiasCoeff = ReactionDiffusionSolverFVMCellDataAccessor.get(_nCell->extraAttribPtr)->permeableBiasCoefficients[_fieldIndex][(unsigned int)_cell->type];
		}
		else { 
			nTypeInt = 0;
			nBiasCoeff = constPermBiasCoeffsVecCellType[_fieldIndex][nTypeInt][(unsigned int)_cell->type];
		}

		permeationCoeffecient = cellData->permeationCoefficients[_fieldIndex][nTypeInt];
		biasCoeff = cellData->permeableBiasCoefficients[_fieldIndex][nTypeInt];
	}
	else { 

		if (_nCell) { 
			nTypeInt = (unsigned int)(_nCell->type);
			nBiasCoeff = ReactionDiffusionSolverFVMCellDataAccessor.get(_nCell->extraAttribPtr)->permeableBiasCoefficients[_fieldIndex][0];
		}
		else {
			nTypeInt = 0;
			nBiasCoeff = constPermBiasCoeffsVecCellType[_fieldIndex][nTypeInt][0];
		}

		permeationCoeffecient = constantPermeationCoefficientsVecCellType[_fieldIndex][0][nTypeInt];
		biasCoeff = constPermBiasCoeffsVecCellType[_fieldIndex][0][nTypeInt];
	}

	return std::vector<double>{ permeationCoeffecient, biasCoeff, nBiasCoeff };
}

void ReactionDiffusionSolverFVM::setCellPermeationCoefficient(const CellG * _cell, unsigned int _nCellTypeId, unsigned int _fieldIndex, double _permeationCoefficient) {
	std::vector<std::vector<double> > &permeationCoefficients = ReactionDiffusionSolverFVMCellDataAccessor.get(_cell->extraAttribPtr)->permeationCoefficients;
	permeationCoefficients[_fieldIndex][_nCellTypeId] = _permeationCoefficient;
}

void ReactionDiffusionSolverFVM::setCellPermeationCoefficient(const CellG * _cell, unsigned int _nCellTypeId, unsigned int _fieldIndex) {
	setCellPermeationCoefficient(_cell, _nCellTypeId, _fieldIndex, constantPermeationCoefficientsVecCellType[_fieldIndex][(int)(_cell->type)][_nCellTypeId]);}

void ReactionDiffusionSolverFVM::setCellPermeationCoefficients(unsigned int _fieldIndex) {
	for (cell_itr = cellInventory->cellInventoryBegin(); cell_itr != cellInventory->cellInventoryEnd(); ++cell_itr)
		for (unsigned int nCellTypeId = 0; nCellTypeId < numCellTypes; ++nCellTypeId)
			setCellPermeationCoefficient(cellInventory->getCell(cell_itr), nCellTypeId, _fieldIndex);
}

void ReactionDiffusionSolverFVM::setCellPermeationCoefficients() {
	for (unsigned int fieldIndex = 0; fieldIndex < numFields; ++fieldIndex) { setCellPermeationCoefficients(fieldIndex); }
}

void ReactionDiffusionSolverFVM::setCellPermeableBiasCoefficient(const CellG * _cell, unsigned int _nCellTypeId, unsigned int _fieldIndex, double _permeableBiasCoefficient) {
	std::vector<std::vector<double> > &permeableBiasCoefficients = ReactionDiffusionSolverFVMCellDataAccessor.get(_cell->extraAttribPtr)->permeableBiasCoefficients;
	permeableBiasCoefficients[_fieldIndex][_nCellTypeId] = _permeableBiasCoefficient;
}

void ReactionDiffusionSolverFVM::setCellPermeableBiasCoefficient(const CellG * _cell, unsigned int _nCellTypeId, unsigned int _fieldIndex) {
	setCellPermeableBiasCoefficient(_cell, _nCellTypeId, _fieldIndex, constPermBiasCoeffsVecCellType[_fieldIndex][(int)(_cell->type)][_nCellTypeId]);
}

void ReactionDiffusionSolverFVM::setCellPermeableBiasCoefficients(unsigned int _fieldIndex) {
	for (cell_itr = cellInventory->cellInventoryBegin(); cell_itr != cellInventory->cellInventoryEnd(); ++cell_itr)
		for (unsigned int nCellTypeId = 0; nCellTypeId < numCellTypes; ++nCellTypeId)
			setCellPermeableBiasCoefficient(cellInventory->getCell(cell_itr), nCellTypeId, _fieldIndex);
}

void ReactionDiffusionSolverFVM::setCellPermeableBiasCoefficients() {
	for (unsigned int fieldIndex = 0; fieldIndex < numFields; ++fieldIndex) { setCellPermeableBiasCoefficients(fieldIndex); }
}

void ReactionDiffusionSolverFVM::setCellPermeableCoefficients() {
	setCellPermeationCoefficients();
	setCellPermeableBiasCoefficients();
}

// Not currently implemented.
double ReactionDiffusionSolverFVM::getCellOutwardFlux(const CellG *_cell, unsigned int _fieldIndex) {
	std::vector<double> &outwardFluxValues = ReactionDiffusionSolverFVMCellDataAccessor.get(_cell->extraAttribPtr)->outwardFluxValues;
	return outwardFluxValues[_fieldIndex];
}

// Not currently implemented.
void ReactionDiffusionSolverFVM::setCellOutwardFlux(const CellG *_cell, unsigned int _fieldIndex, float _outwardFlux) {
	std::vector<double> &outwardFluxValues = ReactionDiffusionSolverFVMCellDataAccessor.get(_cell->extraAttribPtr)->outwardFluxValues;
	outwardFluxValues[_fieldIndex] = _outwardFlux;
}

//////////////////////////////////////////////////////////// Solver functions ////////////////////////////////////////////////////////////

unsigned int ReactionDiffusionSolverFVM::getSurfaceIndexByName(std::string _surfaceName) {
	std::map<std::string, unsigned int>::iterator m_itr = surfaceMapNameToIndex.find(_surfaceName);
	if (m_itr != surfaceMapNameToIndex.end()) { return m_itr->second; }
	else { ASSERT_OR_THROW(string("Unknown surface name: ") + _surfaceName, false); }
}

unsigned int ReactionDiffusionSolverFVM::getFieldIndexByName(std::string _fieldName) {
	std::map<std::string, unsigned int>::iterator m_itr = fieldNameToIndexMap.find(_fieldName);
	if (m_itr != fieldNameToIndexMap.end()) { return m_itr->second; }
	else { ASSERT_OR_THROW(string("Unknown field name: ") + _fieldName, false); }
}

void ReactionDiffusionSolverFVM::setUnitsTime(std::string _unitsTime) {
	std::vector<std::string>::iterator mitr = find(availableUnitsTime.begin(), availableUnitsTime.end(), _unitsTime);
	if (mitr != availableUnitsTime.end()) {
		for (int i = 0; i < availableUnitsTime.size(); ++i) {
			if (availableUnitsTime[i] == _unitsTime) {
				unitsTime = _unitsTime;
				unitTimeConv = availableUnitTimeConv[i];
				incTime *= unitTimeConv;
				return;
			}
		}
	}
	ASSERT_OR_THROW(string("Unrecognized time unit: ") + _unitsTime, false);
}

void ReactionDiffusionSolverFVM::setLengths(float _lengthX, float _lengthY, float _lengthZ) {
	lengthX = _lengthX;
	lengthY = _lengthY;
	lengthZ = _lengthZ;
	signedDistanceBySurfaceIndex = std::vector<float>(maxNeighborIndex, 0.0);
	for (int surfaceIndex = 0; surfaceIndex < surfaceNormSign.size(); ++surfaceIndex) {
		signedDistanceBySurfaceIndex[surfaceIndex] = ((float)surfaceNormSign[surfaceIndex]) * getLength(indexMapSurfToCoord[surfaceIndex]);
	}
	updateSurfaceAreas();
}

std::map<unsigned int, ReactionDiffusionSolverFV *> ReactionDiffusionSolverFVM::getFVNeighborFVs(ReactionDiffusionSolverFV *_fv) {
	maxNeighborIndex = boundaryStrategy->getMaxNeighborIndexFromNeighborOrder(1);
	Neighbor neighbor;
	std::map<unsigned int, ReactionDiffusionSolverFV *> neighborFVs;

	Point3D pt = _fv->getCoords();

	for (unsigned int nIdx = 0; nIdx <= maxNeighborIndex; ++nIdx) {
		neighbor = boundaryStrategy->getNeighborDirect(const_cast<Point3D&>(pt), nIdx);
		if (neighbor.distance) { neighborFVs.insert(make_pair(nIdx, getFieldFV(neighbor.pt))); }
		else { neighborFVs.insert(make_pair(nIdx, nullptr)); }
	}

	return neighborFVs;
}

// Obsolete.
float ReactionDiffusionSolverFVM::getMaxStableTimeStep() {
	if (!autoTimeSubStep) { return incTime; }
	else {
<<<<<<< HEAD
		std::vector<float> *fvMaxStableTimeSteps = new std::vector<float>(fieldDim.x*fieldDim.y*fieldDim.z);

		fvMaxStableTimeSteps->assign(fieldDim.x*fieldDim.y*fieldDim.z, incTime);
		unsigned int ind=0;
=======
// replace with vector
		std::vector<float> *fvMaxStableTimeSteps = new std::vector<float>(fieldDim.x*fieldDim.y*fieldDim.z);

		//concurrency::concurrent_vector<float> *fvMaxStableTimeSteps = new concurrency::concurrent_vector<float>(fieldDim.x*fieldDim.y*fieldDim.z);
		fvMaxStableTimeSteps->assign(fieldDim.x*fieldDim.y*fieldDim.z, incTime);
		// replace with openmp
		int ind=0;
		auto _fieldDim = fieldDim;
		
		#pragma omp parallel for shared (_fieldDim) private (ind)
		for (ind=0;ind<_fieldDim.x*_fieldDim.y*_fieldDim.z;ind++){
			fvMaxStableTimeSteps->at(ind) = this->getFieldFV(ind)->getMaxStableTimeStep();
		}
		// concurrency::parallel_for(unsigned int(0), (unsigned int)(fieldDim.x*fieldDim.y*fieldDim.z), [=](unsigned int i) { 
		// 	fvMaxStableTimeSteps->at(i) = this->getFieldFV(i)->getMaxStableTimeStep(); });
>>>>>>> 928d1723


		#pragma omp parallel for shared (fieldDim) private (ind)
		for (ind=0;ind<fieldDim.x*fieldDim.y*fieldDim.z;ind++){
			fvMaxStableTimeSteps->at(ind) = this->getFieldFV(ind)->getMaxStableTimeStep();
		}
		return *min_element(fvMaxStableTimeSteps->begin(), fvMaxStableTimeSteps->end());
	}
}

Point3D ReactionDiffusionSolverFVM::ind2pt(unsigned int _ind) {
	Point3D pt;
	pt.x = _ind % fieldDim.x;
	pt.y = (_ind - pt.x) / fieldDim.x % fieldDim.y;
	pt.z = ((_ind - pt.x) / fieldDim.x - pt.y) / fieldDim.y;
	return pt;
}

unsigned int ReactionDiffusionSolverFVM::pt2ind(const Point3D &_pt, Dim3D _fieldDim) {
	int ind = _pt.x + _fieldDim.x * (_pt.y + _fieldDim.y * _pt.z);
	if (ind < 0 || ind > fieldDim.x*fieldDim.y*fieldDim.z) { throw BasicException("Point is not valid."); }
	return (unsigned int)(ind);
}

///////////////////////////////////////////////////////////// Solver interface ///////////////////////////////////////////////////////////

void ReactionDiffusionSolverFVM::setFieldExpressionMultiplier(unsigned int _fieldIndex, std::string _expr) { fieldExpressionStringsMergedDiag[_fieldIndex] = _expr; }

void ReactionDiffusionSolverFVM::setFieldExpressionIndependent(unsigned int _fieldIndex, std::string _expr) { fieldExpressionStringsMergedOffDiag[_fieldIndex] = _expr; }

/////////////////////////////////////////////////////////////// Field wrap ///////////////////////////////////////////////////////////////

template <class T>
void RDFVMField3DWrap<T>::set(const Point3D &pt, const T value) { solver->setConcentrationFieldPtVal(fieldName, pt, value); }

template <class T>
T RDFVMField3DWrap<T>::get(const Point3D &pt) const { return solver->getConcentrationFieldPtVal(fieldName, pt); }

template <class T>
void RDFVMField3DWrap<T>::setByIndex(long _offset, const T value) { solver->setConcentrationFieldPtVal(fieldName, solver->ind2pt(_offset), value); }

template <class T>
T RDFVMField3DWrap<T>::getByIndex(long _offset) const { return solver->getConcentrationFieldPtVal(fieldName, solver->ind2pt(_offset)); }

template <class T>
Dim3D RDFVMField3DWrap<T>::getDim() const { return solver->getFieldDim(); }

template <class T>
bool RDFVMField3DWrap<T>::isValid(const Point3D &pt) const { return solver->isValid(pt); }

////////////////////////////////////////////////////////////// Finite volume /////////////////////////////////////////////////////////////

ReactionDiffusionSolverFV::ReactionDiffusionSolverFV(ReactionDiffusionSolverFVM *_solver, Point3D _coords, int _numFields) : solver(_solver), coords(_coords) {
	concentrationVecAux = std::vector<double>(_numFields, 0.0);
	concentrationVecOld = std::vector<double>(_numFields, 0.0);
	auxVars = std::vector<std::vector<double> >(_numFields, std::vector<double>(1, 0.0));
	physTime = 0.0;
	stabilityMode = false;

	diagonalFunctions = std::vector<mu::Parser>(_numFields, templateParserFunction());
	offDiagonalFunctions = std::vector<mu::Parser>(_numFields, templateParserFunction());

	fieldDiffusivityFunctionPtrs = std::vector<DiffusivityFunction>(_numFields, &ReactionDiffusionSolverFV::returnZero);
}

void ReactionDiffusionSolverFV::initialize() {
	neighborFVs = solver->getFVNeighborFVs(this);
	bcVals = std::vector<std::vector<double> >(
		concentrationVecOld.size(), 
		std::vector<double>(neighborFVs.size(), 0.0));
	surfaceFluxFunctionPtrs = std::vector<std::vector<FluxFunction> >(
		concentrationVecOld.size(), 
		std::vector<FluxFunction>(neighborFVs.size(), &ReactionDiffusionSolverFV::returnZero));
}

void ReactionDiffusionSolverFV::solve() {
	std::map<unsigned int, ReactionDiffusionSolverFV *>::iterator fv_itr;
	for (unsigned int i = 0; i < concentrationVecOld.size(); ++i) {
		concentrationVecAux[i] = 0.0;
		for (fv_itr = neighborFVs.begin(); fv_itr != neighborFVs.end(); ++fv_itr) {
			std::vector<double> fluxVals = (this->*surfaceFluxFunctionPtrs[i][fv_itr->first])(i, fv_itr->first, fv_itr->second);
			concentrationVecAux[i] += fluxVals[0] * concentrationVecOld[i] + fluxVals[2];
			if (fv_itr->second != nullptr) { concentrationVecAux[i] += fluxVals[1] * fv_itr->second->getConcentrationOld(i); };
		}

		concentrationVecAux[i] += diagonalFunctionEval(i) * concentrationVecOld[i] + offDiagonalFunctionEval(i);
	}
}

double ReactionDiffusionSolverFV::solveStable() {
	double incTime = numeric_limits<double>::max();

	std::map<unsigned int, ReactionDiffusionSolverFV *>::iterator fv_itr;

	double den;

	for (unsigned int i = 0; i < concentrationVecOld.size(); ++i) {
		double den1 = 0.0;
		double den2 = 0.0;
		concentrationVecAux[i] = 0.0;

		for (fv_itr = neighborFVs.begin(); fv_itr != neighborFVs.end(); ++fv_itr) {
			std::vector<double> fluxVals = (this->*surfaceFluxFunctionPtrs[i][fv_itr->first])(i, fv_itr->first, fv_itr->second);

			den1 += fluxVals[0];
			concentrationVecAux[i] += fluxVals[2];

			if (fv_itr->second != nullptr) { 
				den2 += abs(fluxVals[1]);
				concentrationVecAux[i] += fluxVals[1] * fv_itr->second->getConcentrationOld(i);
			}
		}

		den1 += diagonalFunctionEval(i);
		den = abs(den1) + 1.001 * den2;
		concentrationVecAux[i] += den1 * concentrationVecOld[i] + offDiagonalFunctionEval(i);

		if (den > 0) { incTime = min(incTime, (double) 1.0 / den); }

	}

	return incTime;
}

void ReactionDiffusionSolverFV::update(double _incTime) {
	for (unsigned int fieldIndex = 0; fieldIndex < concentrationVecOld.size(); ++fieldIndex)
		concentrationVecOld[fieldIndex] = max(concentrationVecOld[fieldIndex] + concentrationVecAux[fieldIndex] * _incTime, 0.0);
	physTime += _incTime;
}

double ReactionDiffusionSolverFV::getMaxStableTimeStep() {
	double incTime = numeric_limits<double>::max();
	physTime = solver->getPhysicalTime();

	double den;

	std::map<unsigned int, ReactionDiffusionSolverFV *>::iterator fv_itr;

	for (unsigned int i = 0; i < concentrationVecOld.size(); ++i) {
		double den1 = 0.0;
		double den2 = 0.0;

		for (fv_itr = neighborFVs.begin(); fv_itr != neighborFVs.end(); ++fv_itr) {
			std::vector<double> fluxVals = (this->*surfaceFluxFunctionPtrs[i][fv_itr->first])(i, fv_itr->first, fv_itr->second);
			
			den1 += fluxVals[0];
			if (fv_itr->second != nullptr) { den2 += abs(fluxVals[1]); }
			
		}

		den = abs(den1 + diagonalFunctionEval(i)) + 1.001 * den2;

		if (den > 0) { incTime = min(incTime, (double) 1.0 / den); }

	}
	return incTime;
}

void ReactionDiffusionSolverFV::useConstantDiffusivity(unsigned int _fieldIndex) { useConstantDiffusivity(_fieldIndex, solver->getConstantFieldDiffusivity(_fieldIndex)); }

void ReactionDiffusionSolverFV::useConstantDiffusivity(unsigned int _fieldIndex, double _constantDiff) {
	auxVars[_fieldIndex][0] = _constantDiff;
	fieldDiffusivityFunctionPtrs[_fieldIndex] = &ReactionDiffusionSolverFV::getConstantDiffusivity;
}

void ReactionDiffusionSolverFV::useConstantDiffusivityById(unsigned int _fieldIndex) { useConstantDiffusivityById(_fieldIndex, solver->getConstantFieldDiffusivity(_fieldIndex)); }

void ReactionDiffusionSolverFV::useConstantDiffusivityById(unsigned int _fieldIndex, double _constantDiff) {
	auxVars[_fieldIndex][0] = _constantDiff;
	fieldDiffusivityFunctionPtrs[_fieldIndex] = &ReactionDiffusionSolverFV::getConstantDiffusivityById;
}

void ReactionDiffusionSolverFV::useDiffusiveSurfaces(unsigned int _fieldIndex) {
	for (std::map<unsigned int, ReactionDiffusionSolverFV *>::iterator fv_itr = neighborFVs.begin(); fv_itr != neighborFVs.end(); ++fv_itr) {
		surfaceFluxFunctionPtrs[_fieldIndex][fv_itr->first] = &ReactionDiffusionSolverFV::diffusiveSurfaceFlux;
	}
}

void ReactionDiffusionSolverFV::usePermeableSurfaces(unsigned int _fieldIndex, bool _activate) {
	if (_activate) {
		for (std::map<unsigned int, ReactionDiffusionSolverFV *>::iterator fv_itr = neighborFVs.begin(); fv_itr != neighborFVs.end(); ++fv_itr) {
			surfaceFluxFunctionPtrs[_fieldIndex][fv_itr->first] = &ReactionDiffusionSolverFV::permeableSurfaceFlux;
		}
	}
	else { useDiffusiveSurfaces(_fieldIndex); }
}

void ReactionDiffusionSolverFV::useFixedFluxSurface(unsigned int _fieldIndex, unsigned int _surfaceIndex, double _outwardFluxVal) {
	bcVals[_fieldIndex][_surfaceIndex] = _outwardFluxVal;
	surfaceFluxFunctionPtrs[_fieldIndex][_surfaceIndex] = &ReactionDiffusionSolverFV::fixedSurfaceFlux;
}

void ReactionDiffusionSolverFV::useFixedConcentration(unsigned int _fieldIndex, unsigned int _surfaceIndex, double _val) {
	bcVals[_fieldIndex][_surfaceIndex] = _val;
	surfaceFluxFunctionPtrs[_fieldIndex][_surfaceIndex] = &ReactionDiffusionSolverFV::fixedConcentrationFlux;
}

void ReactionDiffusionSolverFV::useFixedFVConcentration(unsigned int _fieldIndex, double _val) {
	bcVals[_fieldIndex].clear();
	bcVals[_fieldIndex] = std::vector<double>(1, _val);
	for (unsigned int _surfaceIndex = 0; _surfaceIndex < surfaceFluxFunctionPtrs[_fieldIndex].size(); ++_surfaceIndex) {
		surfaceFluxFunctionPtrs[_fieldIndex][_surfaceIndex] = &ReactionDiffusionSolverFV::fixedFVConcentrationFlux;
		diagonalFunctions[_fieldIndex] = zeroMuParserFunction();
		offDiagonalFunctions[_fieldIndex] = zeroMuParserFunction();
	}
}

void ReactionDiffusionSolverFV::registerFieldSymbol(unsigned int _fieldIndex, std::string _fieldSymbol) {
	for (unsigned int parserIndex = 0; parserIndex < diagonalFunctions.size(); ++parserIndex) {
		diagonalFunctions[parserIndex].DefineVar(_fieldSymbol, &concentrationVecOld[_fieldIndex]);
		offDiagonalFunctions[parserIndex].DefineVar(_fieldSymbol, &concentrationVecOld[_fieldIndex]);
	}
}

void ReactionDiffusionSolverFV::setDiagonalFunctionExpression(unsigned int _fieldIndex, std::string _expr) { 
	try { diagonalFunctions[_fieldIndex].SetExpr(_expr); }
	catch (mu::Parser::exception_type &e) {
		cerr << e.GetMsg() << endl;
		ASSERT_OR_THROW(e.GetMsg(), 0);
	}
}

void ReactionDiffusionSolverFV::setOffDiagonalFunctionExpression(unsigned int _fieldIndex, std::string _expr) { 
	try { offDiagonalFunctions[_fieldIndex].SetExpr(_expr); }
	catch (mu::Parser::exception_type &e) {
		cerr << e.GetMsg() << endl;
		ASSERT_OR_THROW(e.GetMsg(), 0);
	}
}

mu::Parser ReactionDiffusionSolverFV::zeroMuParserFunction() {
	mu::Parser _zeroFcn = mu::Parser();
	_zeroFcn.SetExpr("0.0");
	return _zeroFcn;
}

mu::Parser ReactionDiffusionSolverFV::templateParserFunction() {
	mu::Parser _fcn = zeroMuParserFunction();

	_fcn.DefineConst("x", (double)coords.x);
	_fcn.DefineConst("y", (double)coords.y);
	_fcn.DefineConst("z", (double)coords.z);
	_fcn.DefineVar("t", &physTime);
	return _fcn;
}

void ReactionDiffusionSolverFV::setConcentrationVec(std::vector<double> _concentrationVec) {
	for (unsigned int i = 0; i < concentrationVecOld.size(); ++i) { concentrationVecOld[i] = _concentrationVec[i]; }
}

void ReactionDiffusionSolverFV::addConcentrationVecIncrement(std::vector<double> _concentrationVecInc) {
	for (unsigned int i = 0; i < concentrationVecOld.size(); ++i) { 
		concentrationVecOld[i] += _concentrationVecInc[i];
		concentrationVecOld[i] = max(concentrationVecOld[i], 0.0);
	}
}

double ReactionDiffusionSolverFV::diagonalFunctionEval(unsigned int _fieldIndex) { return diagonalFunctions[_fieldIndex].Eval(); }

double ReactionDiffusionSolverFV::offDiagonalFunctionEval(unsigned int _fieldIndex) { return offDiagonalFunctions[_fieldIndex].Eval(); }

double ReactionDiffusionSolverFV::getConstantDiffusivityById(unsigned int _fieldIndex) {
	CellG * cell = solver->FVtoCellMap(this);
	if (cell == 0) { return auxVars[_fieldIndex][0]; }
	else { return solver->getCellDiffusivityCoefficient(cell, _fieldIndex); }
}

double ReactionDiffusionSolverFV::getECMaterialDiffusivity(unsigned int _fieldIndex) {
	CellG *cell = solver->FVtoCellMap(this);
	if (cell == 0) { return solver->getECMaterialDiffusivity(_fieldIndex, coords); }
	else { return solver->getCellDiffusivityCoefficient(cell, _fieldIndex); }
}

double ReactionDiffusionSolverFV::getFieldDiffusivityField(unsigned int _fieldIndex) { return solver->getDiffusivityFieldPtVal(_fieldIndex, coords); }

double ReactionDiffusionSolverFV::getFieldDiffusivityInMedium(unsigned int _fieldIndex) {
	CellG * cell = solver->FVtoCellMap(this);
	if (cell == 0) { return getFieldDiffusivityField(_fieldIndex); }
	else { return solver->getCellDiffusivityCoefficient(cell, _fieldIndex); }
}

std::vector<double> ReactionDiffusionSolverFV::diffusiveSurfaceFlux(unsigned int _fieldIndex, unsigned int _surfaceIndex, ReactionDiffusionSolverFV *_nFv) {
	if (_nFv == nullptr) {
		cerr << "Warning: diffusive surface flux for an unconnected FV pair!" << endl;
		return std::vector<double>{0.0, 0.0, 0.0};
	}

	double diffC = getFieldDiffusivity(_fieldIndex);
	double nDiffC = _nFv->getFieldDiffusivity(_fieldIndex);
	double surfaceDiffC;
	if (diffC * nDiffC == 0) { return std::vector<double>{0.0, 0.0, 0.0}; }
	else { surfaceDiffC = 2 * diffC * nDiffC / (diffC + nDiffC); }
	double length = solver->getLengthBySurfaceIndex(_surfaceIndex);
	double outVal = surfaceDiffC / length / length;
	return std::vector<double>{-outVal, outVal, 0.0};
}

std::vector<double> ReactionDiffusionSolverFV::permeableSurfaceFlux(unsigned int _fieldIndex, unsigned int _surfaceIndex, ReactionDiffusionSolverFV *_nFv) {
	if (_nFv == nullptr) {
		cerr << "Warning: permeable surface flux for an unconnected FV pair!" << endl;
		return std::vector<double>{0.0, 0.0, 0.0};
	}
	
	CellG *cell = solver->FVtoCellMap(this);
	CellG *nCell = solver->FVtoCellMap(_nFv);

	if (cell == nCell) { return diffusiveSurfaceFlux(_fieldIndex, _surfaceIndex, _nFv); }

	std::vector<double> permeableCoefficients = solver->getPermeableCoefficients(cell, nCell, _fieldIndex);
	double length = (double)(solver->getLengthBySurfaceIndex(_surfaceIndex));
	double outVal = permeableCoefficients[0] / length;
	return std::vector<double>{-permeableCoefficients[1] * outVal, permeableCoefficients[2] * outVal, 0.0};
}

std::vector<double> ReactionDiffusionSolverFV::fixedSurfaceFlux(unsigned int _fieldIndex, unsigned int _surfaceIndex, ReactionDiffusionSolverFV *_nFv) {
	double diffC = getFieldDiffusivity(_fieldIndex);
	double outwardFluxVal = bcVals[_fieldIndex][_surfaceIndex];
	double length = (double)(solver->getLengthBySurfaceIndex(_surfaceIndex));
	return std::vector<double>{0.0, 0.0, -diffC * outwardFluxVal / length};
}

std::vector<double> ReactionDiffusionSolverFV::fixedConcentrationFlux(unsigned int _fieldIndex, unsigned int _surfaceIndex, ReactionDiffusionSolverFV *_nFv) {
	double diffC = getFieldDiffusivity(_fieldIndex);
	double fixedVal = bcVals[_fieldIndex][_surfaceIndex];
	double length = (double)(solver->getLengthBySurfaceIndex(_surfaceIndex));
	double outVal = 2 * diffC / length / length;
	return std::vector<double>{-outVal, 0.0, outVal * fixedVal};
}

std::vector<double> ReactionDiffusionSolverFV::fixedFVConcentrationFlux(unsigned int _fieldIndex, unsigned int _surfaceIndex, ReactionDiffusionSolverFV *_nFv) {
	concentrationVecOld[_fieldIndex] = bcVals[_fieldIndex][0];
	return std::vector<double>{0.0, 0.0, 0.0};
}

double ReactionDiffusionSolverFV::getFieldDiffusivity(unsigned int _fieldIndex) { return (this->*fieldDiffusivityFunctionPtrs[_fieldIndex])(_fieldIndex); }

///////////////////////////////////////////////////////////// Cell parameters/////////////////////////////////////////////////////////////<|MERGE_RESOLUTION|>--- conflicted
+++ resolved
@@ -686,11 +686,6 @@
 
 		pUtils->setLock(lockPtr);
 
-<<<<<<< HEAD
-=======
-		//concurrency::concurrent_vector<ReactionDiffusionSolverFV *> *fvs = new concurrency::concurrent_vector<ReactionDiffusionSolverFV *>((int)(fieldDim.x*fieldDim.y*fieldDim.z));
->>>>>>> 928d1723
-		
 		std::vector<ReactionDiffusionSolverFV *> fvs = std::vector<ReactionDiffusionSolverFV *>((int)(fieldDim.x*fieldDim.y*fieldDim.z));
 
 		fvs = fieldFVs;
@@ -701,7 +696,6 @@
 		initializeFVs(fieldDim);
 		pUtils->getNumberOfProcessors();
 		
-<<<<<<< HEAD
 		#pragma omp parallel for shared(fvs)
 		for (int i=0;i<fvs.size();i++){
 			Point3D pt = fvs[i]->getCoords();
@@ -711,35 +705,6 @@
 			ptNew.z += ev.shiftVec.z;
 			getFieldFV(ptNew)->setConcentrationVec(fvs[i]->getConcentrationVec());
 		}		
-=======
-		// #pragma omp parallel shared(fvs)
-		// {
-			
-			#pragma omp parallel for shared(fvs)
-			for (int i=0;i<fvs.size();i++){
-				Point3D pt = fvs[i]->getCoords();
-				Point3D ptNew = pt;
-				ptNew.x += ev.shiftVec.x;
-				ptNew.y += ev.shiftVec.y;
-				ptNew.z += ev.shiftVec.z;
-				getFieldFV(ptNew)->setConcentrationVec(fvs[i]->getConcentrationVec());
-			}		
-		//replace with openmp
-
-		// concurrency::parallel_for_each(fvs->begin(), fvs->end(), [&](ReactionDiffusionSolverFV *fv) {
-		// 	Point3D pt = fv->getCoords();
-		// 	Point3D ptNew = pt;
-		// 	ptNew.x += ev.shiftVec.x;
-		// 	ptNew.y += ev.shiftVec.y;
-		// 	ptNew.z += ev.shiftVec.z;
-		// 	getFieldFV(ptNew)->setConcentrationVec(fv->getConcentrationVec());
-		// });
-
-        
-
-		//delete fvs;
-		//fvs = 0;
->>>>>>> 928d1723
 
 		if (simpleMassConservation) {
 
@@ -773,45 +738,18 @@
 
 		cerr << "   Simple mass conservation: updating fields..." << endl;
 
-<<<<<<< HEAD
 			
 		#pragma omp parallel for shared (fieldFVs)
 		for (int i=0;i<fieldFVs.size();i++){
 			CellG *cell = this->FVtoCellMap(fieldFVs[i]);
-=======
-		
-		// replace with openmp
-
-			
-		#pragma omp parallel for shared (_fieldFVs)
-		for (int i=0;i<_fieldFVs.size();i++){
-			CellG *cell = this->FVtoCellMap(_fieldFVs[i]);
->>>>>>> 928d1723
 			std::vector<double> correctionFactors;
 			if (cell) { correctionFactors = this->getReactionDiffusionSolverFVMCellDataAccessorPtr()->get(cell->extraAttribPtr)->massConsCorrectionFactors; }
 			else { correctionFactors = this->massConsCorrectionFactorsMedium; }
 			// fv->setConcentrationVec(vecMult<double>()(correctionFactors, fv->getConcentrationVec()));
 			for (unsigned int fieldIndex = 0; fieldIndex < correctionFactors.size(); ++fieldIndex)
-<<<<<<< HEAD
 				fieldFVs[i]->setConcentration(fieldIndex, fieldFVs[i]->getConcentration(fieldIndex) * correctionFactors[fieldIndex]);
 		}
 		
-=======
-				_fieldFVs[i]->setConcentration(fieldIndex, _fieldFVs[i]->getConcentration(fieldIndex) * correctionFactors[fieldIndex]);
-		}
-		
-		
-
-		// concurrency::parallel_for_each(fieldFVs->begin(), fieldFVs->end(), [&](ReactionDiffusionSolverFV *fv) {
-		// 	CellG *cell = this->FVtoCellMap(fv);
-		// 	std::vector<double> correctionFactors;
-		// 	if (cell) { correctionFactors = this->getReactionDiffusionSolverFVMCellDataAccessorPtr()->get(cell->extraAttribPtr)->massConsCorrectionFactors; }
-		// 	else { correctionFactors = this->massConsCorrectionFactorsMedium; }
-		// 	// fv->setConcentrationVec(vecMult<double>()(correctionFactors, fv->getConcentrationVec()));
-		// 	for (unsigned int fieldIndex = 0; fieldIndex < correctionFactors.size(); ++fieldIndex)
-		// 		fv->setConcentration(fieldIndex, fv->getConcentration(fieldIndex) * correctionFactors[fieldIndex]);
-		// });
->>>>>>> 928d1723
 
 	}
 
@@ -831,7 +769,6 @@
 		if (autoTimeSubStep) {
 
 			cerr << "      Integrating with maximum stable time step... ";
-<<<<<<< HEAD
 			
 			
 			#pragma omp parallel for shared (fieldDim)
@@ -839,17 +776,7 @@
 				fvMaxStableTimeSteps->at(fieldIndex) = this->getFieldFV(fieldIndex)->solveStable();
 			}
 		
-=======
-			//replace with openmp
-			#pragma omp parallel for shared (_fieldDim)
-			for (int fieldIndex=0;fieldIndex<_fieldDim.x*_fieldDim.y*_fieldDim.z;fieldIndex++){
-				fvMaxStableTimeSteps->at(fieldIndex) = this->getFieldFV(fieldIndex)->solveStable();
-			}
-			// concurrency::parallel_for(unsigned int(0), (unsigned int)(fieldDim.x*fieldDim.y*fieldDim.z), [&](unsigned int fieldIndex) {
-			// 	fvMaxStableTimeSteps->at(fieldIndex) = this->getFieldFV(fieldIndex)->solveStable();
-			// });
-
->>>>>>> 928d1723
+
 			cerr << "calculating maximum stable time step... ";
 
 			// Might be more efficient using a combinable
@@ -860,39 +787,22 @@
 			cerr << "      Integrating with fixed time step... ";
 
 			integrationTimeStep = incTime - intTime;
-<<<<<<< HEAD
 
 			#pragma omp parallel for shared (fieldFVs)
 			for (int i=0;i< fieldFVs.size();i++){
 				fieldFVs[i]->solve();
 			}
-=======
-			//replace with openmp
-			#pragma omp parallel for shared (_fieldFVs)
-			for (int i=0;i< _fieldFVs.size();i++){
-				_fieldFVs[i]->solve();
-			}
-			//concurrency::parallel_for_each(fieldFVs->begin(), fieldFVs->end(), [&](ReactionDiffusionSolverFV *fv) { fv->solve(); });
->>>>>>> 928d1723
+
 		}
 
 		cerr << integrationTimeStep << " s." << endl;
 
 		cerr << "      Updating... ";
-<<<<<<< HEAD
 		
 		#pragma omp parallel for shared (fieldFVs)
 		for (int i=0;i<fieldFVs.size();i++){
 			fieldFVs[i]->update(this->getIntegrationTimeStep());
 		}
-=======
-		//replace with openmp
-		#pragma omp parallel for shared (_fieldFVs)
-		for (int i=0;i<_fieldFVs.size();i++){
-			_fieldFVs[i]->update(this->getIntegrationTimeStep());
-		}
-		//concurrency::parallel_for_each(fieldFVs->begin(), fieldFVs->end(), [&](ReactionDiffusionSolverFV *fv) { fv->update(this->getIntegrationTimeStep()); });
->>>>>>> 928d1723
 
 		intTime += integrationTimeStep;
 		physTime += integrationTimeStep;
@@ -1073,16 +983,9 @@
 
 void ReactionDiffusionSolverFVM::loadFieldExpressionMultiplier(unsigned int _fieldIndex) {
 	//replace with openmp
-<<<<<<< HEAD
 	#pragma omp parallel for shared (fieldFVs)
 	for (int i=0;i<fieldFVs.size();i++){
 		loadFieldExpressionMultiplier(_fieldIndex, fieldFVs[i]);
-=======
-	auto &_fieldFVs = fieldFVs;
-	#pragma omp parallel for shared (_fieldFVs)
-	for (int i=0;i<_fieldFVs.size();i++){
-		loadFieldExpressionMultiplier(_fieldIndex, _fieldFVs[i]);
->>>>>>> 928d1723
 	}
 	//parallel_for_each(fieldFVs->begin(), fieldFVs->end(), [&](ReactionDiffusionSolverFV *fv) { loadFieldExpressionMultiplier(_fieldIndex, fv); });
 }
@@ -1093,17 +996,9 @@
 }
 
 void ReactionDiffusionSolverFVM::loadFieldExpressionIndependent(unsigned int _fieldIndex) {
-		//replace with openmp
-<<<<<<< HEAD
 	#pragma omp parallel for shared (fieldFVs)
 	for (int i=0;i<fieldFVs.size();i++){
 				loadFieldExpressionIndependent(_fieldIndex, fieldFVs[i]); 
-=======
-	auto &_fieldFVs = fieldFVs;
-	#pragma omp parallel for shared (_fieldFVs)
-	for (int i=0;i<_fieldFVs.size();i++){
-				loadFieldExpressionIndependent(_fieldIndex, _fieldFVs[i]); 
->>>>>>> 928d1723
 		}
 	//parallel_for_each(fieldFVs->begin(), fieldFVs->end(), [&](ReactionDiffusionSolverFV *fv) { loadFieldExpressionIndependent(_fieldIndex, fv); });
 }
@@ -1129,13 +1024,6 @@
 
 	cerr << "Constructing lattice with " << _fieldDim.x*_fieldDim.y*_fieldDim.z << " sites..." << endl;
 
-<<<<<<< HEAD
-=======
-	// concurrency::parallel_for(unsigned int(0), (unsigned int)(_fieldDim.x*_fieldDim.y*_fieldDim.z), [=](unsigned int ind) {
-	// 	ReactionDiffusionSolverFV *fv = new ReactionDiffusionSolverFV(this, ind2pt(ind), (int)this->getConcentrationFieldNameVector().size());
-	// 	this->setFieldFV(ind, fv);
-	// });
->>>>>>> 928d1723
 
     // replaced parallel_for from parallels to openmp's parallel for implementation
     #pragma omp parallel for shared (_fieldDim)
@@ -1143,7 +1031,6 @@
 		ReactionDiffusionSolverFV *fv = new ReactionDiffusionSolverFV(this, ind2pt(ind), (int)this->getConcentrationFieldNameVector().size());
 		this->setFieldFV(ind, fv);
 	}
-<<<<<<< HEAD
     
 
 	cerr << "Initializing FVs..." << endl;
@@ -1164,39 +1051,6 @@
 	}
 	
 	
-=======
-    // parallel_for_each(unsigned int(0), (unsigned int)(_fieldDim.x*_fieldDim.y*_fieldDim.z), [=](unsigned int ind) {
-	// 	ReactionDiffusionSolverFV *fv = new ReactionDiffusionSolverFV(this, ind2pt(ind), (int)this->getConcentrationFieldNameVector().size());
-	// 	this->setFieldFV(ind, fv);
-	// });
-
-	cerr << "Initializing FVs..." << endl;
-
-    ///TODO: replace parallel_for_each with openmp's version for fieldFVs
-	auto &_fieldFVs = fieldFVs;
-
-    #pragma omp parallel for shared (_fieldFVs)
-	for (int i=0;i< _fieldFVs.size();i++){ 
-		_fieldFVs[i]->initialize();
-	}
-	//parallel_for_each(fieldFVs->begin(), fieldFVs->end(), [&](ReactionDiffusionSolverFV *fv) { fv->initialize(); });
-
-	cerr << "Setting field symbols..." << endl;
-	
-	#pragma omp parallel for shared (_fieldFVs)
-	for (int i=0;i<_fieldFVs.size();i++){
-	for (int fieldIndex=0;fieldIndex<_fieldFVs[i]->getConcentrationVec().size();++fieldIndex){ 
-			_fieldFVs[i]->registerFieldSymbol(fieldIndex, this->getFieldSymbol(fieldIndex));
-		}
-	}
-	
-	
-	// parallel_for_each(fieldFVs->begin(), fieldFVs->end(), [&](ReactionDiffusionSolverFV *fv) { 
-	// 	for (unsigned int fieldIndex = 0; fieldIndex < fv->getConcentrationVec().size(); ++fieldIndex) {
-	// 		fv->registerFieldSymbol(fieldIndex, this->getFieldSymbol(fieldIndex)); }
-	// });
-
->>>>>>> 928d1723
 	cerr << "Loading field expressions..." << endl;
 
 	loadFieldExpressions();
@@ -1338,11 +1192,6 @@
 std::vector<double> ReactionDiffusionSolverFVM::totalMediumConcentration() {
 	// Load pixels for parallel sweep of medium
 
-<<<<<<< HEAD
-=======
-    ///TODO: replace with openmp's version
-
->>>>>>> 928d1723
 	std::vector<Point3D> pixelVec = getMediumPixelVec();
 	std::vector<Point3D> pixelVecPar = std::vector<Point3D>(pixelVec.size());
 	for (unsigned int pixelIndex = 0; pixelIndex < pixelVec.size(); ++pixelIndex) { pixelVecPar[pixelIndex] = pixelVec[pixelIndex]; }
@@ -1350,15 +1199,6 @@
 	//concurrency::concurrent_vector<Point3D> pixelVecPar = concurrency::concurrent_vector<Point3D>(pixelVec.size());
 
 	// Calculate total concentrations on each thread
-<<<<<<< HEAD
-=======
-	//std::vector<double>  sumEl = std::vector<double> ([&]() {return std::vector<double>(numFields, 0.0); });
-
-	//concurrency::combinable<std::vector<double> > sumEl = concurrency::combinable<std::vector<double> >([&]() {return std::vector<double>(numFields, 0.0); });
-	
-        
-		// Calculate total concentrations on each thread
->>>>>>> 928d1723
 		
 	std::vector<double> sumEl(numFields,0.0);
 	int n_threads = omp_get_num_threads();
@@ -1370,64 +1210,26 @@
 		res[index] = vecPlus<double>()(res[index],std::vector<double>(this->getFieldFV(pixelVecPar[i])->getConcentrationVec()));
 	}
 
-<<<<<<< HEAD
 	// //reduction
-=======
-	//reduction
->>>>>>> 928d1723
 	std::vector<double> res_reduced = std::vector<double>(numFields, 0.0);
 	#pragma omp critical
 	for (int i=0;i<n_threads;i++){ 
 		res_reduced = vecPlus<double>()(res[i],res_reduced);
 	}
-<<<<<<< HEAD
 
 
 	// Reset mass conservation correction factors
 	massConsCorrectionFactorsMedium = std::vector<double>(numFields, 1.0);
 
-=======
-
-
-		// #pragma omp parallel for reduction(vec_float_plus : sumEl)
-		// for(size_t i=0; i<10; i++){
-		// 	sumEl[...] += ...;
-		// }
-    
-	// concurrency::parallel_for_each(pixelVecPar.begin(), pixelVecPar.end(), [&](Point3D pt) {
-	// 	sumEl.local() = vecPlus<double>()(sumEl.local(), std::vector<double>(this->getFieldFV(pt)->getConcentrationVec())); });
-
-	// Sum total concentrations over all threads
-	//std::vector<double> res = std::vector<double>(numFields, 0.0);
-	//sumEl.combine_each([&](std::vector<double> local) { res = vecPlus<double>()(local, res); });
-
-	// Reset mass conservation correction factors
-	massConsCorrectionFactorsMedium = std::vector<double>(numFields, 1.0);
-	
-	// fin
-	//return res;
->>>>>>> 928d1723
 	return res_reduced;
 }
 
 void ReactionDiffusionSolverFVM::updateTotalCellConcentrations() {
 	unsigned int numCells = (unsigned int)(cellInventory->getSize());
-<<<<<<< HEAD
-=======
-
-    ///TODO: replace with openmp's version
-
->>>>>>> 928d1723
 	if (numCells > 0) {
 		// Load cell pointers for parallel update
 		
 		std::vector<CellG* > vecCells = std::vector<CellG* >(numCells);
-<<<<<<< HEAD
-=======
-
-		// convert to std::vector
-		//concurrency::concurrent_vector<CellG* > vecCells = concurrency::concurrent_vector<CellG* >(numCells);
->>>>>>> 928d1723
 		unsigned int cellIdx = 0;
 
 
@@ -1437,10 +1239,6 @@
 		}
 
 		// Perform parallel update
-<<<<<<< HEAD
-=======
-
->>>>>>> 928d1723
 		#pragma omp parallel for shared (vecCells)
 		for (int i=0;i<vecCells.size();i++){ 
 			BasicClassAccessor<ReactionDiffusionSolverFVMCellData> *cellData = this->getReactionDiffusionSolverFVMCellDataAccessorPtr();
@@ -1450,16 +1248,6 @@
 			massConsCorrectionFactors = std::vector<double>(concentrationVecCopies.size(), 1.0);
 		}
 
-<<<<<<< HEAD
-=======
-		// concurrency::parallel_for_each(vecCells.begin(), vecCells.end(), [&](CellG *cell) {
-		// 	BasicClassAccessor<ReactionDiffusionSolverFVMCellData> *cellData = this->getReactionDiffusionSolverFVMCellDataAccessorPtr();
-		// 	std::vector<double> &concentrationVecCopies = cellData->get(cell->extraAttribPtr)->concentrationVecCopies;
-		// 	std::vector<double> &massConsCorrectionFactors = cellData->get(cell->extraAttribPtr)->massConsCorrectionFactors;
-		// 	concentrationVecCopies = this->totalCellConcentration(cell);
-		// 	massConsCorrectionFactors = std::vector<double>(concentrationVecCopies.size(), 1.0);
-		// });
->>>>>>> 928d1723
 
 	}
 }
@@ -1500,7 +1288,6 @@
 
 CellG * ReactionDiffusionSolverFVM::FVtoCellMap(ReactionDiffusionSolverFV * _fv) { return potts->getCellFieldG()->get(_fv->getCoords()); }
 
-<<<<<<< HEAD
 void ReactionDiffusionSolverFVM::useConstantDiffusivity(unsigned int _fieldIndex, double _diffusivityCoefficient) {	
 	#pragma omp parallel for shared (fieldFVs)
 	for (int i=0;i<fieldFVs.size();i++){ 
@@ -1526,51 +1313,6 @@
 	for (int i=0;i<fieldFVs.size();i++){ 
 		fieldFVs[i]->useFieldDiffusivityEverywhere(_fieldIndex);
 	}
-=======
-void ReactionDiffusionSolverFVM::useConstantDiffusivity(unsigned int _fieldIndex, double _diffusivityCoefficient) {
-		//replace with openmp
-	auto &_fieldFVs = fieldFVs;
-	
-	#pragma omp parallel for shared (_fieldFVs)
-	for (int i=0;i<_fieldFVs.size();i++){ 
-		_fieldFVs[i]->useConstantDiffusivity(_fieldIndex, _diffusivityCoefficient);
-	}
-	//parallel_for_each(fieldFVs->begin(), fieldFVs->end(), [&](ReactionDiffusionSolverFV *fv) { fv->useConstantDiffusivity(_fieldIndex, _diffusivityCoefficient); }); }
-}
-void ReactionDiffusionSolverFVM::useConstantDiffusivityByType(unsigned int _fieldIndex, double _diffusivityCoefficient) {
-		//replace with openmp
-	auto &_fieldFVs = fieldFVs;
-
-	#pragma omp parallel for shared (_fieldFVs)
-	for (int i=0;i<_fieldFVs.size();i++){ 
-		_fieldFVs[i]->useConstantDiffusivityById(_fieldIndex, _diffusivityCoefficient);
-	}
-	//parallel_for_each(fieldFVs->begin(), fieldFVs->end(), [&](ReactionDiffusionSolverFV *fv) { fv->useConstantDiffusivityById(_fieldIndex, _diffusivityCoefficient); }); }
-}
-void ReactionDiffusionSolverFVM::useFieldDiffusivityInMedium(unsigned int _fieldIndex) {
-	initDiffusivityField(_fieldIndex);
-		//replace with openmp
-	
-	auto &_fieldFVs = fieldFVs;
-
-	#pragma omp parallel for shared (_fieldFVs)
-	for (int i=0;i<_fieldFVs.size();i++){ 
-		_fieldFVs[i]->useFieldDiffusivityInMedium(_fieldIndex);
-	}
-	//parallel_for_each(fieldFVs->begin(), fieldFVs->end(), [&](ReactionDiffusionSolverFV *fv) { fv->useFieldDiffusivityInMedium(_fieldIndex); }); }
-}
-void ReactionDiffusionSolverFVM::useFieldDiffusivityEverywhere(unsigned int _fieldIndex) {
-	initDiffusivityField(_fieldIndex);
-		//replace with openmp
-	
-	auto &_fieldFVs = fieldFVs;
-
-	#pragma omp parallel for shared (_fieldFVs)
-	for (int i=0;i<_fieldFVs.size();i++){ 
-		_fieldFVs[i]->useFieldDiffusivityEverywhere(_fieldIndex);
-	}
-	//parallel_for_each(fieldFVs->begin(), fieldFVs->end(), [&](ReactionDiffusionSolverFV *fv) { fv->useFieldDiffusivityEverywhere(_fieldIndex); });}
->>>>>>> 928d1723
 }
 void ReactionDiffusionSolverFVM::initDiffusivityField(unsigned int _fieldIndex) {
 	if (!diffusivityFieldInitialized[_fieldIndex]) {
@@ -1599,7 +1341,6 @@
 }
 
 void ReactionDiffusionSolverFVM::useDiffusiveSurfaces(unsigned int _fieldIndex) {
-<<<<<<< HEAD
 	#pragma omp parallel for shared (fieldFVs)
 	for (int i=0;i<fieldFVs.size();i++){ 
 		fieldFVs[i]->useDiffusiveSurfaces(_fieldIndex);
@@ -1611,27 +1352,6 @@
 	for (int i=0;i<fieldFVs.size();i++){ 
 		fieldFVs[i]->usePermeableSurfaces(_fieldIndex, _activate);
 	}
-=======
-		//replace with openmp
-	auto _fieldFVs = fieldFVs;
-	
-	#pragma omp parallel for shared (_fieldFVs)
-	for (int i=0;i<_fieldFVs.size();i++){ 
-		_fieldFVs[i]->useDiffusiveSurfaces(_fieldIndex);
-	}
-	//parallel_for_each(fieldFVs->begin(), fieldFVs->end(), [&](ReactionDiffusionSolverFV *fv) { fv->useDiffusiveSurfaces(_fieldIndex); });
-}
-
-void ReactionDiffusionSolverFVM::usePermeableSurfaces(unsigned int _fieldIndex, bool _activate) {
-		//replace with openmp
-	auto _fieldFVs = fieldFVs;
-	
-	#pragma omp parallel for shared (_fieldFVs)
-	for (int i=0;i<_fieldFVs.size();i++){ 
-		_fieldFVs[i]->usePermeableSurfaces(_fieldIndex, _activate);
-	}
-	//parallel_for_each(fieldFVs->begin(), fieldFVs->end(), [&](ReactionDiffusionSolverFV *fv) { fv->usePermeableSurfaces(_fieldIndex, _activate); });
->>>>>>> 928d1723
 }
 
 void ReactionDiffusionSolverFVM::updateSurfaceAreas() {
@@ -1856,28 +1576,10 @@
 float ReactionDiffusionSolverFVM::getMaxStableTimeStep() {
 	if (!autoTimeSubStep) { return incTime; }
 	else {
-<<<<<<< HEAD
 		std::vector<float> *fvMaxStableTimeSteps = new std::vector<float>(fieldDim.x*fieldDim.y*fieldDim.z);
 
 		fvMaxStableTimeSteps->assign(fieldDim.x*fieldDim.y*fieldDim.z, incTime);
 		unsigned int ind=0;
-=======
-// replace with vector
-		std::vector<float> *fvMaxStableTimeSteps = new std::vector<float>(fieldDim.x*fieldDim.y*fieldDim.z);
-
-		//concurrency::concurrent_vector<float> *fvMaxStableTimeSteps = new concurrency::concurrent_vector<float>(fieldDim.x*fieldDim.y*fieldDim.z);
-		fvMaxStableTimeSteps->assign(fieldDim.x*fieldDim.y*fieldDim.z, incTime);
-		// replace with openmp
-		int ind=0;
-		auto _fieldDim = fieldDim;
-		
-		#pragma omp parallel for shared (_fieldDim) private (ind)
-		for (ind=0;ind<_fieldDim.x*_fieldDim.y*_fieldDim.z;ind++){
-			fvMaxStableTimeSteps->at(ind) = this->getFieldFV(ind)->getMaxStableTimeStep();
-		}
-		// concurrency::parallel_for(unsigned int(0), (unsigned int)(fieldDim.x*fieldDim.y*fieldDim.z), [=](unsigned int i) { 
-		// 	fvMaxStableTimeSteps->at(i) = this->getFieldFV(i)->getMaxStableTimeStep(); });
->>>>>>> 928d1723
 
 
 		#pragma omp parallel for shared (fieldDim) private (ind)
