#include "OpenCLHelper.h"
#include <stdio.h>
#include <stdlib.h>
#include <string.h>
#include <iostream>
#include <cassert>
#include <vector>
#include <sstream>
#include <stdexcept>

<<<<<<< HEAD
#include <BasicUtils/BasicException.h>
#include<core/CompuCell3D/CC3DLogger.h>
=======
#include <CompuCell3D/CC3DExceptions.h>
#include <PublicUtilities/CC3DLogger.h>
>>>>>>> 6ed90e64

using namespace CompuCell3D;

using std::endl;

OpenCLHelper::OpenCLHelper(int gpuDeviceIndex, int platformHint) {
    if (gpuDeviceIndex == -1)
        gpuDeviceIndex = 0;//TODO: check if we can find "the best" device

    int selectedPlatformInd;

    //this function is defined in util.cpp
    //it comes from the NVIDIA SDK example code
    cl_int err = GetPlatformID(platform, selectedPlatformInd, platformHint);
    //also comes from the NVIDIA SDK
    if (err != CL_SUCCESS)
        std::cout << "oclGetPlatformID: " << ErrorString(err) << std::endl;

    // Get the number of GPU devices available to the platform
    // we should probably expose the device type to the user
    // the other common option is CL_DEVICE_TYPE_CPU
    err = clGetDeviceIDs(platform, CL_DEVICE_TYPE_GPU, 0, NULL, &numDevices);
    if (err != CL_SUCCESS)
        std::cout << "clGetDeviceIDs (get number of devices): " << ErrorString(err) << std::endl;
    ASSERT_OR_THROW("OpenCLHelper::ctor Can't use the requested device: there is no device with this index",
                    gpuDeviceIndex < (int) numDevices);
    std::cout << "\t" << numDevices << " device(s) avalable in platform #" << selectedPlatformInd << endl;

    /*if((size_t)gpuDeviceIndex>=numDevices){
        throw std::runtime_error("OpenCLHelper::ctor Can't use the requested device: there is no device with this index");
    }*/

    deviceUsed = gpuDeviceIndex;

    // Create the device list
    devices = new cl_device_id[numDevices];
    err = clGetDeviceIDs(platform, CL_DEVICE_TYPE_GPU, numDevices, devices, NULL);
    if (err != CL_SUCCESS)
        std::cout << "clGetDeviceIDs (create device list): " << ErrorString(err) << std::endl;


    //create the context
    context = clCreateContext(0, 1, &devices[deviceUsed], NULL, NULL, &err);
    assert(err == CL_SUCCESS);

    //create the command queue we will use to execute OpenCL commands
    commandQueue = clCreateCommandQueue(context, devices[deviceUsed], 0, &err);
	assert(err==CL_SUCCESS);
	char devName[256];
	size_t len;
	clGetDeviceInfo(devices[deviceUsed], CL_DEVICE_NAME,255,devName, &len);
<<<<<<< HEAD
    Log(LOG_DEBUG) << "\tGPU device \""<<devName<<"\" selected\n";
	cl_ulong gpuMem;
	clGetDeviceInfo(devices[deviceUsed], CL_DEVICE_GLOBAL_MEM_SIZE, sizeof(gpuMem), &gpuMem, &len);
    Log(LOG_DEBUG) << "\tTotal GPU memory: "<<gpuMem/1024/1024<<"MB";

	clGetDeviceInfo(devices[deviceUsed], CL_DEVICE_MAX_MEM_ALLOC_SIZE, sizeof(gpuMem), &gpuMem, &len);
    Log(LOG_DEBUG) << "\tMax GPU memory chunk to allocate: "<<gpuMem/1024/1024<<"MB";
	
	clGetDeviceInfo(devices[deviceUsed], CL_DEVICE_MAX_WORK_GROUP_SIZE, sizeof(maxWorkGroupSize), &maxWorkGroupSize, &len);
    Log(LOG_DEBUG) << "\tMax work group size: "<<maxWorkGroupSize;
=======
    CC3D_Log(LOG_DEBUG) << "\tGPU device \""<<devName<<"\" selected";
	cl_ulong gpuMem;
	clGetDeviceInfo(devices[deviceUsed], CL_DEVICE_GLOBAL_MEM_SIZE, sizeof(gpuMem), &gpuMem, &len);
    CC3D_Log(LOG_DEBUG) << "\tTotal GPU memory: "<<gpuMem/1024/1024<<"MB";

	clGetDeviceInfo(devices[deviceUsed], CL_DEVICE_MAX_MEM_ALLOC_SIZE, sizeof(gpuMem), &gpuMem, &len);
    CC3D_Log(LOG_DEBUG) << "\tMax GPU memory chunk to allocate: "<<gpuMem/1024/1024<<"MB";

	clGetDeviceInfo(devices[deviceUsed], CL_DEVICE_MAX_WORK_GROUP_SIZE, sizeof(maxWorkGroupSize), &maxWorkGroupSize, &len);
    CC3D_Log(LOG_DEBUG) << "\tMax work group size: "<<maxWorkGroupSize;
>>>>>>> 6ed90e64
}


OpenCLHelper::~OpenCLHelper() {
    Finish();
    cl_int res;

    res = clReleaseCommandQueue(commandQueue);
    assert(res == CL_SUCCESS);

    res = clReleaseContext(context);
    assert(res == CL_SUCCESS);

    delete devices;

}

void OpenCLHelper::Finish() {
    clFinish(commandQueue);
}

cl_int OpenCLHelper::EnqueueNDRangeKernel(cl_kernel kernel,
                                          cl_uint work_dim,
                                          const size_t *global_work_size,
                                          const size_t *local_work_size
) const {
    return clEnqueueNDRangeKernel(commandQueue, kernel, work_dim, NULL, global_work_size, local_work_size, 0, NULL,
                                  NULL);
}

//memory allocator
cl_mem OpenCLHelper::CreateBuffer(cl_mem_flags memFlags, size_t sizeInBytes, void const *hostPtr) const {
    cl_int retCode;
    if (hostPtr && !(memFlags & CL_MEM_COPY_HOST_PTR))
        memFlags |= CL_MEM_COPY_HOST_PTR;
    cl_mem res = clCreateBuffer(context, memFlags, sizeInBytes, const_cast<void *>(hostPtr), &retCode);
    if (retCode != CL_SUCCESS)
        throw std::runtime_error("Can not allocate GPU memory");
    return res;
}

cl_program OpenCLHelper::CreateProgramWithSource(cl_uint sourcesCount,
                                                 const char **kernel_source,
                                                 cl_int *errcode_ret) const {
    return clCreateProgramWithSource(context, sourcesCount, kernel_source, NULL, errcode_ret);
}

void OpenCLHelper::BuildExecutable(cl_program program) const {
    // Build the program executable
<<<<<<< HEAD
    Log(LOG_DEBUG) << "building the program\n";
    // build the program
    //err = clBuildProgram(program, 0, NULL, "-cl-nv-verbose", NULL, NULL);
	cl_int buildErr = clBuildProgram(program, 1, &devices[deviceUsed], NULL, NULL, NULL);
    printf("clBuildProgram: %s\n", ErrorString(buildErr));
    Log(LOG_DEBUG) << deviceUsed<<" "<<numDevices;
=======
    CC3D_Log(LOG_DEBUG) << "building the program";
    // build the program
    //err = clBuildProgram(program, 0, NULL, "-cl-nv-verbose", NULL, NULL);
    cl_int buildErr = clBuildProgram(program, 1, &devices[deviceUsed], NULL, NULL, NULL);
    CC3D_Log(LOG_DEBUG) << "clBuildProgram: " << ErrorString(buildErr);
    CC3D_Log(LOG_DEBUG) << deviceUsed<<" "<<numDevices;
>>>>>>> 6ed90e64
    //if(err != CL_SUCCESS){
    cl_build_status build_status;
    cl_int err = clGetProgramBuildInfo(program, devices[deviceUsed], CL_PROGRAM_BUILD_STATUS, sizeof(cl_build_status),
                                       &build_status, NULL);
    char *build_log;
    size_t ret_val_size;
    err = clGetProgramBuildInfo(program, devices[deviceUsed], CL_PROGRAM_BUILD_LOG, 0, NULL, &ret_val_size);

    build_log = new char[ret_val_size + 1];
    err = clGetProgramBuildInfo(program, devices[deviceUsed], CL_PROGRAM_BUILD_LOG, ret_val_size, build_log, NULL);

    build_log[ret_val_size] = '\0';
    CC3D_Log(LOG_DEBUG) << "BUILD LOG: " << std::endl << build_log;
    delete build_log;

    //}
    //if(buildErr != CL_SUCCESS)
    //	throw(std::runtime_error("error"));
    ASSERT_OR_THROW("Can not build the GPU program", buildErr == CL_SUCCESS);
    CC3D_Log(LOG_DEBUG) << "program built";
}


char *OpenCLHelper::FileContents(const char *filename, int *length) {
    FILE *f = fopen(filename, "r");
    void *buffer;

    if (!f) {
        CC3D_Log(LOG_ERROR) <<  "Unable to open " << filedname << " for reading";
        return NULL;
    }

    fseek(f, 0, SEEK_END);
    *length = ftell(f);
    fseek(f, 0, SEEK_SET);

    buffer = malloc(*length + 1);
    *length = fread(buffer, 1, *length, f);
    fclose(f);
    ((char *) buffer)[*length] = '\0';

    return (char *) buffer;
}

bool OpenCLHelper::LoadProgram(const char *filePath[], size_t sourcesCount, cl_program &program) const {
    cl_int err;

    std::vector<int> len(sourcesCount);
    std::vector<const char *> kernel_source(sourcesCount);

    for (size_t i = 0; i < sourcesCount; ++i) {
        char *kernel_buff = FileContents(filePath[i], &len[i]);

        if (!kernel_buff) {
            std::stringstream sstr;
            sstr << "OpenCLHelper::LoadProgram: Can't load '" << filePath[i] << "' program";
            throw std::invalid_argument(sstr.str().c_str());
        }

        kernel_source[i] = kernel_buff;
    }



    // create the program
    program = CreateProgramWithSource(sourcesCount,
                                      &kernel_source[0], &err);

    CC3D_Log(LOG_DEBUG) << "clCreateProgramWithSource: " << ErrorString(err);

    if (err != CL_SUCCESS)
        return false;

    BuildExecutable(program);

    for (size_t i = 0; i < sourcesCount; ++i) {
        if (kernel_source[i])
            free((char *) kernel_source[i]);
    }


    return true;
}




////////////////////
//helper functions//
////////////////////


//NVIDIA's code follows
//license issues probably prevent you from using this, but shouldn't take long
//to reimplement
//////////////////////////////////////////////////////////////////////////////
//! Gets the platform ID for NVIDIA if available, otherwise default to platform 0
//!
//! @return the id 
//! @param clSelectedPlatformID         OpenCL platform ID
//////////////////////////////////////////////////////////////////////////////
cl_int OpenCLHelper::GetPlatformID(cl_platform_id &clSelectedPlatformID, int &platformInd, int platfrormHint) {
    char chBuffer[1024];
    cl_uint num_platforms;
    cl_platform_id *clPlatformIDs;
    clSelectedPlatformID = NULL;
    cl_uint i = 0;
    platformInd = -1;

    // Get OpenCL platform count
    cl_int ciErrNum = clGetPlatformIDs(0, NULL, &num_platforms);
    if (ciErrNum != CL_SUCCESS) {
        //shrLog(" Error %i in clGetPlatformIDs Call !!!\n\n", ciErrNum);
        CC3D_Log(LOG_ERROR) << " Error " << ciErrNum << " in clGetPlatformIDs Call !!!";
        return -1000;
    } else {
        if (num_platforms == 0) {
            //shrLog("No OpenCL platform found!\n\n");
            CC3D_Log(LOG_ERROR) << "No OpenCL platform found!";
            return -2000;
        } else {
            // if there's a platform or more, make space for ID's
            if ((clPlatformIDs = (cl_platform_id *) malloc(num_platforms * sizeof(cl_platform_id))) == NULL) {
                CC3D_Log(LOG_ERROR) << "Failed to allocate memory for cl_platform ID's!";
                return -3000;
            }

            // get platform info for each platform and trap the NVIDIA platform if found
            ciErrNum = clGetPlatformIDs(num_platforms, clPlatformIDs, NULL);
            CC3D_Log(LOG_DEBUG) << "Available platforms:";
            for (i = 0; i < num_platforms; ++i) {
                ciErrNum = clGetPlatformInfo(clPlatformIDs[i], CL_PLATFORM_NAME, 1024, &chBuffer, NULL);
                if (ciErrNum == CL_SUCCESS) {
                    CC3D_Log(LOG_DEBUG) << "platform " << i << ": " << chBuffer;
                    if (platfrormHint == -1 && strstr(chBuffer, "NVIDIA") != NULL) {
                        CC3D_Log(LOG_DEBUG) << "selected default NVIDIA platform (" << i << ")";
                        clSelectedPlatformID = clPlatformIDs[i];
                        platformInd = i;
                        break;
                    }
                }
            }

            if (platfrormHint != -1 && platfrormHint < (int) num_platforms) {
                CC3D_Log(LOG_DEBUG) << "Platform " << platfrormHint << " selection requested";
                clSelectedPlatformID = clPlatformIDs[platfrormHint];
                platformInd = platfrormHint;
            }

            // default to zeroeth platform if NVIDIA not found
            if (clSelectedPlatformID == NULL) {
                //shrLog("WARNING: NVIDIA OpenCL platform not found - defaulting to first platform!\n\n");
                CC3D_Log(LOG_WARNING) << "WARNING: NVIDIA OpenCL platform not found - defaulting to first platform!");
                clSelectedPlatformID = clPlatformIDs[0];
                platformInd = 0;
            }

            free(clPlatformIDs);
        }
    }

    return CL_SUCCESS;
}


// Helper function to get error string
// *********************************************************************
const char *OpenCLHelper::ErrorString(cl_int error) {
    static const char *errorString[] = {
            "CL_SUCCESS",
            "CL_DEVICE_NOT_FOUND",
            "CL_DEVICE_NOT_AVAILABLE",
            "CL_COMPILER_NOT_AVAILABLE",
            "CL_MEM_OBJECT_ALLOCATION_FAILURE",
            "CL_OUT_OF_RESOURCES",
            "CL_OUT_OF_HOST_MEMORY",
            "CL_PROFILING_INFO_NOT_AVAILABLE",
            "CL_MEM_COPY_OVERLAP",
            "CL_IMAGE_FORMAT_MISMATCH",
            "CL_IMAGE_FORMAT_NOT_SUPPORTED",
            "CL_BUILD_PROGRAM_FAILURE",
            "CL_MAP_FAILURE",
            "",
            "",
            "",
            "",
            "",
            "",
            "",
            "",
            "",
            "",
            "",
            "",
            "",
            "",
            "",
            "",
            "",
            "CL_INVALID_VALUE",
            "CL_INVALID_DEVICE_TYPE",
            "CL_INVALID_PLATFORM",
            "CL_INVALID_DEVICE",
            "CL_INVALID_CONTEXT",
            "CL_INVALID_QUEUE_PROPERTIES",
            "CL_INVALID_COMMAND_QUEUE",
            "CL_INVALID_HOST_PTR",
            "CL_INVALID_MEM_OBJECT",
            "CL_INVALID_IMAGE_FORMAT_DESCRIPTOR",
            "CL_INVALID_IMAGE_SIZE",
            "CL_INVALID_SAMPLER",
            "CL_INVALID_BINARY",
            "CL_INVALID_BUILD_OPTIONS",
            "CL_INVALID_PROGRAM",
            "CL_INVALID_PROGRAM_EXECUTABLE",
            "CL_INVALID_KERNEL_NAME",
            "CL_INVALID_KERNEL_DEFINITION",
            "CL_INVALID_KERNEL",
            "CL_INVALID_ARG_INDEX",
            "CL_INVALID_ARG_VALUE",
            "CL_INVALID_ARG_SIZE",
            "CL_INVALID_KERNEL_ARGS",
            "CL_INVALID_WORK_DIMENSION",
            "CL_INVALID_WORK_GROUP_SIZE",
            "CL_INVALID_WORK_ITEM_SIZE",
            "CL_INVALID_GLOBAL_OFFSET",
            "CL_INVALID_EVENT_WAIT_LIST",
            "CL_INVALID_EVENT",
            "CL_INVALID_OPERATION",
            "CL_INVALID_GL_OBJECT",
            "CL_INVALID_BUFFER_SIZE",
            "CL_INVALID_MIP_LEVEL",
            "CL_INVALID_GLOBAL_WORK_SIZE",
    };

    const int errorCount = sizeof(errorString) / sizeof(errorString[0]);

    const int index = -error;

    return (index >= 0 && index < errorCount) ? errorString[index] : "";

}<|MERGE_RESOLUTION|>--- conflicted
+++ resolved
@@ -8,13 +8,8 @@
 #include <sstream>
 #include <stdexcept>
 
-<<<<<<< HEAD
-#include <BasicUtils/BasicException.h>
-#include<core/CompuCell3D/CC3DLogger.h>
-=======
 #include <CompuCell3D/CC3DExceptions.h>
 #include <PublicUtilities/CC3DLogger.h>
->>>>>>> 6ed90e64
 
 using namespace CompuCell3D;
 
@@ -66,18 +61,6 @@
 	char devName[256];
 	size_t len;
 	clGetDeviceInfo(devices[deviceUsed], CL_DEVICE_NAME,255,devName, &len);
-<<<<<<< HEAD
-    Log(LOG_DEBUG) << "\tGPU device \""<<devName<<"\" selected\n";
-	cl_ulong gpuMem;
-	clGetDeviceInfo(devices[deviceUsed], CL_DEVICE_GLOBAL_MEM_SIZE, sizeof(gpuMem), &gpuMem, &len);
-    Log(LOG_DEBUG) << "\tTotal GPU memory: "<<gpuMem/1024/1024<<"MB";
-
-	clGetDeviceInfo(devices[deviceUsed], CL_DEVICE_MAX_MEM_ALLOC_SIZE, sizeof(gpuMem), &gpuMem, &len);
-    Log(LOG_DEBUG) << "\tMax GPU memory chunk to allocate: "<<gpuMem/1024/1024<<"MB";
-	
-	clGetDeviceInfo(devices[deviceUsed], CL_DEVICE_MAX_WORK_GROUP_SIZE, sizeof(maxWorkGroupSize), &maxWorkGroupSize, &len);
-    Log(LOG_DEBUG) << "\tMax work group size: "<<maxWorkGroupSize;
-=======
     CC3D_Log(LOG_DEBUG) << "\tGPU device \""<<devName<<"\" selected";
 	cl_ulong gpuMem;
 	clGetDeviceInfo(devices[deviceUsed], CL_DEVICE_GLOBAL_MEM_SIZE, sizeof(gpuMem), &gpuMem, &len);
@@ -88,7 +71,6 @@
 
 	clGetDeviceInfo(devices[deviceUsed], CL_DEVICE_MAX_WORK_GROUP_SIZE, sizeof(maxWorkGroupSize), &maxWorkGroupSize, &len);
     CC3D_Log(LOG_DEBUG) << "\tMax work group size: "<<maxWorkGroupSize;
->>>>>>> 6ed90e64
 }
 
 
@@ -138,21 +120,12 @@
 
 void OpenCLHelper::BuildExecutable(cl_program program) const {
     // Build the program executable
-<<<<<<< HEAD
-    Log(LOG_DEBUG) << "building the program\n";
-    // build the program
-    //err = clBuildProgram(program, 0, NULL, "-cl-nv-verbose", NULL, NULL);
-	cl_int buildErr = clBuildProgram(program, 1, &devices[deviceUsed], NULL, NULL, NULL);
-    printf("clBuildProgram: %s\n", ErrorString(buildErr));
-    Log(LOG_DEBUG) << deviceUsed<<" "<<numDevices;
-=======
     CC3D_Log(LOG_DEBUG) << "building the program";
     // build the program
     //err = clBuildProgram(program, 0, NULL, "-cl-nv-verbose", NULL, NULL);
     cl_int buildErr = clBuildProgram(program, 1, &devices[deviceUsed], NULL, NULL, NULL);
     CC3D_Log(LOG_DEBUG) << "clBuildProgram: " << ErrorString(buildErr);
     CC3D_Log(LOG_DEBUG) << deviceUsed<<" "<<numDevices;
->>>>>>> 6ed90e64
     //if(err != CL_SUCCESS){
     cl_build_status build_status;
     cl_int err = clGetProgramBuildInfo(program, devices[deviceUsed], CL_PROGRAM_BUILD_STATUS, sizeof(cl_build_status),
