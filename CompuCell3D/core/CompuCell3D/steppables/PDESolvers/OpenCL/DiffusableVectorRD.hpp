--- conflicted
+++ resolved
@@ -2,21 +2,6 @@
 #define DIFFUSABLE_VECTOR_RD_OPENCL_IMPL_H
 
 #include <memory>
-<<<<<<< HEAD
-#include<core/CompuCell3D/CC3DLogger.h>
-namespace CompuCell3D{
-
-template <typename T>
-class DiffusableVectorRDOpenCLImplFieldProxy:public Field3D<T>
-{
-	T *m_chunkPtr;
-	Dim3D const &m_dim;
-public:
-	float getDirect(int x,int y,int z)const{return m_chunkPtr[z*m_dim.x*m_dim.y+y*m_dim.x+x];}
-	void setDirect(int x,int y,int z, float val){
-		m_chunkPtr[z*m_dim.x*m_dim.y+y*m_dim.x+x]=val;
-	}
-=======
 #include <PublicUtilities/CC3DLogger.h>
 namespace CompuCell3D {
 
@@ -26,7 +11,6 @@
         Dim3D const &m_dim;
     public:
         float getDirect(int x, int y, int z) const { return m_chunkPtr[z * m_dim.x * m_dim.y + y * m_dim.x + x]; }
->>>>>>> 6ed90e64
 
         void setDirect(int x, int y, int z, float val) {
             m_chunkPtr[z * m_dim.x * m_dim.y + y * m_dim.x + x] = val;
@@ -36,39 +20,6 @@
 
         void set(const Point3D &pt, const T val) { setDirect(pt.x, pt.y, pt.z, val); }
 
-<<<<<<< HEAD
-	void initializeFieldUsingEquation(std::string _expression){
-		Point3D pt;		
-		mu::Parser parser;   
-		double xVar,yVar,zVar; //variables used by parser
-		try{
-			parser.DefineVar("x", &xVar);
-			parser.DefineVar("y", &yVar);
-			parser.DefineVar("z", &zVar);
-
-			parser.SetExpr(_expression);
-
-			for (int x=0  ; x < m_dim.x ; ++x)
-				for (int y=0  ; y < m_dim.y ; ++y)
-					for (int z=0  ; z < m_dim.z ; ++z){
-						pt.x=x;
-						pt.y=y;
-						pt.z=z;
-						//setting parser variables
-						xVar=x;						
-						yVar=y;
-						zVar=z;
-						set(pt, static_cast<float>(parser.Eval()));							
-					}
-
-		} catch (mu::Parser::exception_type &e)
-		{
-			Log(LOG_DEBUG) << e.GetMsg();
-			ASSERT_OR_THROW(e.GetMsg(),0);
-		}
-						
-	}
-=======
         Dim3D getDim() const { return m_dim; }
 
         Dim3D getInternalDim() const { return m_dim; }
@@ -109,7 +60,6 @@
             }
 
         }
->>>>>>> 6ed90e64
 
     public:
 
@@ -132,92 +82,6 @@
 		std::swap(other.m_dim, m_dim);
 		std::swap(other.m_chunkPtr, m_chunkPtr);
 	}*/
-<<<<<<< HEAD
-		
-};
-
-
-template <typename Real_t>
-class DiffusableVectorRDOpenCLImpl{
-	BoundaryStrategy const *m_boundaryStrategy;
-	unsigned int m_maxNeighborIndex;
-	std::vector<Real_t> m_array;
-	Dim3D m_dim;
-	std::vector<std::string> m_concentrationFieldNameVector;
-
-	typedef DiffusableVectorRDOpenCLImplFieldProxy<Real_t> * unique_proxy_ptr;
-	std::vector<unique_proxy_ptr> m_proxies;
-public:
-
-	//typedef DiffusableVectorRDOpenCLImplFieldProxy<Real_t>* PtrToFieldCont_t;
-	~DiffusableVectorRDOpenCLImpl();
-	DiffusableVectorRDOpenCLImpl():m_boundaryStrategy(NULL), m_maxNeighborIndex(0){}
-
-	DiffusableVectorRDOpenCLImplFieldProxy<Real_t>* getConcentrationField(int idx);
-
-	BoundaryStrategy const *getBoundaryStrategy()const{return m_boundaryStrategy;}
-	unsigned int getMaxNeighborIndex()const{return m_maxNeighborIndex;}
-	void initializeFieldUsingEquation(DiffusableVectorRDOpenCLImplFieldProxy<Real_t>* _field, std::string _expression);
-	void allocateDiffusableFieldVector(unsigned int numberOfFields,Dim3D fieldDim);
-	void setConcentrationFieldName(int n, std::string const &name);
-	std::string getConcentrationFieldName(int n)const;
-
-	Dim3D getDim()const{return m_dim;}
-
-protected:
-	Real_t * getPtr(){return &m_array[0];}
-	Real_t const * getPtr()const{return &m_array[0];}
-	
-
-private:
-	//it could be implemented, just don't need them now
-	DiffusableVectorRDOpenCLImpl(DiffusableVectorRDOpenCLImpl const &);
-	DiffusableVectorRDOpenCLImpl &operator=(DiffusableVectorRDOpenCLImpl const &);
-};
-
-template <typename Real_t>
-DiffusableVectorRDOpenCLImpl<Real_t>::~DiffusableVectorRDOpenCLImpl()
-{
-	for(size_t i=0; i<m_proxies.size(); ++i){
-		delete m_proxies[i];
-	}
-}
-
-
-template <typename Real_t>
-DiffusableVectorRDOpenCLImplFieldProxy<Real_t>*
-DiffusableVectorRDOpenCLImpl<Real_t>::getConcentrationField(int idx)
-{
-	return m_proxies[idx];
-}
-
-template <typename Real_t>
-void DiffusableVectorRDOpenCLImpl<Real_t>::initializeFieldUsingEquation(DiffusableVectorRDOpenCLImplFieldProxy<Real_t>* field, std::string expression)
-{
-	field->initializeFieldUsingEquation(expression);
-}
-
-template <typename Real_t>
-void DiffusableVectorRDOpenCLImpl<Real_t>::allocateDiffusableFieldVector(unsigned int numberOfFields,Dim3D fieldDim)
-{
-	m_dim=fieldDim;
-	Log(LOG_TRACE) << "***************************fieldDim************************"<<fieldDim;
-	std::vector<Real_t>(fieldDim.x*fieldDim.y*fieldDim.z*numberOfFields).swap(m_array);
-	m_concentrationFieldNameVector.resize(numberOfFields);
-
-	m_boundaryStrategy=BoundaryStrategy::getInstance();
-	m_maxNeighborIndex=m_boundaryStrategy->getMaxNeighborIndexFromNeighborOrderNoGen(1);//for nearest neighbors only
-
-	std::vector<unique_proxy_ptr>().swap(m_proxies);
-	m_proxies.reserve(numberOfFields);
-
-	for(size_t i=0; i<numberOfFields; ++i){
-		size_t shift=m_dim.x*m_dim.y*m_dim.z*i;
-		m_proxies.push_back(unique_proxy_ptr(new DiffusableVectorRDOpenCLImplFieldProxy<Real_t>(&m_array[shift], m_dim)));
-	}
-}
-=======
->>>>>>> 6ed90e64
 
     };
 
