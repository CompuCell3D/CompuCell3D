--- conflicted
+++ resolved
@@ -1,424 +1,374 @@
-
-#include "FlexibleDiffusionSolverFE_GPU_CUDA.h"
-#include "../DiffSecrData.h"
-
-#include "CUDAUtilsHeader.h"
-#include "../GPUSolverBasicData.h"
-#include <iostream>
-<<<<<<< HEAD
-#include<core/CompuCell3D/CC3DLogger.h>
-=======
-#include <PublicUtilities/CC3DLogger.h>
->>>>>>> 6ed90e64
-# define BLOCK_SIZE_FRAME (BLOCK_SIZE+2)
-
-using std::endl;
-using std::vector;
-using std::string;
-using std::swap;
-
-namespace CompuCell3D {
-
-    FlexibleDiffusionSolverFE_GPU_CUDA::FlexibleDiffusionSolverFE_GPU_CUDA() : h_solverParamPtr(NULL),
-                                                                               d_field(NULL),
-                                                                               d_celltype_field(NULL),
-                                                                               d_boundary_field(NULL),
-                                                                               d_scratch(NULL),
-                                                                               d_solverParam(NULL),
-                                                                               mem_size_field(0),
-                                                                               mem_size_celltype_field(0) {
-    }
-
-    FlexibleDiffusionSolverFE_GPU_CUDA::~FlexibleDiffusionSolverFE_GPU_CUDA() {
-        if (h_solverParamPtr)
-            checkCudaErrors(cudaFreeHost(h_solverParamPtr));
-
-        if (d_field)
-            checkCudaErrors(cudaFree(d_field));
-
-        if (d_scratch)
-            checkCudaErrors(cudaFree(d_scratch));
-
-        if (d_celltype_field)
-            checkCudaErrors(cudaFree(d_celltype_field));
-
-        if (d_boundary_field)
-            checkCudaErrors(cudaFree(d_boundary_field));
-
-    }
-
-    void FlexibleDiffusionSolverFE_GPU_CUDA::init(int gpuDeviceIndex, LatticeType lt, size_t fieldLen) {
-        //cudaSetDevice( /*cutGetMaxGflopsDeviceId()*/0);
-
-	//TODO: reimplement device selector
-	//not the most efficient code...
-	//refactoring needed (separate device selection from user messages)
-	if(gpuDeviceIndex==-1){//select the fastest GPU device
-<<<<<<< HEAD
-        Log(LOG_DEBUG) << "Selecting the fastest GPU device...\n";
-=======
-        CC3D_Log(LOG_DEBUG) << "Selecting the fastest GPU device...";
->>>>>>> 6ed90e64
-		int num_devices, device;
-		cudaGetDeviceCount(&num_devices);
-		if (num_devices > 1) {
-			  int max_multiprocessors = 0, max_device = 0;
-			  for (device = 0; device < num_devices; device++) {
-					  cudaDeviceProp properties;
-					  cudaGetDeviceProperties(&properties, device);
-					  if (max_multiprocessors < properties.multiProcessorCount) {
-							  max_multiprocessors = properties.multiProcessorCount;
-							  max_device = device;
-					  }
-			  }
-			  cudaDeviceProp properties;
-			  cudaGetDeviceProperties(&properties, max_device);
-<<<<<<< HEAD
-              Log(LOG_DEBUG) << "GPU device "<<max_device<<" selected; GPU device name: "<<properties.name;
-			  cudaSetDevice(max_device);
-			  gpuDeviceIndex=max_device;
-		}else{
-            Log(LOG_DEBUG) << "Only one GPU device available, will use it (#0)\n";
-			cudaDeviceProp properties;
-			cudaGetDeviceProperties(&properties, 0);
-            Log(LOG_DEBUG) << "GPU device name: "<<properties.name;
-=======
-              CC3D_Log(LOG_DEBUG) << "GPU device "<<max_device<<" selected; GPU device name: "<<properties.name;
-			  cudaSetDevice(max_device);
-			  gpuDeviceIndex=max_device;
-		}else{
-            CC3D_Log(LOG_DEBUG) << "Only one GPU device available, will use it (#0)";
-			cudaDeviceProp properties;
-			cudaGetDeviceProperties(&properties, 0);
-            CC3D_Log(LOG_DEBUG) << "GPU device name: "<<properties.name;
->>>>>>> 6ed90e64
-		}
-	}else{
-		cudaError_t err=cudaSetDevice(gpuDeviceIndex);
-		if(err!=cudaSuccess){
-<<<<<<< HEAD
-            Log(LOG_DEBUG) << "Can't use the GPU device # "<<gpuDeviceIndex<<" (error code: "<<err<<", err message: "<<cudaGetErrorString(err)<<")"<<"\n";
-=======
-            CC3D_Log(LOG_DEBUG) << "Can't use the GPU device # "<<gpuDeviceIndex<<" (error code: "<<err<<", err message: "<<cudaGetErrorString(err)<<")";
->>>>>>> 6ed90e64
-			exit(-1);
-		}
-
-		cudaDeviceProp properties;
-		cudaGetDeviceProperties(&properties, gpuDeviceIndex);
-<<<<<<< HEAD
-        Log(LOG_DEBUG) << "GPU device name: "<<properties.name;
-	}
-=======
-        CC3D_Log(LOG_DEBUG) << "GPU device name: "<<properties.name;
-        }
->>>>>>> 6ed90e64
-
-        alloc(fieldLen);
-    }
-
-void FlexibleDiffusionSolverFE_GPU_CUDA::alloc(size_t fieldLen){
-	unsigned int flags = cudaHostAllocMapped;
-    checkCudaErrors(cudaHostAlloc((void **)&h_solverParamPtr, sizeof(SolverParams_t), flags));
-<<<<<<< HEAD
-    Log(LOG_DEBUG) << "h_solverParamPtr-"<<h_solverParamPtr;
-=======
-    CC3D_Log(LOG_DEBUG) << "h_solverParamPtr-"<<h_solverParamPtr;
->>>>>>> 6ed90e64
-
-
-        // allocate device memory
-        mem_size_field = fieldLen * sizeof(float);
-        mem_size_celltype_field = fieldLen * sizeof(unsigned char);
-        checkCudaErrors(cudaMalloc((void **) &d_field, mem_size_field));
-
-        //
-        checkCudaErrors(cudaMalloc((void **) &d_celltype_field, mem_size_celltype_field));
-
-        checkCudaErrors(cudaMalloc((void **) &d_boundary_field, mem_size_celltype_field));
-
-        //
-        checkCudaErrors(cudaMalloc((void **) &d_scratch, mem_size_field));
-
-        //enabling sharing of the h_solverParamPtr between host and device
-
-
-        checkCudaErrors(cudaHostGetDevicePointer((void **) &d_solverParam, (void *) h_solverParamPtr, 0));
-    }
-
-    void FlexibleDiffusionSolverFE_GPU_CUDA::prepareSolverParams(Dim3D fieldDim, DiffusionData const &diffData) {
-        SolverParams_t &h_solverParam = *h_solverParamPtr;
-        h_solverParam.dimx = fieldDim.x;
-        h_solverParam.dimy = fieldDim.y;
-        h_solverParam.dimz = fieldDim.z;
-
-    h_solverParam.dx=1.0;
-    h_solverParam.dt=1.0;
-    h_solverParam.numberOfCelltypes=2;
-	
-	for (int i=0 ; i<UCHAR_MAX+1 ; ++i){
-		h_solverParam.diffCoef[i]=diffData.diffCoef[i];
-		h_solverParam.decayCoef[i]=diffData.decayCoef[i];
-<<<<<<< HEAD
-        Log(LOG_TRACE) << "h_solverParam.diffCoef["<<i<<"]="<<h_solverParam.diffCoef[i];
-	}
-}
-
-string FlexibleDiffusionSolverFE_GPU_CUDA::solverName(){
-    Log(LOG_DEBUG) << "Calling FlexibleDiffusionSolverFE_GPU_CUDA::solverName";
-	return "FlexibleDiffusionSolverFE_CUDA";
-}
-=======
-        CC3D_Log(LOG_TRACE) << "h_solverParam.diffCoef["<<i<<"]="<<h_solverParam.diffCoef[i];
-        }
-    }
-
-string FlexibleDiffusionSolverFE_GPU_CUDA::solverName(){
-    CC3D_Log(LOG_DEBUG) << "Calling FlexibleDiffusionSolverFE_GPU_CUDA::solverName";
-        return "FlexibleDiffusionSolverFE_CUDA";
-    }
->>>>>>> 6ed90e64
-
-    void FlexibleDiffusionSolverFE_GPU_CUDA::fieldHostToDevice(float const *h_field) {
-        checkCudaErrors(cudaMemcpy(d_field, h_field, mem_size_field,
-                                   cudaMemcpyHostToDevice));
-    }
-
-    void FlexibleDiffusionSolverFE_GPU_CUDA::fieldDeviceToHost(float *h_field) const {
-        checkCudaErrors(cudaMemcpy(h_field, d_scratch, mem_size_field, cudaMemcpyDeviceToHost));
-    }
-
-    void FlexibleDiffusionSolverFE_GPU_CUDA::swapScratchAndField() {
-        swap(d_field, d_scratch);
-    }
-
-void FlexibleDiffusionSolverFE_GPU_CUDA::initCellTypeArray(unsigned char *arr, size_t arrLength){
-<<<<<<< HEAD
-    Log(LOG_TRACE) << "h_celltype_field->getArraySize()="<<arrLength<<" mem_size_celltype_field="<<mem_size_celltype_field;
-	////h_celltype_field=cellTypeMonitorPlugin->getCellTypeArray();
-	checkCudaErrors(cudaMemcpy(d_celltype_field, arr, arrLength*sizeof(*d_celltype_field),cudaMemcpyHostToDevice));	
-}
-=======
-    CC3D_Log(LOG_TRACE) << "h_celltype_field->getArraySize()="<<arrLength<<" mem_size_celltype_field="<<mem_size_celltype_field;
-        ////h_celltype_field=cellTypeMonitorPlugin->getCellTypeArray();
-        checkCudaErrors(
-                cudaMemcpy(d_celltype_field, arr, arrLength * sizeof(*d_celltype_field), cudaMemcpyHostToDevice));
-    }
->>>>>>> 6ed90e64
-
-    void FlexibleDiffusionSolverFE_GPU_CUDA::initBoundaryArray(unsigned char *arr, size_t arrLength) {
-        checkCudaErrors(
-                cudaMemcpy(d_boundary_field, arr, arrLength * sizeof(*d_boundary_field), cudaMemcpyHostToDevice));
-    }
-
-
-    __global__ void
-    diffSolverKernel(float *field, float *scratch, unsigned char *celltype, SolverParams_t *solverParams) {
-        int bx = blockIdx.x;
-        int by = blockIdx.y;
-
-        // Thread index
-        int tx = threadIdx.x;
-        int ty = threadIdx.y;
-        int tz = threadIdx.z;
-
-        int bz = 0; //simulated blockIdx.z
-        int DIMX = solverParams->dimx;
-        int DIMY = solverParams->dimy;
-        int DIMZ = solverParams->dimz;
-
-        int bz_max = DIMZ / BLOCK_SIZE;
-
-        //each thread copies data into shared memory
-        int threadsPerBlock = BLOCK_SIZE * BLOCK_SIZE * BLOCK_SIZE;
-
-        __shared__ float fieldBlock[BLOCK_SIZE + 2][BLOCK_SIZE + 2][BLOCK_SIZE + 2];
-        __shared__ unsigned char celltypeBlock[BLOCK_SIZE + 2][BLOCK_SIZE + 2][BLOCK_SIZE + 2];
-        __shared__ float scratchBlock[BLOCK_SIZE][BLOCK_SIZE][BLOCK_SIZE];
-
-
-        for (bz = 0; bz < bz_max; ++bz) {
-
-
-            //mapping from block,threadIdx to x,y,zof the inner frame
-            int x = bx * BLOCK_SIZE + tx;
-            int y = by * BLOCK_SIZE + ty;
-            int z = bz * BLOCK_SIZE + tz;
-
-            //int offset=threadsPerBlock*bx+threadsPerBlock*blockDim.x*by+DIMX*DIMY*BLOCK_SIZE*bz;
-
-            fieldBlock[tx + 1][ty + 1][tz + 1] = field[(z + 1) * (DIMX + 2) * (DIMY + 2) + (y + 1) * (DIMX + 2) + x +
-                                                       1];
-            celltypeBlock[tx + 1][ty + 1][tz + 1] = celltype[(z + 1) * (DIMX + 2) * (DIMY + 2) + (y + 1) * (DIMX + 2) +
-                                                             x + 1];
-
-            scratchBlock[tx][ty][tz] = 0.0;
-
-            //fieldBlock(tx+1, ty+1, tz+1) = field[offset+tz*BLOCK_SIZE*BLOCK_SIZE+ty*BLOCK_SIZE+tx];
-            if (tx == 0) {
-                fieldBlock[0][ty + 1][tz + 1] = field[(z + 1) * (DIMX + 2) * (DIMY + 2) + (y + 1) * (DIMX + 2) + x];
-                celltypeBlock[0][ty + 1][tz + 1] = celltype[(z + 1) * (DIMX + 2) * (DIMY + 2) + (y + 1) * (DIMX + 2) +
-                                                            x];
-            }
-
-            if (tx == BLOCK_SIZE - 1) {
-                fieldBlock[BLOCK_SIZE + 1][ty + 1][tz + 1] = field[(z + 1) * (DIMX + 2) * (DIMY + 2) +
-                                                                   (y + 1) * (DIMX + 2) + x + 2];
-                celltypeBlock[BLOCK_SIZE + 1][ty + 1][tz + 1] = celltype[(z + 1) * (DIMX + 2) * (DIMY + 2) +
-                                                                         (y + 1) * (DIMX + 2) + x + 2];
-            }
-
-            if (ty == 0) {
-                fieldBlock[tx + 1][0][tz + 1] = field[(z + 1) * (DIMX + 2) * (DIMY + 2) + (y) * (DIMX + 2) + x + 1];
-                celltypeBlock[tx + 1][0][tz + 1] = celltype[(z + 1) * (DIMX + 2) * (DIMY + 2) + (y) * (DIMX + 2) + x +
-                                                            1];
-            }
-
-            if (ty == BLOCK_SIZE - 1) {
-                fieldBlock[tx + 1][BLOCK_SIZE + 1][tz + 1] = field[(z + 1) * (DIMX + 2) * (DIMY + 2) +
-                                                                   (y + 2) * (DIMX + 2) + x + 1];
-                celltypeBlock[tx + 1][BLOCK_SIZE + 1][tz + 1] = celltype[(z + 1) * (DIMX + 2) * (DIMY + 2) +
-                                                                         (y + 2) * (DIMX + 2) + x + 1];
-            }
-
-            if (tz == 0) {
-                fieldBlock[tx + 1][ty + 1][0] = field[(z) * (DIMX + 2) * (DIMY + 2) + (y + 1) * (DIMX + 2) + x + 1];
-                celltypeBlock[tx + 1][ty + 1][0] = celltype[(z) * (DIMX + 2) * (DIMY + 2) + (y + 1) * (DIMX + 2) + x +
-                                                            1];
-            }
-
-            if (tz == BLOCK_SIZE - 1) {
-                fieldBlock[tx + 1][ty + 1][BLOCK_SIZE + 1] = field[(z + 2) * (DIMX + 2) * (DIMY + 2) +
-                                                                   (y + 1) * (DIMX + 2) + x + 1];
-                celltypeBlock[tx + 1][ty + 1][BLOCK_SIZE + 1] = celltype[(z + 2) * (DIMX + 2) * (DIMY + 2) +
-                                                                         (y + 1) * (DIMX + 2) + x + 1];
-            }
-
-
-            __syncthreads();
-
-            //solve actual diff equation
-            float concentrationSum = 0.0;
-            float dt_dx2 = solverParams->dt / (solverParams->dx * solverParams->dx);
-
-            int curentCelltype = celltypeBlock[tx + 1][ty + 1][tz + 1];
-
-            concentrationSum = fieldBlock[tx + 2][ty + 1][tz + 1] + fieldBlock[tx + 1][ty + 2][tz + 1] +
-                               fieldBlock[tx + 1][ty + 1][tz + 2]
-                               + fieldBlock[tx][ty + 1][tz + 1] + fieldBlock[tx + 1][ty][tz + 1] +
-                               fieldBlock[tx + 1][ty + 1][tz] - 6 * fieldBlock[tx + 1][ty + 1][tz + 1];
-
-            float *diffCoef = solverParams->diffCoef;
-            float *decayCoef = solverParams->decayCoef;
-
-
-            concentrationSum *= diffCoef[curentCelltype];
-
-
-            float varDiffSumTerm = 0.0;
-
-            //mixing central difference first derivatives with forward second derivatives does not work
-            //terms due to variable diffusion coef
-            ////x partial derivatives
-            //varDiffSumTerm+=(diffCoef[celltypeBlock[tx+2][ty+1][tz+1]]-diffCoef[celltypeBlock[tx][ty+1][tz+1]])*(fieldBlock[tx+2][ty+1][tz+1]-fieldBlock[tx][ty+1][tz+1]);
-            ////y partial derivatives
-            //varDiffSumTerm+=(diffCoef[celltypeBlock[tx+1][ty+2][tz+1]]-diffCoef[celltypeBlock[tx+1][ty][tz+1]])*(fieldBlock[tx+1][ty+2][tz+1]-fieldBlock[tx+1][ty][tz+1]);
-            ////z partial derivatives
-            //varDiffSumTerm+=(diffCoef[celltypeBlock[tx+1][ty+1][tz+2]]-diffCoef[celltypeBlock[tx+1][ty+1][tz]])*(fieldBlock[tx+1][ty+1][tz+2]-fieldBlock[tx+1][ty+1][tz]);
-
-            //scratchBlock[tx][ty][tz]=diffConst*(concentrationSum-6*fieldBlock[tx+1][ty+1][tz+1])+fieldBlock[tx+1][ty+1][tz+1];
-
-            //scratchBlock[tx][ty][tz]=dt_4dx2*(concentrationSum+4*varDiffSumTerm)+fieldBlock[tx+1][ty+1][tz+1];
-
-
-            //scratchBlock[tx][ty][tz]=dt_4dx2*(concentrationSum+varDiffSumTerm)+fieldBlock[tx+1][ty+1][tz+1];
-
-
-            //using forward first derivatives
-            //x partial derivatives
-            varDiffSumTerm += (diffCoef[celltypeBlock[tx + 2][ty + 1][tz + 1]] - diffCoef[curentCelltype]) *
-                              (fieldBlock[tx + 2][ty + 1][tz + 1] - fieldBlock[tx + 1][ty + 1][tz + 1]);
-            //y partial derivatives
-            varDiffSumTerm += (diffCoef[celltypeBlock[tx + 1][ty + 2][tz + 1]] - diffCoef[curentCelltype]) *
-                              (fieldBlock[tx + 1][ty + 2][tz + 1] - fieldBlock[tx + 1][ty + 1][tz + 1]);
-            //z partial derivatives
-            varDiffSumTerm += (diffCoef[celltypeBlock[tx + 1][ty + 1][tz + 2]] - diffCoef[curentCelltype]) *
-                              (fieldBlock[tx + 1][ty + 1][tz + 2] - fieldBlock[tx + 1][ty + 1][tz + 1]);
-
-
-            //OK
-            scratchBlock[tx][ty][tz] = dt_dx2 * (concentrationSum + varDiffSumTerm) +
-                                       (1 - solverParams->dt * decayCoef[curentCelltype]) *
-                                       fieldBlock[tx + 1][ty + 1][tz + 1];
-
-
-
-            //simple consistency check
-            //scratchBlock[tx][ty][tz]=concentrationSum;
-            //scratchBlock[tx][ty][tz]=fieldBlock[tx+2][ty+1][tz+1]+fieldBlock[tx][ty+1][tz+1]+fieldBlock[tx+1][ty+2][tz+1]+fieldBlock[tx+1][ty][tz+1]+fieldBlock[tx+1][ty+1][tz+2]+fieldBlock[tx+1][ty+1][tz];
-
-            //scratchBlock[tx][ty][tz]=fieldBlock[tx+1][ty+1][tz+1];
-
-            //fieldBlock[tx+1][ty+1][tz+1]=3000.0f;
-            __syncthreads();
-
-            //copy scratchBlock to scratch field on the device
-
-            scratch[(z + 1) * (DIMX + 2) * (DIMY + 2) + (y + 1) * (DIMX + 2) + x + 1] = scratchBlock[tx][ty][tz];
-            //scratch[(z+1)*(DIMX+2)*(DIMY+2)+(y+1)*(DIMX+2)+x+1]=3000.0;
-
-            __syncthreads();
-
-            //boundary condition
-            //if(x==0){
-            //    scratch[(z+1)*(DIMX+2)*(DIMY+2)+(y+1)*(DIMX+2)+x]=scratch[(z+1)*(DIMX+2)*(DIMY+2)+(y+1)*(DIMX+2)+x+1];
-            //}
-
-            //if(x==solverParams->dimx-1){
-            //    scratch[(z+1)*(DIMX+2)*(DIMY+2)+(y+1)*(DIMX+2)+x+2]=scratch[(z+1)*(DIMX+2)*(DIMY+2)+(y+1)*(DIMX+2)+x+1];
-            //}
-
-            //if(y==0){
-            //    scratch[(z+1)*(DIMX+2)*(DIMY+2)+(y)*(DIMX+2)+x+1]=scratch[(z+1)*(DIMX+2)*(DIMY+2)+(y+1)*(DIMX+2)+x+1];
-            //}
-
-            //if(y==solverParams->dimy-1){
-            //    scratch[(z+1)*(DIMX+2)*(DIMY+2)+(y+2)*(DIMX+2)+x+1]=scratch[(z+1)*(DIMX+2)*(DIMY+2)+(y+1)*(DIMX+2)+x+1];
-            //}
-
-            //if(z==0){
-            //    scratch[(z)*(DIMX+2)*(DIMY+2)+(y+1)*(DIMX+2)+x+1]=scratch[(z+1)*(DIMX+2)*(DIMY+2)+(y+1)*(DIMX+2)+x+1];
-            //}
-
-            //if(z==solverParams->dimz-1){
-            //    scratch[(z+2)*(DIMX+2)*(DIMY+2)+(y+1)*(DIMX+2)+x+1]=scratch[(z+1)*(DIMX+2)*(DIMY+2)+(y+1)*(DIMX+2)+x+1];
-            //}
-
-
-        }
-        //__syncthreads();
-    }
-
-    void FlexibleDiffusionSolverFE_GPU_CUDA::diffuseSingleField() {
-        //we cannot access device variable (e.g. d_solverParam) from this part of the code - only kernel is allowed to do this
-        //here we are using page-locked memory to share SolverParams_t structure between device and host
-        unsigned int dimX = h_solverParamPtr->dimx;
-        unsigned int dimY = h_solverParamPtr->dimy;
-        unsigned int dimZ = h_solverParamPtr->dimz;
-
-        SolverParams_t *d_solverParamFromMappedMemory;
-        cudaHostGetDevicePointer((void **) &d_solverParamFromMappedMemory, (void *) h_solverParamPtr, 0);
-
-        //cutilSafeCall(cudaMemcpy(d_solverParamFromMappedMemory, h_solverParam, sizeof(SolverParams_t ),cudaMemcpyHostToDevice) );
-
-        // setup execution parameters
-        dim3 threads(BLOCK_SIZE, BLOCK_SIZE, BLOCK_SIZE);
-        dim3 grid(dimX / threads.x, dimY / threads.y);
-
-        diffSolverKernel<<< grid, threads >>>(d_field, d_scratch, d_celltype_field, d_solverParamFromMappedMemory);
-        //diffSolverKernel<<< grid, threads >>>(d_field, d_scratch,d_celltype_field,d_solverParam);
-        cudaThreadSynchronize();//TODO: this synchronization looks redundant. Copying memory back to host implies implicit synchronization
-    }
-
-
+
+#include "FlexibleDiffusionSolverFE_GPU_CUDA.h"
+#include "../DiffSecrData.h"
+
+#include "CUDAUtilsHeader.h"
+#include "../GPUSolverBasicData.h"
+#include <iostream>
+#include <PublicUtilities/CC3DLogger.h>
+# define BLOCK_SIZE_FRAME (BLOCK_SIZE+2)
+
+using std::endl;
+using std::vector;
+using std::string;
+using std::swap;
+
+namespace CompuCell3D {
+
+    FlexibleDiffusionSolverFE_GPU_CUDA::FlexibleDiffusionSolverFE_GPU_CUDA() : h_solverParamPtr(NULL),
+                                                                               d_field(NULL),
+                                                                               d_celltype_field(NULL),
+                                                                               d_boundary_field(NULL),
+                                                                               d_scratch(NULL),
+                                                                               d_solverParam(NULL),
+                                                                               mem_size_field(0),
+                                                                               mem_size_celltype_field(0) {
+    }
+
+    FlexibleDiffusionSolverFE_GPU_CUDA::~FlexibleDiffusionSolverFE_GPU_CUDA() {
+        if (h_solverParamPtr)
+            checkCudaErrors(cudaFreeHost(h_solverParamPtr));
+
+        if (d_field)
+            checkCudaErrors(cudaFree(d_field));
+
+        if (d_scratch)
+            checkCudaErrors(cudaFree(d_scratch));
+
+        if (d_celltype_field)
+            checkCudaErrors(cudaFree(d_celltype_field));
+
+        if (d_boundary_field)
+            checkCudaErrors(cudaFree(d_boundary_field));
+
+    }
+
+    void FlexibleDiffusionSolverFE_GPU_CUDA::init(int gpuDeviceIndex, LatticeType lt, size_t fieldLen) {
+        //cudaSetDevice( /*cutGetMaxGflopsDeviceId()*/0);
+
+	//TODO: reimplement device selector
+	//not the most efficient code...
+	//refactoring needed (separate device selection from user messages)
+	if(gpuDeviceIndex==-1){//select the fastest GPU device
+        CC3D_Log(LOG_DEBUG) << "Selecting the fastest GPU device...";
+		int num_devices, device;
+		cudaGetDeviceCount(&num_devices);
+		if (num_devices > 1) {
+			  int max_multiprocessors = 0, max_device = 0;
+			  for (device = 0; device < num_devices; device++) {
+					  cudaDeviceProp properties;
+					  cudaGetDeviceProperties(&properties, device);
+					  if (max_multiprocessors < properties.multiProcessorCount) {
+							  max_multiprocessors = properties.multiProcessorCount;
+							  max_device = device;
+					  }
+			  }
+			  cudaDeviceProp properties;
+			  cudaGetDeviceProperties(&properties, max_device);
+              CC3D_Log(LOG_DEBUG) << "GPU device "<<max_device<<" selected; GPU device name: "<<properties.name;
+			  cudaSetDevice(max_device);
+			  gpuDeviceIndex=max_device;
+		}else{
+            CC3D_Log(LOG_DEBUG) << "Only one GPU device available, will use it (#0)";
+			cudaDeviceProp properties;
+			cudaGetDeviceProperties(&properties, 0);
+            CC3D_Log(LOG_DEBUG) << "GPU device name: "<<properties.name;
+		}
+	}else{
+		cudaError_t err=cudaSetDevice(gpuDeviceIndex);
+		if(err!=cudaSuccess){
+            CC3D_Log(LOG_DEBUG) << "Can't use the GPU device # "<<gpuDeviceIndex<<" (error code: "<<err<<", err message: "<<cudaGetErrorString(err)<<")";
+			exit(-1);
+		}
+
+		cudaDeviceProp properties;
+		cudaGetDeviceProperties(&properties, gpuDeviceIndex);
+        CC3D_Log(LOG_DEBUG) << "GPU device name: "<<properties.name;
+        }
+
+        alloc(fieldLen);
+    }
+
+void FlexibleDiffusionSolverFE_GPU_CUDA::alloc(size_t fieldLen){
+	unsigned int flags = cudaHostAllocMapped;
+    checkCudaErrors(cudaHostAlloc((void **)&h_solverParamPtr, sizeof(SolverParams_t), flags));
+    CC3D_Log(LOG_DEBUG) << "h_solverParamPtr-"<<h_solverParamPtr;
+
+
+        // allocate device memory
+        mem_size_field = fieldLen * sizeof(float);
+        mem_size_celltype_field = fieldLen * sizeof(unsigned char);
+        checkCudaErrors(cudaMalloc((void **) &d_field, mem_size_field));
+
+        //
+        checkCudaErrors(cudaMalloc((void **) &d_celltype_field, mem_size_celltype_field));
+
+        checkCudaErrors(cudaMalloc((void **) &d_boundary_field, mem_size_celltype_field));
+
+        //
+        checkCudaErrors(cudaMalloc((void **) &d_scratch, mem_size_field));
+
+        //enabling sharing of the h_solverParamPtr between host and device
+
+
+        checkCudaErrors(cudaHostGetDevicePointer((void **) &d_solverParam, (void *) h_solverParamPtr, 0));
+    }
+
+    void FlexibleDiffusionSolverFE_GPU_CUDA::prepareSolverParams(Dim3D fieldDim, DiffusionData const &diffData) {
+        SolverParams_t &h_solverParam = *h_solverParamPtr;
+        h_solverParam.dimx = fieldDim.x;
+        h_solverParam.dimy = fieldDim.y;
+        h_solverParam.dimz = fieldDim.z;
+
+    h_solverParam.dx=1.0;
+    h_solverParam.dt=1.0;
+    h_solverParam.numberOfCelltypes=2;
+	
+	for (int i=0 ; i<UCHAR_MAX+1 ; ++i){
+		h_solverParam.diffCoef[i]=diffData.diffCoef[i];
+		h_solverParam.decayCoef[i]=diffData.decayCoef[i];
+        CC3D_Log(LOG_TRACE) << "h_solverParam.diffCoef["<<i<<"]="<<h_solverParam.diffCoef[i];
+        }
+    }
+
+string FlexibleDiffusionSolverFE_GPU_CUDA::solverName(){
+    CC3D_Log(LOG_DEBUG) << "Calling FlexibleDiffusionSolverFE_GPU_CUDA::solverName";
+        return "FlexibleDiffusionSolverFE_CUDA";
+    }
+
+    void FlexibleDiffusionSolverFE_GPU_CUDA::fieldHostToDevice(float const *h_field) {
+        checkCudaErrors(cudaMemcpy(d_field, h_field, mem_size_field,
+                                   cudaMemcpyHostToDevice));
+    }
+
+    void FlexibleDiffusionSolverFE_GPU_CUDA::fieldDeviceToHost(float *h_field) const {
+        checkCudaErrors(cudaMemcpy(h_field, d_scratch, mem_size_field, cudaMemcpyDeviceToHost));
+    }
+
+    void FlexibleDiffusionSolverFE_GPU_CUDA::swapScratchAndField() {
+        swap(d_field, d_scratch);
+    }
+
+void FlexibleDiffusionSolverFE_GPU_CUDA::initCellTypeArray(unsigned char *arr, size_t arrLength){
+    CC3D_Log(LOG_TRACE) << "h_celltype_field->getArraySize()="<<arrLength<<" mem_size_celltype_field="<<mem_size_celltype_field;
+        ////h_celltype_field=cellTypeMonitorPlugin->getCellTypeArray();
+        checkCudaErrors(
+                cudaMemcpy(d_celltype_field, arr, arrLength * sizeof(*d_celltype_field), cudaMemcpyHostToDevice));
+    }
+
+    void FlexibleDiffusionSolverFE_GPU_CUDA::initBoundaryArray(unsigned char *arr, size_t arrLength) {
+        checkCudaErrors(
+                cudaMemcpy(d_boundary_field, arr, arrLength * sizeof(*d_boundary_field), cudaMemcpyHostToDevice));
+    }
+
+
+    __global__ void
+    diffSolverKernel(float *field, float *scratch, unsigned char *celltype, SolverParams_t *solverParams) {
+        int bx = blockIdx.x;
+        int by = blockIdx.y;
+
+        // Thread index
+        int tx = threadIdx.x;
+        int ty = threadIdx.y;
+        int tz = threadIdx.z;
+
+        int bz = 0; //simulated blockIdx.z
+        int DIMX = solverParams->dimx;
+        int DIMY = solverParams->dimy;
+        int DIMZ = solverParams->dimz;
+
+        int bz_max = DIMZ / BLOCK_SIZE;
+
+        //each thread copies data into shared memory
+        int threadsPerBlock = BLOCK_SIZE * BLOCK_SIZE * BLOCK_SIZE;
+
+        __shared__ float fieldBlock[BLOCK_SIZE + 2][BLOCK_SIZE + 2][BLOCK_SIZE + 2];
+        __shared__ unsigned char celltypeBlock[BLOCK_SIZE + 2][BLOCK_SIZE + 2][BLOCK_SIZE + 2];
+        __shared__ float scratchBlock[BLOCK_SIZE][BLOCK_SIZE][BLOCK_SIZE];
+
+
+        for (bz = 0; bz < bz_max; ++bz) {
+
+
+            //mapping from block,threadIdx to x,y,zof the inner frame
+            int x = bx * BLOCK_SIZE + tx;
+            int y = by * BLOCK_SIZE + ty;
+            int z = bz * BLOCK_SIZE + tz;
+
+            //int offset=threadsPerBlock*bx+threadsPerBlock*blockDim.x*by+DIMX*DIMY*BLOCK_SIZE*bz;
+
+            fieldBlock[tx + 1][ty + 1][tz + 1] = field[(z + 1) * (DIMX + 2) * (DIMY + 2) + (y + 1) * (DIMX + 2) + x +
+                                                       1];
+            celltypeBlock[tx + 1][ty + 1][tz + 1] = celltype[(z + 1) * (DIMX + 2) * (DIMY + 2) + (y + 1) * (DIMX + 2) +
+                                                             x + 1];
+
+            scratchBlock[tx][ty][tz] = 0.0;
+
+            //fieldBlock(tx+1, ty+1, tz+1) = field[offset+tz*BLOCK_SIZE*BLOCK_SIZE+ty*BLOCK_SIZE+tx];
+            if (tx == 0) {
+                fieldBlock[0][ty + 1][tz + 1] = field[(z + 1) * (DIMX + 2) * (DIMY + 2) + (y + 1) * (DIMX + 2) + x];
+                celltypeBlock[0][ty + 1][tz + 1] = celltype[(z + 1) * (DIMX + 2) * (DIMY + 2) + (y + 1) * (DIMX + 2) +
+                                                            x];
+            }
+
+            if (tx == BLOCK_SIZE - 1) {
+                fieldBlock[BLOCK_SIZE + 1][ty + 1][tz + 1] = field[(z + 1) * (DIMX + 2) * (DIMY + 2) +
+                                                                   (y + 1) * (DIMX + 2) + x + 2];
+                celltypeBlock[BLOCK_SIZE + 1][ty + 1][tz + 1] = celltype[(z + 1) * (DIMX + 2) * (DIMY + 2) +
+                                                                         (y + 1) * (DIMX + 2) + x + 2];
+            }
+
+            if (ty == 0) {
+                fieldBlock[tx + 1][0][tz + 1] = field[(z + 1) * (DIMX + 2) * (DIMY + 2) + (y) * (DIMX + 2) + x + 1];
+                celltypeBlock[tx + 1][0][tz + 1] = celltype[(z + 1) * (DIMX + 2) * (DIMY + 2) + (y) * (DIMX + 2) + x +
+                                                            1];
+            }
+
+            if (ty == BLOCK_SIZE - 1) {
+                fieldBlock[tx + 1][BLOCK_SIZE + 1][tz + 1] = field[(z + 1) * (DIMX + 2) * (DIMY + 2) +
+                                                                   (y + 2) * (DIMX + 2) + x + 1];
+                celltypeBlock[tx + 1][BLOCK_SIZE + 1][tz + 1] = celltype[(z + 1) * (DIMX + 2) * (DIMY + 2) +
+                                                                         (y + 2) * (DIMX + 2) + x + 1];
+            }
+
+            if (tz == 0) {
+                fieldBlock[tx + 1][ty + 1][0] = field[(z) * (DIMX + 2) * (DIMY + 2) + (y + 1) * (DIMX + 2) + x + 1];
+                celltypeBlock[tx + 1][ty + 1][0] = celltype[(z) * (DIMX + 2) * (DIMY + 2) + (y + 1) * (DIMX + 2) + x +
+                                                            1];
+            }
+
+            if (tz == BLOCK_SIZE - 1) {
+                fieldBlock[tx + 1][ty + 1][BLOCK_SIZE + 1] = field[(z + 2) * (DIMX + 2) * (DIMY + 2) +
+                                                                   (y + 1) * (DIMX + 2) + x + 1];
+                celltypeBlock[tx + 1][ty + 1][BLOCK_SIZE + 1] = celltype[(z + 2) * (DIMX + 2) * (DIMY + 2) +
+                                                                         (y + 1) * (DIMX + 2) + x + 1];
+            }
+
+
+            __syncthreads();
+
+            //solve actual diff equation
+            float concentrationSum = 0.0;
+            float dt_dx2 = solverParams->dt / (solverParams->dx * solverParams->dx);
+
+            int curentCelltype = celltypeBlock[tx + 1][ty + 1][tz + 1];
+
+            concentrationSum = fieldBlock[tx + 2][ty + 1][tz + 1] + fieldBlock[tx + 1][ty + 2][tz + 1] +
+                               fieldBlock[tx + 1][ty + 1][tz + 2]
+                               + fieldBlock[tx][ty + 1][tz + 1] + fieldBlock[tx + 1][ty][tz + 1] +
+                               fieldBlock[tx + 1][ty + 1][tz] - 6 * fieldBlock[tx + 1][ty + 1][tz + 1];
+
+            float *diffCoef = solverParams->diffCoef;
+            float *decayCoef = solverParams->decayCoef;
+
+
+            concentrationSum *= diffCoef[curentCelltype];
+
+
+            float varDiffSumTerm = 0.0;
+
+            //mixing central difference first derivatives with forward second derivatives does not work
+            //terms due to variable diffusion coef
+            ////x partial derivatives
+            //varDiffSumTerm+=(diffCoef[celltypeBlock[tx+2][ty+1][tz+1]]-diffCoef[celltypeBlock[tx][ty+1][tz+1]])*(fieldBlock[tx+2][ty+1][tz+1]-fieldBlock[tx][ty+1][tz+1]);
+            ////y partial derivatives
+            //varDiffSumTerm+=(diffCoef[celltypeBlock[tx+1][ty+2][tz+1]]-diffCoef[celltypeBlock[tx+1][ty][tz+1]])*(fieldBlock[tx+1][ty+2][tz+1]-fieldBlock[tx+1][ty][tz+1]);
+            ////z partial derivatives
+            //varDiffSumTerm+=(diffCoef[celltypeBlock[tx+1][ty+1][tz+2]]-diffCoef[celltypeBlock[tx+1][ty+1][tz]])*(fieldBlock[tx+1][ty+1][tz+2]-fieldBlock[tx+1][ty+1][tz]);
+
+            //scratchBlock[tx][ty][tz]=diffConst*(concentrationSum-6*fieldBlock[tx+1][ty+1][tz+1])+fieldBlock[tx+1][ty+1][tz+1];
+
+            //scratchBlock[tx][ty][tz]=dt_4dx2*(concentrationSum+4*varDiffSumTerm)+fieldBlock[tx+1][ty+1][tz+1];
+
+
+            //scratchBlock[tx][ty][tz]=dt_4dx2*(concentrationSum+varDiffSumTerm)+fieldBlock[tx+1][ty+1][tz+1];
+
+
+            //using forward first derivatives
+            //x partial derivatives
+            varDiffSumTerm += (diffCoef[celltypeBlock[tx + 2][ty + 1][tz + 1]] - diffCoef[curentCelltype]) *
+                              (fieldBlock[tx + 2][ty + 1][tz + 1] - fieldBlock[tx + 1][ty + 1][tz + 1]);
+            //y partial derivatives
+            varDiffSumTerm += (diffCoef[celltypeBlock[tx + 1][ty + 2][tz + 1]] - diffCoef[curentCelltype]) *
+                              (fieldBlock[tx + 1][ty + 2][tz + 1] - fieldBlock[tx + 1][ty + 1][tz + 1]);
+            //z partial derivatives
+            varDiffSumTerm += (diffCoef[celltypeBlock[tx + 1][ty + 1][tz + 2]] - diffCoef[curentCelltype]) *
+                              (fieldBlock[tx + 1][ty + 1][tz + 2] - fieldBlock[tx + 1][ty + 1][tz + 1]);
+
+
+            //OK
+            scratchBlock[tx][ty][tz] = dt_dx2 * (concentrationSum + varDiffSumTerm) +
+                                       (1 - solverParams->dt * decayCoef[curentCelltype]) *
+                                       fieldBlock[tx + 1][ty + 1][tz + 1];
+
+
+
+            //simple consistency check
+            //scratchBlock[tx][ty][tz]=concentrationSum;
+            //scratchBlock[tx][ty][tz]=fieldBlock[tx+2][ty+1][tz+1]+fieldBlock[tx][ty+1][tz+1]+fieldBlock[tx+1][ty+2][tz+1]+fieldBlock[tx+1][ty][tz+1]+fieldBlock[tx+1][ty+1][tz+2]+fieldBlock[tx+1][ty+1][tz];
+
+            //scratchBlock[tx][ty][tz]=fieldBlock[tx+1][ty+1][tz+1];
+
+            //fieldBlock[tx+1][ty+1][tz+1]=3000.0f;
+            __syncthreads();
+
+            //copy scratchBlock to scratch field on the device
+
+            scratch[(z + 1) * (DIMX + 2) * (DIMY + 2) + (y + 1) * (DIMX + 2) + x + 1] = scratchBlock[tx][ty][tz];
+            //scratch[(z+1)*(DIMX+2)*(DIMY+2)+(y+1)*(DIMX+2)+x+1]=3000.0;
+
+            __syncthreads();
+
+            //boundary condition
+            //if(x==0){
+            //    scratch[(z+1)*(DIMX+2)*(DIMY+2)+(y+1)*(DIMX+2)+x]=scratch[(z+1)*(DIMX+2)*(DIMY+2)+(y+1)*(DIMX+2)+x+1];
+            //}
+
+            //if(x==solverParams->dimx-1){
+            //    scratch[(z+1)*(DIMX+2)*(DIMY+2)+(y+1)*(DIMX+2)+x+2]=scratch[(z+1)*(DIMX+2)*(DIMY+2)+(y+1)*(DIMX+2)+x+1];
+            //}
+
+            //if(y==0){
+            //    scratch[(z+1)*(DIMX+2)*(DIMY+2)+(y)*(DIMX+2)+x+1]=scratch[(z+1)*(DIMX+2)*(DIMY+2)+(y+1)*(DIMX+2)+x+1];
+            //}
+
+            //if(y==solverParams->dimy-1){
+            //    scratch[(z+1)*(DIMX+2)*(DIMY+2)+(y+2)*(DIMX+2)+x+1]=scratch[(z+1)*(DIMX+2)*(DIMY+2)+(y+1)*(DIMX+2)+x+1];
+            //}
+
+            //if(z==0){
+            //    scratch[(z)*(DIMX+2)*(DIMY+2)+(y+1)*(DIMX+2)+x+1]=scratch[(z+1)*(DIMX+2)*(DIMY+2)+(y+1)*(DIMX+2)+x+1];
+            //}
+
+            //if(z==solverParams->dimz-1){
+            //    scratch[(z+2)*(DIMX+2)*(DIMY+2)+(y+1)*(DIMX+2)+x+1]=scratch[(z+1)*(DIMX+2)*(DIMY+2)+(y+1)*(DIMX+2)+x+1];
+            //}
+
+
+        }
+        //__syncthreads();
+    }
+
+    void FlexibleDiffusionSolverFE_GPU_CUDA::diffuseSingleField() {
+        //we cannot access device variable (e.g. d_solverParam) from this part of the code - only kernel is allowed to do this
+        //here we are using page-locked memory to share SolverParams_t structure between device and host
+        unsigned int dimX = h_solverParamPtr->dimx;
+        unsigned int dimY = h_solverParamPtr->dimy;
+        unsigned int dimZ = h_solverParamPtr->dimz;
+
+        SolverParams_t *d_solverParamFromMappedMemory;
+        cudaHostGetDevicePointer((void **) &d_solverParamFromMappedMemory, (void *) h_solverParamPtr, 0);
+
+        //cutilSafeCall(cudaMemcpy(d_solverParamFromMappedMemory, h_solverParam, sizeof(SolverParams_t ),cudaMemcpyHostToDevice) );
+
+        // setup execution parameters
+        dim3 threads(BLOCK_SIZE, BLOCK_SIZE, BLOCK_SIZE);
+        dim3 grid(dimX / threads.x, dimY / threads.y);
+
+        diffSolverKernel<<< grid, threads >>>(d_field, d_scratch, d_celltype_field, d_solverParamFromMappedMemory);
+        //diffSolverKernel<<< grid, threads >>>(d_field, d_scratch,d_celltype_field,d_solverParam);
+        cudaThreadSynchronize();//TODO: this synchronization looks redundant. Copying memory back to host implies implicit synchronization
+    }
+
+
 }//namespace CompuCell3D