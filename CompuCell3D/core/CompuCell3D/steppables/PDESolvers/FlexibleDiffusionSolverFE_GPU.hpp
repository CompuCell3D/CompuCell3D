--- conflicted
+++ resolved
@@ -30,11 +30,7 @@
 #include <fstream>
 #include <sstream>
 #include <omp.h>
-<<<<<<< HEAD
-#include<core/CompuCell3D/CC3DLogger.h>
-=======
 #include <PublicUtilities/CC3DLogger.h>
->>>>>>> 6ed90e64
 //#define NUMBER_OF_THREADS 4
 
 
@@ -65,22 +61,6 @@
     }
 
 //////////////////////////////////////////////////////////////////////////////////////////////////////////////////////////////////////////
-<<<<<<< HEAD
-template <typename GPU_Solver>
-void FlexibleDiffusionSolverSerializer_GPU<GPU_Solver>::readFromFile(){
-	try{
-		for(size_t i = 0 ; i < solverPtr->diffSecrFieldTuppleVec.size() ; ++i){
-			ostringstream inName;
-			inName<<solverPtr->diffSecrFieldTuppleVec[i].diffData.fieldName<<"."<<serializedFileExtension;
-
-			solverPtr->readConcentrationField(inName.str().c_str(),solverPtr->concentrationFieldVector[i]);;
-		}
-	} catch (BasicException &e) {
-		Log(LOG_DEBUG) << "COULD NOT FIND ONE OF THE FILES";
-		throw BasicException("Error in reading diffusion fields from file",e);
-	}
-}
-=======
     template<typename GPU_Solver>
     void FlexibleDiffusionSolverSerializer_GPU<GPU_Solver>::readFromFile() {
         try {
@@ -95,7 +75,6 @@
             throw CC3DException("Error in reading diffusion fields from file", e);
         }
     }
->>>>>>> 6ed90e64
 
 //////////////////////////////////////////////////////////////////////////////////////////////////////////////////////////////////////////
     template<typename GPU_Solver>
@@ -146,19 +125,11 @@
         fieldDim = cellFieldG->getDim();
 
 	pUtils=simulator->getParallelUtils();
-<<<<<<< HEAD
-	Log(LOG_DEBUG) << "INSIDE INIT";
-
-	///setting member function pointers
-	diffusePtr=&FlexibleDiffusionSolverFE_GPU::diffuse;
-	secretePtr=&FlexibleDiffusionSolverFE_GPU::secrete;
-=======
 	CC3D_Log(LOG_DEBUG) << "INSIDE INIT";
 
         ///setting member function pointers
         diffusePtr = &FlexibleDiffusionSolverFE_GPU::diffuse;
         secretePtr = &FlexibleDiffusionSolverFE_GPU::secrete;
->>>>>>> 6ed90e64
 
         update(_xmlData, true);
 
@@ -167,16 +138,6 @@
 	vector<string> concentrationFieldNameVectorTmp; //temporary vector for field names
 	///assign vector of field names
 	concentrationFieldNameVectorTmp.assign(diffSecrFieldTuppleVec.size(),string(""));
-<<<<<<< HEAD
-	Log(LOG_DEBUG) << "diffSecrFieldTuppleVec.size()="<<diffSecrFieldTuppleVec.size();
-
-	for(unsigned int i = 0 ; i < diffSecrFieldTuppleVec.size() ; ++i){
-		Log(LOG_TRACE) << " concentrationFieldNameVector[i]="<<diffDataVec[i].fieldName;
-		//       concentrationFieldNameVector.push_back(diffDataVec[i].fieldName);
-		concentrationFieldNameVectorTmp[i] = diffSecrFieldTuppleVec[i].diffData.fieldName;
-		Log(LOG_DEBUG) << " concentrationFieldNameVector[i]="<<concentrationFieldNameVectorTmp[i];
-	}
-=======
 	CC3D_Log(LOG_DEBUG) << "diffSecrFieldTuppleVec.size()="<<diffSecrFieldTuppleVec.size();
 
         for (unsigned int i = 0; i < diffSecrFieldTuppleVec.size(); ++i) {
@@ -216,7 +177,6 @@
         for (unsigned int i = 0; i < diffSecrFieldTuppleVec.size(); ++i) {
 
             if (diffSecrFieldTuppleVec[i].diffData.extraTimesPerMCS != 0) {
->>>>>>> 6ed90e64
 
                 haveCouplingTerms = false;
                 break;
@@ -341,13 +301,6 @@
         //
         //    }
 
-<<<<<<< HEAD
-	Log(LOG_DEBUG) << "FIELDS THAT I HAVE";
-	for(unsigned int i = 0 ; i < diffSecrFieldTuppleVec.size() ; ++i){
-		Log(LOG_DEBUG) << "Field "<<i<<" name: "<<concentrationFieldNameVectorTmp[i];
-	}
-	Log(LOG_DEBUG) << "FlexibleDiffusionSolverFE_GPU: extra Init in read XML";
-=======
         dt_dx2 = deltaT / (deltaX * deltaX);
 
         if (simPtr->getRestartEnabled()) {
@@ -357,7 +310,6 @@
         if (readFromFileFlag) {
             try {
                 serializerPtr->readFromFile();
->>>>>>> 6ed90e64
 
             } catch (CC3DException &e) {
                 CC3D_Log(LOG_DEBUG) << "Going to fail-safe initialization";
@@ -390,15 +342,7 @@
     template<typename GPU_Solver>
     void FlexibleDiffusionSolverFE_GPU<GPU_Solver>::step(const unsigned int _currentStep) {
 
-<<<<<<< HEAD
-	//register fields once they have been allocated
-	for(unsigned int i = 0 ; i < diffSecrFieldTuppleVec.size() ; ++i){
-		simPtr->registerConcentrationField(concentrationFieldNameVector[i] , concentrationFieldVector[i]);
-		Log(LOG_DEBUG) << "registring field: "<<concentrationFieldNameVector[i]<<" field address="<<concentrationFieldVector[i];
-	}
-=======
         currentStep = _currentStep;
->>>>>>> 6ed90e64
 
         (this->*secretePtr)();
 
@@ -437,17 +381,6 @@
             contactCellMapMediumPtr = &(mitrShared->second.contactCellMap);
         }
 
-<<<<<<< HEAD
-//////////////////////////////////////////////////////////////////////////////////////////////////////////////////////////////////////////
-template <typename GPU_Solver>
-void FlexibleDiffusionSolverFE_GPU<GPU_Solver>::start() {
-	//     if(diffConst> (1.0/6.0-0.05) ){ //hard coded condtion for stability of the solutions - assume dt=1 dx=dy=dz=1
-	//		Log(LOG_TRACE) << "CANNOT SOLVE DIFFUSION EQUATION: STABILITY PROBLEM - DIFFUSION CONSTANT TOO LARGE. EXITING...";
-	//       exit(0);
-	//
-	//    }
-=======
->>>>>>> 6ed90e64
 
         //HAVE TO WATCH OUT FOR SHARED/PRIVATE VARIABLES
         DiffusionData &diffData = diffSecrFieldTuppleVec[idx].diffData;
@@ -458,36 +391,6 @@
             unsigned y_min = 1, y_max = fieldDim.y + 1;
             unsigned z_min = 1, z_max = fieldDim.z + 1;
 
-<<<<<<< HEAD
-		} catch (BasicException &e){
-			Log(LOG_DEBUG) << "Going to fail-safe initialization";
-			initializeConcentration(); //if there was error, initialize using failsafe defaults
-		}
-
-	}else{
-		initializeConcentration();//Normal reading from User specified files
-	}
-}
-//////////////////////////////////////////////////////////////////////////////////////////////////////////////////////////////////////////
-template <typename GPU_Solver>
-void FlexibleDiffusionSolverFE_GPU<GPU_Solver>::initializeConcentration()
-{
-	for(unsigned int i = 0 ; i <diffSecrFieldTuppleVec.size() ; ++i)
-	{
-		Log(LOG_DEBUG) << "EXPRESSION TO EVALUATE "<<diffSecrFieldTuppleVec[i].diffData.initialConcentrationExpression;
-		if(!diffSecrFieldTuppleVec[i].diffData.initialConcentrationExpression.empty()){
-			initializeFieldUsingEquation(concentrationFieldVector[i],diffSecrFieldTuppleVec[i].diffData.initialConcentrationExpression);
-			continue;
-		}
-		if(diffSecrFieldTuppleVec[i].diffData.concentrationFileName.empty()) continue;
-		Log(LOG_DEBUG) << "fail-safe initialization " << diffSecrFieldTuppleVec[i].diffData.concentrationFileName;
-		readConcentrationField(diffSecrFieldTuppleVec[i].diffData.concentrationFileName,concentrationFieldVector[i]);
-	}
-}
-//////////////////////////////////////////////////////////////////////////////////////////////////////////////////////////////////////////
-template <typename GPU_Solver>
-void FlexibleDiffusionSolverFE_GPU<GPU_Solver>::step(const unsigned int _currentStep) {
-=======
             Dim3D minDimBW;
             Dim3D maxDimBW;
             Point3D minCoordinates = *(boxWatcherSteppable->getMinCoordinatesPtr());
@@ -503,7 +406,6 @@
             minDimBW = Dim3D(x_min, y_min, z_min);
             maxDimBW = Dim3D(x_max, y_max, z_max);
             pUtils->calculateFESolverPartitionWithBoxWatcher(minDimBW, maxDimBW);
->>>>>>> 6ed90e64
 
         }
 
@@ -664,23 +566,9 @@
         DiffusionData &diffData = diffSecrFieldTuppleVec[idx].diffData;
         if (diffData.useBoxWatcher) {
 
-<<<<<<< HEAD
-		Dim3D minDimBW;		
-		Dim3D maxDimBW;
-		Point3D minCoordinates=*(boxWatcherSteppable->getMinCoordinatesPtr());
-		Point3D maxCoordinates=*(boxWatcherSteppable->getMaxCoordinatesPtr());
-		Log(LOG_TRACE) << "FLEXIBLE DIFF SOLVER maxCoordinates="<<maxCoordinates<<" minCoordinates="<<minCoordinates;
-		x_min=minCoordinates.x+1;
-		x_max=maxCoordinates.x+1;
-		y_min=minCoordinates.y+1;
-		y_max=maxCoordinates.y+1;
-		z_min=minCoordinates.z+1;
-		z_max=maxCoordinates.z+1;
-=======
             unsigned x_min = 1, x_max = fieldDim.x + 1;
             unsigned y_min = 1, y_max = fieldDim.y + 1;
             unsigned z_min = 1, z_max = fieldDim.z + 1;
->>>>>>> 6ed90e64
 
             Dim3D minDimBW;
             Dim3D maxDimBW;
@@ -843,35 +731,17 @@
             maxDimBW = Dim3D(x_max, y_max, z_max);
             pUtils->calculateFESolverPartitionWithBoxWatcher(minDimBW, maxDimBW);
 
-<<<<<<< HEAD
-		Dim3D minDimBW;		
-		Dim3D maxDimBW;
-		Point3D minCoordinates=*(boxWatcherSteppable->getMinCoordinatesPtr());
-		Point3D maxCoordinates=*(boxWatcherSteppable->getMaxCoordinatesPtr());
-		Log(LOG_TRACE) << "FLEXIBLE DIFF SOLVER maxCoordinates="<<maxCoordinates<<" minCoordinates="<<minCoordinates;
-		x_min=minCoordinates.x+1;
-		x_max=maxCoordinates.x+1;
-		y_min=minCoordinates.y+1;
-		y_max=maxCoordinates.y+1;
-		z_min=minCoordinates.z+1;
-		z_max=maxCoordinates.z+1;
-=======
-        }
->>>>>>> 6ed90e64
+        }
 
         pUtils->prepareParallelRegionFESolvers(diffData.useBoxWatcher);
 
 #pragma omp parallel
         {
 
-<<<<<<< HEAD
-	Log(LOG_DEBUG) << "SECRETE SINGLE FIELD";
-=======
             CellG *currentCellPtr;
             //Field3DImpl<float> * concentrationField=concentrationFieldVector[idx];
             //float currentConcentration;
             float secrConst;
->>>>>>> 6ed90e64
 
             std::map<unsigned char, float>::iterator mitr;
 
@@ -928,64 +798,12 @@
 
                 (this->*diffSecrFieldTuppleVec[i].secrData.secretionFcnPtrVec[j])(i);
 
-<<<<<<< HEAD
-					pt=Point3D(x-1,y-1,z-1);
-					///**
-					currentCellPtr=cellFieldG->getQuick(pt);
-					//             currentCellPtr=cellFieldG->get(pt);
-
-					//             if(currentCellPtr)
-					//currentConcentration = concentrationField.getDirect(x,y,z);
-
-					currentConcentration = concentrationField.getDirect(x,y,z);
-
-					if(secreteInMedium && ! currentCellPtr){
-						concentrationField.setDirect(x,y,z,currentConcentration+secrConstMedium);
-					}
-
-					if(currentCellPtr){											
-						mitr=secrData.typeIdSecrConstMap.find(currentCellPtr->type);
-						if(mitr!=end_mitr){
-							secrConst=mitr->second;
-							concentrationField.setDirect(x,y,z,currentConcentration+secrConst);
-
-						}
-					}
-
-					if(doUptakeFlag){
-
-						if(uptakeInMediumFlag && ! currentCellPtr){						
-							if(currentConcentration*relativeUptakeRateInMedium>maxUptakeInMedium){
-								concentrationField.setDirect(x,y,z,concentrationField.getDirect(x,y,z)-maxUptakeInMedium);
-							}else{
-								concentrationField.setDirect(x,y,z,concentrationField.getDirect(x,y,z) - currentConcentration*relativeUptakeRateInMedium);
-							}
-						}
-						if(currentCellPtr){
-
-							mitrUptake=secrData.typeIdUptakeDataMap.find(currentCellPtr->type);
-							if(mitrUptake!=end_mitrUptake){								
-								if(currentConcentration*mitrUptake->second.relativeUptakeRate > mitrUptake->second.maxUptake){
-									concentrationField.setDirect(x,y,z,concentrationField.getDirect(x,y,z)-mitrUptake->second.maxUptake);
-									Log(LOG_DEBUG) << " uptake concentration="<< currentConcentration<<" relativeUptakeRate="<<mitrUptake->second.relativeUptakeRate<<" subtract="<<mitrUptake->second.maxUptake;
-								}else{
-									concentrationField.setDirect(x,y,z,concentrationField.getDirect(x,y,z)-currentConcentration*mitrUptake->second.relativeUptakeRate);
-									Log(LOG_DEBUG) << "concentration="<< currentConconcentrationField.getDirect(x,y,z)- currentConcentration*mitrUptake->second.relativeUptakeRate;
-								}
-							}
-						}
-					}
-				}
-	}
-}
-=======
                 //          (this->*secrDataVec[i].secretionFcnPtrVec[j])(i);
             }
 
         }
     }
 
->>>>>>> 6ed90e64
 //////////////////////////////////////////////////////////////////////////////////////////////////////////////////////////////////////////
     template<typename GPU_Solver>
     float
@@ -1205,21 +1023,7 @@
                                 h_boundary_field->setDirect(x, y, z, h_boundary_field->getDirect(x - 1, y, z));
                             }
 
-<<<<<<< HEAD
-		Dim3D minDimBW;		
-		Dim3D maxDimBW;
-		Point3D minCoordinates=*(boxWatcherSteppable->getMinCoordinatesPtr());
-		Point3D maxCoordinates=*(boxWatcherSteppable->getMaxCoordinatesPtr());
-		Log(LOG_TRACE) << "FLEXIBLE DIFF SOLVER maxCoordinates="<<maxCoordinates<<" minCoordinates="<<minCoordinates;
-		x_min=minCoordinates.x+1;
-		x_max=maxCoordinates.x+1;
-		y_min=minCoordinates.y+1;
-		y_max=maxCoordinates.y+1;
-		z_min=minCoordinates.z+1;
-		z_max=maxCoordinates.z+1;
-=======
-                    }
->>>>>>> 6ed90e64
+                    }
 
                 }
             }
@@ -1343,15 +1147,6 @@
                                 h_boundary_field->setDirect(x, y, z, h_boundary_field->getDirect(x, y, 1));
                             }
 
-<<<<<<< HEAD
-					pt=Point3D(x-1,y-1,z-1);
-					///**
-					currentCellPtr=cellFieldG->getQuick(pt);
-					//             currentCellPtr=cellFieldG->get(pt);
-
-					//             if(currentCellPtr)
-					//currentConcentration = concentrationArray[x][y][z];
-=======
                     }
 
                     if (bcSpec.planePositions[5] == BoundaryConditionSpecifier::CONSTANT_VALUE) {
@@ -1381,7 +1176,6 @@
             }
         }
     }
->>>>>>> 6ed90e64
 
 //////////////////////////////////////////////////////////////////////////////////////////////////////////////////////////////////////////
     template<typename GPU_Solver>
@@ -1436,71 +1230,8 @@
             //swap scratch and field ptrs
             gpuDevice->swapScratchAndField();
 
-<<<<<<< HEAD
-	}
-}
-//////////////////////////////////////////////////////////////////////////////////////////////////////////////////////////////////////////
-template <typename GPU_Solver>
-void FlexibleDiffusionSolverFE_GPU<GPU_Solver>::diffuseSingleField(unsigned int idx){
-	
-	//HAVE TO WATCH OUT FOR SHARED/PRIVATE VARIABLES
-	Log(LOG_TRACE) << "Diffusion step";
-	DiffusionData & diffData = diffSecrFieldTuppleVec[idx].diffData;
-	//float diffConst=diffData.diffConst;
-	//float decayConst=diffData.decayConst;
-	float deltaT=diffData.deltaT;
-	float deltaX=diffData.deltaX;
-	float dt_dx2=deltaT/(deltaX*deltaX);
-	
-	//CUDA PART
-	gpuDevice->prepareSolverParams(fieldDim, diffData);
-	
-
-	Automaton *automaton=potts->getAutomaton();
-
-
-	ConcentrationField_t & concentrationField = *concentrationFieldVector[idx];
-	float *h_field = concentrationField.getContainer();
-
-	ConcentrationField_t & scratchField = *concentrationFieldVector[concentrationFieldVector.size()-1];
-
-	ConcentrationField_t * concentrationFieldPtr = concentrationFieldVector[idx];
-
-	boundaryConditionInit(idx);//initializing boundary conditions
-
-	//cutilSafeCall(cudaMemcpy(d_field, h_field, mem_size_field,
-    //                          cudaMemcpyHostToDevice) );
-	gpuDevice->fieldHostToDevice(h_field);
-    
-	
-	//diffuseSingleFieldCUDA(d_field, d_scratch, d_celltype_field, h_solverParamPtr);
-	gpuDevice->diffuseSingleField();
-
-	int extraTimesPerMCS=diffSecrFieldTuppleVec[idx].diffData.extraTimesPerMCS;
-	
-	for (int i=0; i<extraTimesPerMCS ; ++i){
-
-		//copy data from device to host
-		gpuDevice->fieldDeviceToHost(h_field);
-		//cutilSafeCall(cudaMemcpy(h_field, d_scratch, mem_size_field,cudaMemcpyDeviceToHost) );
-
-		boundaryConditionInit(idx);
-
-		//cutilSafeCall(cudaMemcpy(d_field, h_field, mem_size_field,
-        //                     cudaMemcpyHostToDevice) );
-		gpuDevice->fieldHostToDevice(h_field);
-
-		//swap scratch and field ptrs
-		gpuDevice->swapScratchAndField();
-	                
-		//diffuseSingleFieldCUDA(d_field, d_scratch, d_celltype_field, h_solverParamPtr);
-		gpuDevice->diffuseSingleField();
-		
-	}
-=======
             //diffuseSingleFieldCUDA(d_field, d_scratch, d_celltype_field, h_solverParamPtr);
             gpuDevice->diffuseSingleField();
->>>>>>> 6ed90e64
 
         }
 
@@ -1558,15 +1289,6 @@
                 }
     }
 
-<<<<<<< HEAD
-	Point3D pt;
-	float c;
-	//Zero entire field
-	for (pt.z = 0; pt.z < fieldDim.z; pt.z++)
-		for (pt.y = 0; pt.y < fieldDim.y; pt.y++)
-			for (pt.x = 0; pt.x < fieldDim.x; pt.x++){
-				concentrationField->set(pt,0);
-=======
 //////////////////////////////////////////////////////////////////////////////////////////////////////////////////////////////////////////
     template<typename GPU_Solver>
     void FlexibleDiffusionSolverFE_GPU<GPU_Solver>::readConcentrationField(std::string fileName,
@@ -1590,7 +1312,6 @@
             for (pt.y = 0; pt.y < fieldDim.y; pt.y++)
                 for (pt.x = 0; pt.x < fieldDim.x; pt.x++) {
                     concentrationField->set(pt,0);
->>>>>>> 6ed90e64
 			}
 
         while (!in.eof()) {
@@ -1717,21 +1438,12 @@
         bcSpecVec.clear();
         bcSpecFlagVec.clear();
 
-<<<<<<< HEAD
-	//getting requested GPU device index
-	if(_xmlData->findElement("GPUDeviceIndex")){
-		gpuDeviceIndex=_xmlData->getFirstElement("GPUDeviceIndex")->getInt();
-		Log(LOG_DEBUG) << "GPU device #"<<gpuDeviceIndex<<" requested\n";
-	}else{
-		Log(LOG_DEBUG) << "No specific GPU requested, it will be selected automatically\n";
-=======
         //getting requested GPU device index
         if (_xmlData->findElement("GPUDeviceIndex")) {
             gpuDeviceIndex = _xmlData->getFirstElement("GPUDeviceIndex")->getInt();
             CC3D_Log(LOG_DEBUG) << "GPU device #"<<gpuDeviceIndex<<" requested" << std::endl;
 	}else{
 		CC3D_Log(LOG_DEBUG) << "No specific GPU requested, it will be selected automatically" << std::endl;
->>>>>>> 6ed90e64
 	}
 
         CC3DXMLElementList diffFieldXMLVec = _xmlData->getElements("DiffusionField");
@@ -1779,25 +1491,6 @@
                     if (axisName == "z" || axisName == "Z") {
                         index = 4;
                     }
-<<<<<<< HEAD
-                }                
-            } 
-            
-		}
-	}
-	if(_xmlData->findElement("Serialize")){
-		serializeFlag=true;
-		if(_xmlData->getFirstElement("Serialize")->findAttribute("Frequency")){
-			serializeFrequency=_xmlData->getFirstElement("Serialize")->getAttributeAsUInt("Frequency");
-		}
-		Log(LOG_DEBUG) << "serialize Flag="<<serializeFlag;
-	}
-
-	if(_xmlData->findElement("ReadFromFile")){
-		readFromFileFlag=true;
-		Log(LOG_DEBUG) << "readFromFileFlag="<<readFromFileFlag;
-	}
-=======
 
                     if (planeVec[ip]->findElement("Periodic")) {
                         bcSpec.planePositions[index] = BoundaryConditionSpecifier::PERIODIC;
@@ -1841,7 +1534,6 @@
 
                             }
                         }
->>>>>>> 6ed90e64
 
                     }
 
