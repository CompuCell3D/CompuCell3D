#include <CompuCell3D/CC3D.h>

<<<<<<< HEAD
// // // #include <CompuCell3D/Simulator.h>
// // // #include <CompuCell3D/Potts3D/CellInventory.h>
// // // #include <CompuCell3D/Boundary/BoundaryStrategy.h>
// // // #include <CompuCell3D/Field3D/WatchableField3D.h>
// // // #include <PublicUtilities/NumericalUtils.h>
// // // #include <BasicUtils/BasicRandomNumberGenerator.h>

=======
>>>>>>> 6ed90e64
#include <time.h>
#include <limits>


using namespace CompuCell3D;

using namespace std;

#undef max
#undef min

#include "MitosisSteppable.h"
#include "CompuCell3D/plugins/PixelTracker/PixelTrackerPlugin.h"
#include "CompuCell3D/plugins/PixelTracker/PixelTracker.h"
<<<<<<< HEAD
#include<core/CompuCell3D/CC3DLogger.h>
=======
#include <PublicUtilities/CC3DLogger.h>

MitosisSteppable::MitosisSteppable() {
    parentChildPositionFlag = 0;
    potts = 0;
    doDirectionalMitosis2DPtr = 0;
>>>>>>> 6ed90e64


}

MitosisSteppable::~MitosisSteppable() {
    if (randGen) {
        delete randGen;
        randGen = 0;
    }
}

void MitosisSteppable::init(Simulator *simulator, CC3DXMLElement *_xmlData) {

<<<<<<< HEAD
	potts = simulator->getPotts();
	bool pluginAlreadyRegisteredFlag;
	Plugin *plugin=Simulator::pluginManager.get("VolumeTracker",&pluginAlreadyRegisteredFlag); //this will load VolumeTracker plugin if it is not already loaded
	Log(LOG_DEBUG) << "GOT HERE BEFORE CALLING INIT";
	if(!pluginAlreadyRegisteredFlag)
		plugin->init(simulator);

	Plugin *pluginCOM=Simulator::pluginManager.get("CenterOfMass",&pluginAlreadyRegisteredFlag); //this will load CenterOfMass plugin if it is not already loaded
	Log(LOG_DEBUG) << "GOT HERE BEFORE CALLING INIT";
	if(!pluginAlreadyRegisteredFlag)
		pluginCOM->init(simulator);


	pixelTrackerPlugin=(PixelTrackerPlugin*)Simulator::pluginManager.get("PixelTracker",&pluginAlreadyRegisteredFlag); //this will load VolumeTracker plugin if it is not already loaded
	if(!pluginAlreadyRegisteredFlag)
		pixelTrackerPlugin->init(simulator);

	pixelTrackerAccessorPtr=pixelTrackerPlugin->getPixelTrackerAccessorPtr();

	fieldDim=simulator->getPotts()->getCellFieldG()->getDim();

	// // // if( fieldDim.x !=1 && fieldDim.y != 1 && fieldDim.z != 1){
	// // // flag3D=true;
	// // // }else{
	// // // if(fieldDim.x ==1){
	// // // doDirectionalMitosis2DPtr=&MitosisSteppable::doDirectionalMitosis2D_yz;
	// // // getOrientationVectorsMitosis2DPtr=&MitosisSteppable::getOrientationVectorsMitosis2D_yz;
	// // // flag3D=false;
	// // // }
	// // // else if (fieldDim.y ==1){
	// // // doDirectionalMitosis2DPtr=&MitosisSteppable::doDirectionalMitosis2D_xz;
	// // // getOrientationVectorsMitosis2DPtr=&MitosisSteppable::getOrientationVectorsMitosis2D_xz;
	// // // flag3D=false;
	// // // }
	// // // else if (fieldDim.z ==1){
	// // // doDirectionalMitosis2DPtr=&MitosisSteppable::doDirectionalMitosis2D_xy;
	// // // getOrientationVectorsMitosis2DPtr=&MitosisSteppable::getOrientationVectorsMitosis2D_xy;
	// // // flag3D=false;
	// // // }
	// // // }

	// // // turnOn();
	boundaryStrategy=BoundaryStrategy::getInstance();
	maxNeighborIndex=boundaryStrategy->getMaxNeighborIndexFromNeighborOrder(5);

	potts->getBoundaryXName()=="Periodic" ? boundaryConditionIndicator.x=1 : boundaryConditionIndicator.x=0 ;
	potts->getBoundaryYName()=="Periodic" ? boundaryConditionIndicator.y=1 : boundaryConditionIndicator.y=0;
	potts->getBoundaryZName()=="Periodic" ? boundaryConditionIndicator.z=1 : boundaryConditionIndicator.z=0;
	
	fieldDim=potts->getCellFieldG()->getDim();

	if( fieldDim.x !=1 && fieldDim.y != 1 && fieldDim.z != 1){
		flag3D=true;
	}else{
	    flag3D=false;
		if(fieldDim.x ==1){
			getOrientationVectorsMitosis2DPtr=&MitosisSteppable::getOrientationVectorsMitosis2D_yz;			
		}
		else if (fieldDim.y ==1){			
			getOrientationVectorsMitosis2DPtr=&MitosisSteppable::getOrientationVectorsMitosis2D_xz;			
		}
		else if (fieldDim.z ==1){			
			getOrientationVectorsMitosis2DPtr=&MitosisSteppable::getOrientationVectorsMitosis2D_xy;			
		}
=======
    sim = simulator;
    potts = simulator->getPotts();
    bool pluginAlreadyRegisteredFlag;
    //this will load VolumeTracker plugin if it is not already loaded
    Plugin *plugin = Simulator::pluginManager.get("VolumeTracker",
                                                  &pluginAlreadyRegisteredFlag);
    CC3D_Log(LOG_DEBUG) << "GOT HERE BEFORE CALLING INIT";
    if (!pluginAlreadyRegisteredFlag)
        plugin->init(simulator);

    //this will load CenterOfMass plugin if it is not already loaded
    Plugin *pluginCOM = Simulator::pluginManager.get("CenterOfMass",
                                                     &pluginAlreadyRegisteredFlag);
    CC3D_Log(LOG_DEBUG) << "GOT HERE BEFORE CALLING INIT";
    if (!pluginAlreadyRegisteredFlag)
        pluginCOM->init(simulator);

    //this will load VolumeTracker plugin if it is not already loaded
    pixelTrackerPlugin = (PixelTrackerPlugin *) Simulator::pluginManager.get("PixelTracker",
                                                                             &pluginAlreadyRegisteredFlag);
    if (!pluginAlreadyRegisteredFlag)
        pixelTrackerPlugin->init(simulator);

    pixelTrackerAccessorPtr = pixelTrackerPlugin->getPixelTrackerAccessorPtr();

    fieldDim = simulator->getPotts()->getCellFieldG()->getDim();

    boundaryStrategy = BoundaryStrategy::getInstance();
    maxNeighborIndex = boundaryStrategy->getMaxNeighborIndexFromNeighborOrder(5);

    potts->getBoundaryXName() == "Periodic" ? boundaryConditionIndicator.x = 1 : boundaryConditionIndicator.x = 0;
    potts->getBoundaryYName() == "Periodic" ? boundaryConditionIndicator.y = 1 : boundaryConditionIndicator.y = 0;
    potts->getBoundaryZName() == "Periodic" ? boundaryConditionIndicator.z = 1 : boundaryConditionIndicator.z = 0;

    fieldDim = potts->getCellFieldG()->getDim();

    if (fieldDim.x != 1 && fieldDim.y != 1 && fieldDim.z != 1) {
        flag3D = true;
    } else {
        flag3D = false;
        if (fieldDim.x == 1) {
            getOrientationVectorsMitosis2DPtr = &MitosisSteppable::getOrientationVectorsMitosis2D_yz;
        } else if (fieldDim.y == 1) {
            getOrientationVectorsMitosis2DPtr = &MitosisSteppable::getOrientationVectorsMitosis2D_xz;
        } else if (fieldDim.z == 1) {
            getOrientationVectorsMitosis2DPtr = &MitosisSteppable::getOrientationVectorsMitosis2D_xy;
        }

    }

    LatticeType latticeType = boundaryStrategy->getLatticeType();
    //we use these factors to rescale pixels expressed in absolute coordinates
    // to those of the underlying cartesian lattice - this is done for pixel lookup
    //because pixels are stored in sets as integers - i.e. in a "cartesian form"

    xFactor = yFactor = zFactor = 1.0;
    if (latticeType == HEXAGONAL_LATTICE) {
        yFactor = 2.0 / sqrt(3.0);
        zFactor = 3.0 / sqrt(6.0);
    }

    randGen = simulator->generateRandomNumberGenerator();
>>>>>>> 6ed90e64

}

void MitosisSteppable::setParentChildPositionFlag(int _flag) {
    parentChildPositionFlag = _flag;
}

int MitosisSteppable::getParentChildPositionFlag() {
    return parentChildPositionFlag;
}

Vector3 MitosisSteppable::getShiftVector(std::set <PixelTrackerData> &_sourcePixels) {
    Point3D ptRef = _sourcePixels.begin()->pixel; //reference point
    //calculate shift vector as a difference between reference point and a center of the lattice
    Vector3 shiftVec;
    shiftVec.fX = (ptRef.x - ((int) fieldDim.x / 2)) * boundaryConditionIndicator.x;
    shiftVec.fY = (ptRef.y - ((int) fieldDim.y / 2)) * boundaryConditionIndicator.y;
    shiftVec.fZ = (ptRef.z - ((int) fieldDim.z / 2)) * boundaryConditionIndicator.z;

    return shiftVec;
}

void MitosisSteppable::shiftCellPixels(std::set <PixelTrackerData> &_sourcePixels,
                                       std::set <PixelTrackerData> &_targetPixels, Vector3 _shiftVec) {
    //this method shifts all the pixels from _sourcePixels set and puts them in the
    // _targetPixels set and makes sure targetPixels are in the lattice
    //for this function to work properly we have to make sure that shift vector coordinates are <= lattice dimensions


    Point3D pt;
    ////calculate shift vector as a difference between reference point and a center of the lattice
    for (set<PixelTrackerData>::iterator sitr = _sourcePixels.begin(); sitr != _sourcePixels.end(); ++sitr) {
        pt = sitr->pixel;

        pt.x -= _shiftVec.fX;
        pt.y -= _shiftVec.fY;
        pt.z -= _shiftVec.fZ;

<<<<<<< HEAD
Vector3 MitosisSteppable::getShiftVector(std::set<PixelTrackerData> & _sourcePixels){
	Point3D ptRef=_sourcePixels.begin()->pixel; //reference point
	// Log(LOG_DEBUG) << "ptRef="<<ptRef;
	// Log(LOG_DEBUG) << "boundaryConditionIndicator="<<boundaryConditionIndicator;
	//calculate shift vector as a difference between reference point and a center of the lattice
	Vector3 shiftVec;
	shiftVec.fX=(ptRef.x-((int)fieldDim.x/2))*boundaryConditionIndicator.x;
	shiftVec.fY=(ptRef.y-((int)fieldDim.y/2))*boundaryConditionIndicator.y;
	shiftVec.fZ=(ptRef.z-((int)fieldDim.z/2))*boundaryConditionIndicator.z;

	return shiftVec;
}
=======
>>>>>>> 6ed90e64

        //making sure that shifted point is in the lattice
        if (pt.x < 0) {
            pt.x += fieldDim.x;
        } else if (pt.x >= fieldDim.x) {
            pt.x -= fieldDim.x;
        }

        if (pt.y < 0) {
            pt.y += fieldDim.y;
        } else if (pt.y >= fieldDim.y) {
            pt.y -= fieldDim.y;
        }

        if (pt.z < 0) {
            pt.z += fieldDim.z;
        } else if (pt.z >= fieldDim.z) {
            pt.z -= fieldDim.z;
        }

        _targetPixels.insert(PixelTrackerData(pt));
    }

}


SteppableOrientationVectorsMitosis MitosisSteppable::getOrientationVectorsMitosis(CellG *_cell) {

    set <PixelTrackerData> &cellPixels = pixelTrackerAccessorPtr->get(_cell->extraAttribPtr)->pixelSet;
    if (boundaryConditionIndicator.x || boundaryConditionIndicator.y || boundaryConditionIndicator.z) {

        Vector3 shiftVec = getShiftVector(cellPixels);
        set <PixelTrackerData> targetPixels;
        shiftCellPixels(cellPixels, targetPixels, shiftVec);
        return getOrientationVectorsMitosis(targetPixels);

    } else {

        return getOrientationVectorsMitosis(cellPixels);

    }
}

SteppableOrientationVectorsMitosis MitosisSteppable::getOrientationVectorsMitosisCompartments(long _clusterId) {
    CellInventory &inventory = potts->getCellInventory();
    CC3DCellList compartmentsVec = inventory.getClusterCells(_clusterId);

    //construct a set containing all pixels of the cluster
    set <PixelTrackerData> clusterPixels;
    for (int i = 0; i < compartmentsVec.size(); ++i) {
        CellG *cell = compartmentsVec[i];
        set <PixelTrackerData> &cellPixels = pixelTrackerAccessorPtr->get(cell->extraAttribPtr)->pixelSet;
        clusterPixels.insert(cellPixels.begin(), cellPixels.end());
    }
    //now depending on if b.c.'s are defined or not we will shift cluster pixels to "center of the lattice"
    if (boundaryConditionIndicator.x || boundaryConditionIndicator.y || boundaryConditionIndicator.z) {

        Vector3 shiftVec = getShiftVector(clusterPixels);
        set <PixelTrackerData> targetPixels;
        shiftCellPixels(clusterPixels, targetPixels, shiftVec);
        return getOrientationVectorsMitosis(targetPixels);
    } else {

        return getOrientationVectorsMitosis(clusterPixels);
    }

}


SteppableOrientationVectorsMitosis
MitosisSteppable::getOrientationVectorsMitosis(std::set <PixelTrackerData> &clusterPixels) {
    if (flag3D) {

        return getOrientationVectorsMitosis3D(clusterPixels);
    } else {
        return (this->*getOrientationVectorsMitosis2DPtr)(clusterPixels);
    }
}

SteppableOrientationVectorsMitosis
MitosisSteppable::getOrientationVectorsMitosis2D_xy(std::set <PixelTrackerData> &clusterPixels) {
    Vector3 clusterCOM = calculateClusterPixelsCOM(clusterPixels);
    double xcm = clusterCOM.fX;
    double ycm = clusterCOM.fY;
    double zcm = clusterCOM.fZ;


    //first calculate and diagonalize inertia tensor
    vector <vector<double>> inertiaTensor(2, vector<double>(2, 0.0));


    for (set<PixelTrackerData>::iterator sitr = clusterPixels.begin(); sitr != clusterPixels.end(); ++sitr) {

        Coordinates3D<double> pixelTrans = boundaryStrategy->calculatePointCoordinates(sitr->pixel);
        inertiaTensor[0][0] += (pixelTrans.y - ycm) * (pixelTrans.y - ycm);
        inertiaTensor[0][1] += -(pixelTrans.x - xcm) * (pixelTrans.y - ycm);
        inertiaTensor[1][1] += (pixelTrans.x - xcm) * (pixelTrans.x - xcm);
    }
    inertiaTensor[1][0] = inertiaTensor[0][1];

    double radical = 0.5 *
                     sqrt((inertiaTensor[0][0] - inertiaTensor[1][1]) * (inertiaTensor[0][0] - inertiaTensor[1][1]) +
                          4.0 * inertiaTensor[0][1] * inertiaTensor[0][1]);
    double lMin = 0.5 * (inertiaTensor[0][0] + inertiaTensor[1][1]) - radical;
    double lMax = 0.5 * (inertiaTensor[0][0] + inertiaTensor[1][1]) + radical;

    //orientationVec points along semi-minor axis (it corresponds to larger eigenvalue)
    Vector3 orientationVec;
    if (inertiaTensor[0][1] != 0.0) {

        orientationVec = Vector3(inertiaTensor[0][1], lMax - inertiaTensor[0][0], 0.0);
        double length = orientationVec.Mag();
        orientationVec *= 1.0 / length;
    } else {
        if (inertiaTensor[0][0] > inertiaTensor[1][1])
            orientationVec = Vector3(0.0, 1.0, 0.0);
        else
            orientationVec = Vector3(1.0, 0.0, 0.0);
    }

<<<<<<< HEAD
SteppableOrientationVectorsMitosis MitosisSteppable::getOrientationVectorsMitosis2D_xy(std::set<PixelTrackerData> & clusterPixels){
		Vector3 clusterCOM=calculateClusterPixelsCOM(clusterPixels);
		double xcm=clusterCOM.fX;
		double ycm=clusterCOM.fY;
		double zcm=clusterCOM.fZ;
		// Log(LOG_DEBUG) << "get orientation vector clusterCOM="<<clusterCOM;
=======
>>>>>>> 6ed90e64

    SteppableOrientationVectorsMitosis orientationVectorsMitosis;
    orientationVectorsMitosis.semiminorVec = orientationVec;
    orientationVectorsMitosis.semimajorVec.fX = -orientationVectorsMitosis.semiminorVec.fY;
    orientationVectorsMitosis.semimajorVec.fY = orientationVectorsMitosis.semiminorVec.fX;

<<<<<<< HEAD
		
		for(set<PixelTrackerData>::iterator sitr=clusterPixels.begin() ; sitr != clusterPixels.end() ;++sitr){
			// Log(LOG_DEBUG) << "point cell="<<sitr->pixel;
			Coordinates3D<double> pixelTrans= boundaryStrategy->calculatePointCoordinates(sitr->pixel);
			inertiaTensor[0][0]+=(pixelTrans.y-ycm)*(pixelTrans.y-ycm);
			inertiaTensor[0][1]+=-(pixelTrans.x-xcm)*(pixelTrans.y-ycm);
			inertiaTensor[1][1]+=(pixelTrans.x-xcm)*(pixelTrans.x-xcm);
		}
		inertiaTensor[1][0]=inertiaTensor[0][1];
=======
    return orientationVectorsMitosis;
}
>>>>>>> 6ed90e64

SteppableOrientationVectorsMitosis
MitosisSteppable::getOrientationVectorsMitosis2D_xz(std::set <PixelTrackerData> &clusterPixels) {
    Vector3 clusterCOM = calculateClusterPixelsCOM(clusterPixels);
    double xcm = clusterCOM.fX;
    double ycm = clusterCOM.fY;
    double zcm = clusterCOM.fZ;

    //first calculate and diagonalize inertia tensor
    vector <vector<double>> inertiaTensor(2, vector<double>(2, 0.0));


    for (set<PixelTrackerData>::iterator sitr = clusterPixels.begin(); sitr != clusterPixels.end(); ++sitr) {

<<<<<<< HEAD
		
		for(set<PixelTrackerData>::iterator sitr=clusterPixels.begin() ; sitr != clusterPixels.end() ;++sitr){
			Coordinates3D<double> pixelTrans= boundaryStrategy->calculatePointCoordinates(sitr->pixel);
=======
        Coordinates3D<double> pixelTrans= boundaryStrategy->calculatePointCoordinates(sitr->pixel);
>>>>>>> 6ed90e64
			inertiaTensor[0][0]+=(pixelTrans.z-zcm)*(pixelTrans.z-zcm);
			inertiaTensor[0][1]+=-(pixelTrans.x-xcm)*(pixelTrans.z-zcm);
			inertiaTensor[1][1]+=(pixelTrans.x-xcm)*(pixelTrans.x-xcm);
		}
		inertiaTensor[1][0]=inertiaTensor[0][1];

    double radical = 0.5 *
                     sqrt((inertiaTensor[0][0] - inertiaTensor[1][1]) * (inertiaTensor[0][0] - inertiaTensor[1][1]) +
                          4.0 * inertiaTensor[0][1] * inertiaTensor[0][1]);
    double lMin = 0.5 * (inertiaTensor[0][0] + inertiaTensor[1][1]) - radical;
    double lMax = 0.5 * (inertiaTensor[0][0] + inertiaTensor[1][1]) + radical;

    //orientationVec points along semi-minor axis (it corresponds to larger eigenvalue)
    Vector3 orientationVec;
    if (inertiaTensor[0][1] != 0.0) {

        orientationVec = Vector3(inertiaTensor[0][1], 0.0, lMax - inertiaTensor[0][0]);
        double length = orientationVec.Mag();
        orientationVec *= 1.0 / length;
    } else {
        if (inertiaTensor[0][0] > inertiaTensor[1][1])
            orientationVec = Vector3(0.0, 0.0, 1.0);
        else
            orientationVec = Vector3(1.0, 0.0, 0.0);
    }

    SteppableOrientationVectorsMitosis orientationVectorsMitosis;
    orientationVectorsMitosis.semiminorVec = orientationVec;
    orientationVectorsMitosis.semimajorVec.fX = -orientationVectorsMitosis.semiminorVec.fZ;
    orientationVectorsMitosis.semimajorVec.fZ = orientationVectorsMitosis.semiminorVec.fX;

    return orientationVectorsMitosis;

}

SteppableOrientationVectorsMitosis
MitosisSteppable::getOrientationVectorsMitosis2D_yz(std::set <PixelTrackerData> &clusterPixels) {
    Vector3 clusterCOM = calculateClusterPixelsCOM(clusterPixels);
    double xcm = clusterCOM.fX;
    double ycm = clusterCOM.fY;
    double zcm = clusterCOM.fZ;

    //first calculate and diagonalize inertia tensor
    vector <vector<double>> inertiaTensor(2, vector<double>(2, 0.0));


    for (set<PixelTrackerData>::iterator sitr = clusterPixels.begin(); sitr != clusterPixels.end(); ++sitr) {
        Coordinates3D<double> pixelTrans = boundaryStrategy->calculatePointCoordinates(sitr->pixel);

<<<<<<< HEAD
		
		for(set<PixelTrackerData>::iterator sitr=clusterPixels.begin() ; sitr != clusterPixels.end() ;++sitr){
			Coordinates3D<double> pixelTrans= boundaryStrategy->calculatePointCoordinates(sitr->pixel);
			inertiaTensor[0][0]+=(pixelTrans.z-zcm)*(pixelTrans.z-zcm);
=======
        inertiaTensor[0][0]+=(pixelTrans.z-zcm)*(pixelTrans.z-zcm);
>>>>>>> 6ed90e64
			inertiaTensor[0][1]+=-(pixelTrans.y-ycm)*(pixelTrans.z-zcm);
			inertiaTensor[1][1]+=(pixelTrans.y-ycm)*(pixelTrans.y-ycm);
		}
		inertiaTensor[1][0]=inertiaTensor[0][1];

    double radical = 0.5 *
                     sqrt((inertiaTensor[0][0] - inertiaTensor[1][1]) * (inertiaTensor[0][0] - inertiaTensor[1][1]) +
                          4.0 * inertiaTensor[0][1] * inertiaTensor[0][1]);
    double lMin = 0.5 * (inertiaTensor[0][0] + inertiaTensor[1][1]) - radical;
    double lMax = 0.5 * (inertiaTensor[0][0] + inertiaTensor[1][1]) + radical;

    //orientationVec points along semi-minor axis (it corresponds to larger eigenvalue)
    Vector3 orientationVec;
    if (inertiaTensor[0][1] != 0.0) {

        orientationVec = Vector3(0.0, inertiaTensor[0][1], lMax - inertiaTensor[0][0]);
        double length = orientationVec.Mag();
        orientationVec *= 1.0 / length;
    } else {
        if (inertiaTensor[0][0] > inertiaTensor[1][1])
            orientationVec = Vector3(0.0, 0.0, 1.0);
        else
            orientationVec = Vector3(0.0, 1.0, 0.0);
    }

    SteppableOrientationVectorsMitosis orientationVectorsMitosis;
    orientationVectorsMitosis.semiminorVec = orientationVec;
    orientationVectorsMitosis.semimajorVec.fY = -orientationVectorsMitosis.semiminorVec.fZ;
    orientationVectorsMitosis.semimajorVec.fZ = orientationVectorsMitosis.semiminorVec.fY;

    return orientationVectorsMitosis;

}

SteppableOrientationVectorsMitosis
MitosisSteppable::getOrientationVectorsMitosis3D(std::set <PixelTrackerData> &clusterPixels) {

    Vector3 clusterCOM = calculateClusterPixelsCOM(clusterPixels);
    double xcm = clusterCOM.fX;
    double ycm = clusterCOM.fY;
    double zcm = clusterCOM.fZ;

    //first calculate and diagonalize inertia tensor
    vector <vector<double>> inertiaTensor(3, vector<double>(3, 0.0));

<<<<<<< HEAD
		for(set<PixelTrackerData>::iterator sitr=clusterPixels.begin() ; sitr != clusterPixels.end() ;++sitr){
			Coordinates3D<double> pixelTrans= boundaryStrategy->calculatePointCoordinates(sitr->pixel);
			inertiaTensor[0][0]+=(pixelTrans.y-ycm)*(pixelTrans.y-ycm)+(pixelTrans.z-zcm)*(pixelTrans.z-zcm);
=======
    for (set<PixelTrackerData>::iterator sitr = clusterPixels.begin(); sitr != clusterPixels.end(); ++sitr) {
        Coordinates3D<double> pixelTrans = boundaryStrategy->calculatePointCoordinates(sitr->pixel);
        inertiaTensor[0][0]+=(pixelTrans.y-ycm)*(pixelTrans.y-ycm)+(pixelTrans.z-zcm)*(pixelTrans.z-zcm);
>>>>>>> 6ed90e64
			inertiaTensor[0][1]+=-(pixelTrans.x-xcm)*(pixelTrans.y-ycm);
			inertiaTensor[0][2]+=-(pixelTrans.x-xcm)*(pixelTrans.z-zcm);
			inertiaTensor[1][1]+=(pixelTrans.x-xcm)*(pixelTrans.x-xcm)+(pixelTrans.z-zcm)*(pixelTrans.z-zcm);
			inertiaTensor[1][2]+=-(pixelTrans.y-ycm)*(pixelTrans.z-zcm);
			inertiaTensor[2][2]+=(pixelTrans.x-xcm)*(pixelTrans.x-xcm)+(pixelTrans.y-ycm)*(pixelTrans.y-ycm);
		}
		inertiaTensor[1][0]=inertiaTensor[0][1];
		inertiaTensor[2][0]=inertiaTensor[0][2];
		inertiaTensor[2][1]=inertiaTensor[1][2];
		
	 //Finding eigenvalues
	 vector<double> aCoeff(4,0.0);
	 vector<complex<double> > roots;
	 
	 //initialize coefficients of cubic eq used to find eigenvalues of inertia tensor - before pixel copy
	 aCoeff[0]=-1.0;

    aCoeff[1] = inertiaTensor[0][0] + inertiaTensor[1][1] + inertiaTensor[2][2];

    aCoeff[2] = inertiaTensor[0][1] * inertiaTensor[0][1] + inertiaTensor[0][2] * inertiaTensor[0][2] +
                inertiaTensor[1][2] * inertiaTensor[1][2]
                - inertiaTensor[0][0] * inertiaTensor[1][1] - inertiaTensor[0][0] * inertiaTensor[2][2] -
                inertiaTensor[1][1] * inertiaTensor[2][2];

    aCoeff[3] = inertiaTensor[0][0] * inertiaTensor[1][1] * inertiaTensor[2][2] +
                2 * inertiaTensor[0][1] * inertiaTensor[0][2] * inertiaTensor[1][2]
                - inertiaTensor[0][0] * inertiaTensor[1][2] * inertiaTensor[1][2]
                - inertiaTensor[1][1] * inertiaTensor[0][2] * inertiaTensor[0][2]
                - inertiaTensor[2][2] * inertiaTensor[0][1] * inertiaTensor[0][1];

    roots = solveCubicEquationRealCoeeficients(aCoeff);

<<<<<<< HEAD
	 vector<Vector3> eigenvectors(3);

	 for (int i = 0 ; i < 3 ; ++i){
		 eigenvectors[i].fX=(inertiaTensor[0][2]*(inertiaTensor[1][1]-roots[i].real())-inertiaTensor[1][2]*inertiaTensor[0][1])/
		 (inertiaTensor[1][2]*(inertiaTensor[0][0]-roots[i].real())-inertiaTensor[0][1]*inertiaTensor[0][2]);
		 eigenvectors[i].fY=1.0;
		 eigenvectors[i].fZ = (inertiaTensor[0][2]*eigenvectors[i].fX+inertiaTensor[1][2]*eigenvectors[i].fY)/
		 (roots[i].real()-inertiaTensor[2][2]) ;
		//  Log(LOG_DEBUG) << "eigenvectors["<<i<<"]="<<eigenvectors[i];
		 if(eigenvectors[i].fX!=eigenvectors[i].fX || eigenvectors[i].fY!=eigenvectors[i].fY || eigenvectors[i].fZ!=eigenvectors[i].fZ){
			SteppableOrientationVectorsMitosis orientationVectorsMitosis;
			return orientationVectorsMitosis;//simply dont do mitosis if any of the eigenvector component is NaN
		 }
	 }



	 //finding semiaxes of the ellipsoid
	 //Ixx=m/5.0*(a_y^2+a_z^2) - andy cyclical permutations for other coordinate combinations
	 //a_x,a_y,a_z are lengths of semiaxes of the allipsoid
	 // We can invert above system of equations to get:
	vector<double> axes(3,0.0);
	int volume=clusterPixels.size();
	axes[0]=sqrt((2.5/volume)*(roots[1].real()+roots[2].real()-roots[0].real()));//corresponds to first eigenvalue
	axes[1]=sqrt((2.5/volume)*(roots[0].real()+roots[2].real()-roots[1].real()));//corresponds to second eigenvalue
	axes[2]=sqrt((2.5/volume)*(roots[0].real()+roots[1].real()-roots[2].real()));//corresponds to third eigenvalue

	vector<pair<double, int> > sortedAxes(3);
	sortedAxes[0]=make_pair(axes[0],0);
	sortedAxes[1]=make_pair(axes[1],1);
	sortedAxes[2]=make_pair(axes[2],2);

	//sorting semiaxes according the their lengths (shortest first)
	//sort(axes.begin(),axes.end());
	sort(sortedAxes.begin(),sortedAxes.end()); //by keeping track of original axes indices we also find which eigenvector corresponds to shortest/longest axis - that's why we use pair where first element is the length of the axis and the second one is index of the eigenvalue. 
															 //After sorting we can track back which eigenvector belongs to hosrtest/longest eigenvalue

	   SteppableOrientationVectorsMitosis orientationVectorsMitosis;
		orientationVectorsMitosis.semiminorVec=eigenvectors[sortedAxes[0].second];
		orientationVectorsMitosis.semimajorVec=eigenvectors[sortedAxes[2].second];
		
=======
>>>>>>> 6ed90e64

    vector <Vector3> eigenvectors(3);

    for (int i = 0; i < 3; ++i) {
        eigenvectors[i].fX = (inertiaTensor[0][2] * (inertiaTensor[1][1] - roots[i].real()) -
                              inertiaTensor[1][2] * inertiaTensor[0][1]) /
                             (inertiaTensor[1][2] * (inertiaTensor[0][0] - roots[i].real()) -
                              inertiaTensor[0][1] * inertiaTensor[0][2]);
        eigenvectors[i].fY = 1.0;
        eigenvectors[i].fZ = (inertiaTensor[0][2] * eigenvectors[i].fX + inertiaTensor[1][2] * eigenvectors[i].fY) /
                             (roots[i].real() - inertiaTensor[2][2]);

        if (eigenvectors[i].fX != eigenvectors[i].fX || eigenvectors[i].fY != eigenvectors[i].fY ||
            eigenvectors[i].fZ != eigenvectors[i].fZ) {
            SteppableOrientationVectorsMitosis orientationVectorsMitosis;
            return orientationVectorsMitosis;//simply dont do mitosis if any of the eigenvector component is NaN
        }
    }



    //finding semi-axes of the ellipsoid
    //Ixx=m/5.0*(a_y^2+a_z^2) - andy cyclical permutations for other coordinate combinations
    //a_x,a_y,a_z are lengths of semi-axes of the ellipsoid
    // We can invert above system of equations to get:
    vector<double> axes(3, 0.0);
    int volume = clusterPixels.size();
    axes[0] = sqrt(
            (2.5 / volume) * (roots[1].real() + roots[2].real() - roots[0].real()));//corresponds to first eigenvalue
    axes[1] = sqrt(
            (2.5 / volume) * (roots[0].real() + roots[2].real() - roots[1].real()));//corresponds to second eigenvalue
    axes[2] = sqrt(
            (2.5 / volume) * (roots[0].real() + roots[1].real() - roots[2].real()));//corresponds to third eigenvalue

    vector <pair<double, int>> sortedAxes(3);
    sortedAxes[0] = make_pair(axes[0], 0);
    sortedAxes[1] = make_pair(axes[1], 1);
    sortedAxes[2] = make_pair(axes[2], 2);

    //sorting semi-axes according to their lengths (the shortest first)

    //by keeping track of original axes indices we also find which eigenvector corresponds to shortest/longest axis
    // - that's why we use pair where first element is the length of the axis and the second one is index of the eigenvalue.
    sort(sortedAxes.begin(),
         sortedAxes.end());
    //After sorting we can track back which eigenvector belongs to shortest/longest eigenvalue

    SteppableOrientationVectorsMitosis orientationVectorsMitosis;
    orientationVectorsMitosis.semiminorVec = eigenvectors[sortedAxes[0].second];
    orientationVectorsMitosis.semimajorVec = eigenvectors[sortedAxes[2].second];


    return orientationVectorsMitosis;

}

bool MitosisSteppable::doDirectionalMitosisAlongMajorAxis(CellG *_cell) {
    SteppableOrientationVectorsMitosis orientationVectors = getOrientationVectorsMitosis(_cell);
    return doDirectionalMitosisOrientationVectorBased(_cell, orientationVectors.semiminorVec.fX,
                                                      orientationVectors.semiminorVec.fY,
                                                      orientationVectors.semiminorVec.fZ);
}

bool MitosisSteppable::doDirectionalMitosisAlongMinorAxis(CellG *_cell) {
    SteppableOrientationVectorsMitosis orientationVectors = getOrientationVectorsMitosis(_cell);
    return doDirectionalMitosisOrientationVectorBased(_cell, orientationVectors.semimajorVec.fX,
                                                      orientationVectors.semimajorVec.fY,
                                                      orientationVectors.semimajorVec.fZ);
}


bool MitosisSteppable::doDirectionalMitosisRandomOrientation(CellG *_cell) {
    RandomNumberGenerator *rand = sim->generateRandomNumberGenerator();
    double cos_theta = -1.0 + rand->getRatio() * 2.0;
    double sin_theta = sqrt(1.0 - cos_theta * cos_theta);
    double sin_phi = -1.0 + rand->getRatio() * 2.0;
    double cos_phi = sqrt(1.0 - sin_phi * sin_phi);
    bool out;
    if (cos_theta == 1.0 || cos_theta == 0.0)
        out = doDirectionalMitosisOrientationVectorBased(_cell, 1, 1, 1);
    else
        out = doDirectionalMitosisOrientationVectorBased(_cell, sin_theta * cos_phi, sin_theta * sin_phi, cos_theta);

    delete rand;
    return out;
}
<<<<<<< HEAD
////////////////////////////////////////////////////////////////////////////////////////////////////////////////////////////////////////////////////////////
//bool MitosisSteppable::doDirectionalMitosisOrientationVectorBased(CellG* _cell,double _nx, double _ny, double _nz){
//	//will do directional mitosis using division axis/plane passing through center of mass and perpendicular to 
//	// vector (_nx,_ny,_nz)
//
//
//
//	if(!_nx&&!_ny&&!_nz){
//		return false; //orientation vector is 0
//	}
//	Coordinates3D<double> nVec(_nx,_ny,_nz);
//	double norm=sqrt(nVec*nVec);
//	nVec.x/=norm;
//	nVec.y/=norm;
//	nVec.z/=norm;
//
//
//	// // // if (split && on) {
//	//split = false;
//
//	WatchableField3D<CellG *> *cellField =(WatchableField3D<CellG *> *) potts->getCellFieldG();
//	//reseting pointers to parent and child cell - neessary otherwise may get some strange side effects when mitisis is aborted
//	childCell=0;
//	parentCell=0;
//
//	// // // CellG *cell = cellField->get(splitPt);//cells that is being divided
//	CellG *cell = _cell;//cells that is being divided        
//
//	//have to make a copy of pixel set before iterating over it. Reason - pixel set will change when we assign pixels to another cell , hence iterators will be invalidated
//	set<PixelTrackerData> cellPixels=pixelTrackerAccessorPtr->get(cell->extraAttribPtr)->pixelSet;
//
//	
//	parentCell=cell;
//	double xcm=cell->xCM/(float)cell->volume;
//	double ycm=cell->yCM/(float)cell->volume;
//	double zcm=cell->zCM/(float)cell->volume;
//
//	//first calculate and diagonalize inertia tensor
//
//	//plane/line equation is of the form (r-p)*n=0 where p is vector pointing to point through which the plane will pass (COM)
//	// n is a normal vector to the plane/line
//	// r is (x,y,z) vector
//	//nx*x+ny*y+nz*z-p*n=0 
//	//or nx*x+ny*y+nz*z+d=0 where d is a scalar product -p*n
//	Coordinates3D<double> pVec(xcm,ycm,zcm);
//	double d=-(pVec*nVec);
//
//	int parentCellVolume=0;
//
//
//	for(set<PixelTrackerData>::iterator sitr=cellPixels.begin() ; sitr != cellPixels.end() ;++sitr){
//		Coordinates3D<double> pixelTrans= boundaryStrategy->calculatePointCoordinates(sitr->pixel);
//		if(nVec.x*pixelTrans.x+nVec.y*pixelTrans.y + nVec.z*pixelTrans.z+d<= 0.0){
//
//			if(!childCell){
	// Log(LOG_DEBUG) << " creating cell and adding pt="<<sitr->pixel;
//				childCell = potts->createCellG(sitr->pixel);
//			}else{
	// Log(LOG_DEBUG) << " adding pt="<<sitr->pixel;
//				cellField->set(sitr->pixel, childCell);				
//			}			
//		}else{
//
//			parentCellVolume++;
//		}
//
//	}
// Log(LOG_DEBUG) << "parentCellVolume="<<parentCellVolume;
//
//	if(childCell)
//		return true;
//	else
//		return false;
//
//	// // // }
//}
//
=======
>>>>>>> 6ed90e64


////////////////////////////////////////////////////////////////////////////////////////////////////////////////////////////////////////////////////////////
Vector3 MitosisSteppable::calculateCOMPixels(std::set <PixelTrackerData> &_pixels) {
    Vector3 com(0., 0., 0.);
    for (set<PixelTrackerData>::iterator sitr = _pixels.begin(); sitr != _pixels.end(); ++sitr) {
        Coordinates3D<double> pixelTrans = boundaryStrategy->calculatePointCoordinates(sitr->pixel);
        com.fX += pixelTrans.x;
        com.fY += pixelTrans.y;
        com.fZ += pixelTrans.z;
    }
    com *= 1.0 / _pixels.size();
    return com;
}

////////////////////////////////////////////////////////////////////////////////////////////////////////////////////////////////////////////////////////////

<<<<<<< HEAD
CellG * MitosisSteppable::createChildCell(std::set<PixelTrackerData> & _pixels){
	CellG * childCell=0;
	WatchableField3D<CellG *> *cellField =(WatchableField3D<CellG *> *) potts->getCellFieldG();
	for(set<PixelTrackerData>::iterator sitr=_pixels.begin() ; sitr != _pixels.end() ;++sitr){
		if(!childCell){
			// Log(LOG_DEBUG) << " creating cell and adding pt="<<sitr->pixel;
			childCell = potts->createCellG(sitr->pixel);
		}else{
			// Log(LOG_DEBUG) << " adding pt="<<sitr->pixel;
			cellField->set(sitr->pixel, childCell);				
		}	
	}
	return childCell;
}
=======
CellG *MitosisSteppable::createChildCell(std::set <PixelTrackerData> &_pixels) {
    CellG *childCell = 0;
    WatchableField3D < CellG * > *cellField = (WatchableField3D < CellG * > *)
    potts->getCellFieldG();
    for (set<PixelTrackerData>::iterator sitr = _pixels.begin(); sitr != _pixels.end(); ++sitr) {
        if (!childCell) {
>>>>>>> 6ed90e64

            childCell = potts->createCellG(sitr->pixel);

        } else {

            cellField->set(sitr->pixel, childCell);
        }
    }
    return childCell;
}

////////////////////////////////////////////////////////////////////////////////////////////////////////////////////////////////////////////////////////////
bool MitosisSteppable::doDirectionalMitosisOrientationVectorBased(CellG *_cell, double _nx, double _ny, double _nz) {
    //will do directional mitosis using division axis/plane passing through center of mass and perpendicular to


    if (!_nx && !_ny && !_nz) {
        return false; //orientation vector is 0
    }
    Coordinates3D<double> nVec(_nx, _ny, _nz);
    double norm = sqrt(nVec * nVec);
    nVec.x /= norm;
    nVec.y /= norm;
    nVec.z /= norm;


<<<<<<< HEAD
	// // // CellG *cell = cellField->get(splitPt);//cells that is being divided
	CellG *cell = _cell;//cells that is being divided    
	//have to make a copy of pixel set before iterating over it. Reason - pixel set will change when we assign pixels to another cell , hence iterators will be invalidated
	set<PixelTrackerData> cellPixels=pixelTrackerAccessorPtr->get(cell->extraAttribPtr)->pixelSet;
	Vector3 shiftVector(0.,0.,0.);
	set<PixelTrackerData> shiftedPixels;

	set<PixelTrackerData> * pixelsToDividePtr=&cellPixels;
	// Log(LOG_DEBUG) << "dividing parent cell "<<cell->id;
	double xcm=cell->xCM/(float)cell->volume;
	double ycm=cell->yCM/(float)cell->volume;
	double zcm=cell->zCM/(float)cell->volume;
=======

    //resetting pointers to parent and child cell - necessary otherwise may get some strange side effects
    // when mitosis is aborted
    childCell = 0;
    parentCell = 0;

>>>>>>> 6ed90e64

	CellG *cell = _cell;//cells that is being divided
	//have to make a copy of pixel set before iterating over it.
    // Reason - pixel set will change when we assign pixels to another cell , hence iterators will be invalidated
    set <PixelTrackerData> cellPixels = pixelTrackerAccessorPtr->get(cell->extraAttribPtr)->pixelSet;
    Vector3 shiftVector(0., 0., 0.);
    set <PixelTrackerData> shiftedPixels;

<<<<<<< HEAD
		shiftVector = getShiftVector(cellPixels);
		shiftCellPixels(cellPixels,shiftedPixels,shiftVector);
		Vector3 com=calculateCOMPixels(shiftedPixels);
		xcm=com.fX;	
		ycm=com.fY;
		zcm=com.fZ;
		pixelsToDividePtr=&shiftedPixels;
		// Log(LOG_DEBUG) << "shiftVector="<<shiftVector <<" x="<<xcm<<" y="<<ycm<<" z="<<zcm;
=======
    set <PixelTrackerData> *pixelsToDividePtr = &cellPixels;

>>>>>>> 6ed90e64

    double xcm = cell->xCM / (float) cell->volume;
    double ycm = cell->yCM / (float) cell->volume;
    double zcm = cell->zCM / (float) cell->volume;

    //in the case of periodic b.c.'s we shift pixels to the middle of the lattice
    if (boundaryConditionIndicator.x || boundaryConditionIndicator.y || boundaryConditionIndicator.z) {

        shiftVector = getShiftVector(cellPixels);
        shiftCellPixels(cellPixels, shiftedPixels, shiftVector);
        Vector3 com = calculateCOMPixels(shiftedPixels);
        xcm = com.fX;
        ycm = com.fY;
        zcm = com.fZ;
        pixelsToDividePtr = &shiftedPixels;

    }

    parentCell = cell;


    //first calculate and diagonalize inertia tensor

	//plane/line equation is of the form (r-p)*n=0 where p is vector pointing to point through which the plane will pass (COM)
	// n is a normal vector to the plane/line
	// r is (x,y,z) vector
	//nx*x+ny*y+nz*z-p*n=0 
	//or nx*x+ny*y+nz*z+d=0 where d is a scalar product -p*n
	Coordinates3D<double> pVec(xcm,ycm,zcm);
	double d=-(pVec*nVec);
	int parentCellVolume=0;

    set <PixelTrackerData> parentPixels;
    set <PixelTrackerData> childPixels;


<<<<<<< HEAD
	bool lessThanFlag;
	if (parentChildPositionFlag<0){
		lessThanFlag=false;
	}else if (parentChildPositionFlag==0){
		lessThanFlag=(randGen.getRatio()<0.5);
	}else{
		lessThanFlag=true;
	}
	//bool lessThanFlag=(randGen.getRatio()<0.5);

	for(set<PixelTrackerData>::iterator sitr=pixelsToDividePtr->begin() ; sitr != pixelsToDividePtr->end() ;++sitr){
		Coordinates3D<double> pixelTrans= boundaryStrategy->calculatePointCoordinates(sitr->pixel);
		
=======
    bool lessThanFlag;
    if (parentChildPositionFlag < 0) {
        lessThanFlag = false;
    } else if (parentChildPositionFlag == 0) {
        lessThanFlag = (randGen->getRatio() < 0.5);
    } else {
        lessThanFlag = true;
    }

    for (set<PixelTrackerData>::iterator sitr = pixelsToDividePtr->begin(); sitr != pixelsToDividePtr->end(); ++sitr) {
        Coordinates3D<double> pixelTrans = boundaryStrategy->calculatePointCoordinates(sitr->pixel);


>>>>>>> 6ed90e64
		//Randomizing which position of the child/parent cells
		if (lessThanFlag){
			
			if(nVec.x*pixelTrans.x+nVec.y*pixelTrans.y + nVec.z*pixelTrans.z+d<= 0.0){

<<<<<<< HEAD
				childPixels.insert(PixelTrackerData(sitr->pixel));
				//if(!childCell){
				//	childCell = potts->createCellG(sitr->pixel);
				//}else{
				//	cellField->set(sitr->pixel, childCell);				
				//}			
			}else{
				parentPixels.insert(PixelTrackerData(sitr->pixel));
				parentCellVolume++;
				
			}
			
		}else{
			
			if(nVec.x*pixelTrans.x+nVec.y*pixelTrans.y + nVec.z*pixelTrans.z+d> 0.0){
=======
                childPixels.insert(PixelTrackerData(sitr->pixel));
>>>>>>> 6ed90e64

            } else {
                parentPixels.insert(PixelTrackerData(sitr->pixel));
                parentCellVolume++;

            }

        } else {

            if (nVec.x * pixelTrans.x + nVec.y * pixelTrans.y + nVec.z * pixelTrans.z + d > 0.0) {

                childPixels.insert(PixelTrackerData(sitr->pixel));
            } else {
                parentPixels.insert(PixelTrackerData(sitr->pixel));
                parentCellVolume++;
            }

        }

	}
<<<<<<< HEAD
	//now we may have to shift back pixels before assigning them to parent and daughter cells again
	if (boundaryConditionIndicator.x || boundaryConditionIndicator.y || boundaryConditionIndicator.z){
		set<PixelTrackerData> parentPixelsShifted;
		set<PixelTrackerData> childPixelsShifted;
=======
    //now we may have to shift back pixels before assigning them to parent and daughter cells again
    if (boundaryConditionIndicator.x || boundaryConditionIndicator.y || boundaryConditionIndicator.z) {
        set <PixelTrackerData> parentPixelsShifted;
        set <PixelTrackerData> childPixelsShifted;
>>>>>>> 6ed90e64

        shiftCellPixels(childPixels, childPixelsShifted, -1.0 * shiftVector);
        shiftCellPixels(parentPixels, parentPixelsShifted, -1.0 * shiftVector);

        childCell = createChildCell(childPixelsShifted);

    } else {

        childCell = createChildCell(childPixels);

	}

    if (childCell)
        return true;
    else
        return false;

}
////////////////////////////////////////////////////////////////////////////////////////////////////////////////////////////////////////////////////////////


bool MitosisSteppable::doDirectionalMitosisAlongMajorAxisCompartments(long _clusterId) {
    SteppableOrientationVectorsMitosis orientationVectors = getOrientationVectorsMitosisCompartments(_clusterId);
    return doDirectionalMitosisOrientationVectorBasedCompartments(_clusterId, orientationVectors.semiminorVec.fX,
                                                                  orientationVectors.semiminorVec.fY,
                                                                  orientationVectors.semiminorVec.fZ);
}

////////////////////////////////////////////////////////////////////////////////////////////////////////////////////////////////////////////////////////////
bool MitosisSteppable::doDirectionalMitosisAlongMinorAxisCompartments(long _clusterId) {
    SteppableOrientationVectorsMitosis orientationVectors = getOrientationVectorsMitosisCompartments(_clusterId);
    return doDirectionalMitosisOrientationVectorBasedCompartments(_clusterId, orientationVectors.semimajorVec.fX,
                                                                  orientationVectors.semimajorVec.fY,
                                                                  orientationVectors.semimajorVec.fZ);
}
////////////////////////////////////////////////////////////////////////////////////////////////////////////////////////////////////////////////////////////


bool MitosisSteppable::doDirectionalMitosisRandomOrientationCompartments(long _clusterId) {

<<<<<<< HEAD
	BasicRandomNumberGenerator *rand = BasicRandomNumberGenerator::getInstance();
	double cos_theta=-1.0+rand->getRatio()*2.0;
	double sin_theta=sqrt(1.0-cos_theta*cos_theta);
	double sin_phi=-1.0+rand->getRatio()*2.0;
	double cos_phi=sqrt(1.0-sin_phi*sin_phi);
	// Log(LOG_DEBUG) << "MITOSIS N VEC="<<sin_theta*cos_phi<<","<<sin_theta*sin_phi<<","<<cos_theta;
	return doDirectionalMitosisOrientationVectorBasedCompartments(_clusterId,sin_theta*cos_phi,sin_theta*sin_phi,cos_theta);
	
	if (cos_theta==1.0 || cos_theta==0.0)
		return doDirectionalMitosisOrientationVectorBasedCompartments(_clusterId,1,1,1);
	else
		return doDirectionalMitosisOrientationVectorBasedCompartments(_clusterId,sin_theta*cos_phi,sin_theta*sin_phi,cos_theta);
=======
    RandomNumberGenerator *rand = sim->generateRandomNumberGenerator();
    double cos_theta = -1.0 + rand->getRatio() * 2.0;
    double sin_theta = sqrt(1.0 - cos_theta * cos_theta);
    double sin_phi = -1.0 + rand->getRatio() * 2.0;
    double cos_phi = sqrt(1.0 - sin_phi * sin_phi);
>>>>>>> 6ed90e64

    delete rand;
    return doDirectionalMitosisOrientationVectorBasedCompartments(_clusterId, sin_theta * cos_phi, sin_theta * sin_phi,
                                                                  cos_theta);
}

bool MitosisSteppable::tryAdjustingCompartmentCOM(Vector3 &_com, const set <PixelTrackerData> &_clusterPixels) {
    //this function explores if truncation errors may lead to misplaced COM for compartments
    //it might adjust compartment COM for the purpose of conduction mitosis - only

    Point3D pt = Point3D((int) round(_com.fX * xFactor), (int) round(_com.fY * yFactor),
                         (int) round(_com.fZ * zFactor));

    if (_clusterPixels.find(PixelTrackerData(pt)) != _clusterPixels.end()) {
        return true;
    } else if (_clusterPixels.find(PixelTrackerData(Point3D(pt.x - 1, pt.y, pt.z))) != _clusterPixels.end()) {
        //notice that to go from cartesian pixel coordinates to , here hex lattice coordinates we use inverse of xFactor , yFactor, or zFactor
        // this is inverse operation to going from hex lattice to cartesian coordinates
        _com.fX -= 1 / xFactor;
        return true;

    } else if (_clusterPixels.find(PixelTrackerData(Point3D(pt.x + 1, pt.y, pt.z))) != _clusterPixels.end()) {
        _com.fX += 1 / xFactor;
        return true;
    } else if (_clusterPixels.find(PixelTrackerData(Point3D(pt.x, pt.y - 1, pt.z))) != _clusterPixels.end()) {
        _com.fY -= 1 / yFactor;
        return true;
    } else if (_clusterPixels.find(PixelTrackerData(Point3D(pt.x, pt.y + 1, pt.z))) != _clusterPixels.end()) {
        _com.fY += 1 / yFactor;
        return true;
    } else if (_clusterPixels.find(PixelTrackerData(Point3D(pt.x, pt.y, pt.z - 1))) != _clusterPixels.end()) {
        _com.fZ -= 1 / zFactor;
        return true;
    } else if (_clusterPixels.find(PixelTrackerData(Point3D(pt.x, pt.y, pt.z + 1))) != _clusterPixels.end()) {
        _com.fZ += 1 / zFactor;
        return true;
    }

    return false;
}

////////////////////////////////////////////////////////////////////////////////////////////////////////////////////////////////////////////////////////////
bool MitosisSteppable::doDirectionalMitosisOrientationVectorBasedCompartments(long _clusterId, double _nx, double _ny,
                                                                              double _nz) {
    //CHECK IF IT WILL WORK WITH PERIODIC BOUNDARY CONDITIONS ALL
    // DISTANCES AND DISPLACEMENT VECTORS MAY NEED TO BE RECALCULATED THEN

<<<<<<< HEAD
	//REMARK: numberOfClusters shold be interpreted as numberOfCompartments 
	CellInventory & inventory=potts->getCellInventory();
	CC3DCellList compartmentsVec=inventory.getClusterCells(_clusterId);
	// Log(LOG_DEBUG) << "Got the following compartments for cluster id="<<_clusterId;
=======
    //REMARK: numberOfClusters should be interpreted as numberOfCompartments
    CellInventory &inventory = potts->getCellInventory();
    CC3DCellList compartmentsVec = inventory.getClusterCells(_clusterId);
>>>>>>> 6ed90e64


    //we use these factors to rescale pixels expressed in absolute coordinates to those of the underlying cartesian lattice - this is done for pixel lookup
    //because pixels are stored in sets as integers - i.e. in a "cartesian form"

    Vector3 cleavegeVector(_nx, _ny, _nz);

	//have to massage the vector in case of 2D simulation - the vector coordinate corresponding to 'flat' direction is set to zero
	cleavegeVector.fX*=fabs((double)sgn(fieldDim.x-1));
	cleavegeVector.fY*=fabs((double)sgn(fieldDim.y-1));
	cleavegeVector.fZ*=fabs((double)sgn(fieldDim.z-1));

    int numberOfClusters = compartmentsVec.size();

    comOffsetsMitosis.assign(numberOfClusters, CompartmentMitosisData());
    parentBeforeMitosis.assign(numberOfClusters, CompartmentMitosisData());
    parentAfterMitosis.assign(numberOfClusters, CompartmentMitosisData());
    childAfterMitosis.assign(numberOfClusters, CompartmentMitosisData());
    vector<int> originalCompartmentVolumeVec(numberOfClusters, 0);


    for (int i = 0; i < numberOfClusters; ++i) {
        CellG *cell = compartmentsVec[i];
        parentBeforeMitosis[i].com = Vector3(cell->xCM / (double) cell->volume, cell->yCM / (double) cell->volume,
                                             cell->zCM / (double) cell->volume);
        parentBeforeMitosis[i].cell = cell;
        originalCompartmentVolumeVec[i] = cell->volume;
    }

<<<<<<< HEAD
	// Log(LOG_DEBUG) << "INSIDE DIRECTIONAL MITOSIS FOR CLUSTERS";
	//construct a set containing all pixels of the cluster
	set<PixelTrackerData> clusterPixels;		
	for(int i = 0 ; i < numberOfClusters; ++i){
		CellG *cell=compartmentsVec[i];
		set<PixelTrackerData> cellPixels=pixelTrackerAccessorPtr->get(cell->extraAttribPtr)->pixelSet;
		clusterPixels.insert(cellPixels.begin(),cellPixels.end());
	}
=======
    //construct a set containing all pixels of the cluster
    set <PixelTrackerData> clusterPixels;
    for (int i = 0; i < numberOfClusters; ++i) {
        CellG *cell = compartmentsVec[i];
        set <PixelTrackerData> cellPixels = pixelTrackerAccessorPtr->get(cell->extraAttribPtr)->pixelSet;
        clusterPixels.insert(cellPixels.begin(), cellPixels.end());
    }

    ////have to make a copy of pixel set before iterating over it.
    /// Reason - pixel set will change when we assign pixels to another cell , hence iterators will be invalidated
>>>>>>> 6ed90e64

    Vector3 shiftVector(0., 0., 0.);
    set <PixelTrackerData> shiftedPixels;

    set <PixelTrackerData> *pixelsToDividePtr = &clusterPixels;

    //in the case of periodic b.c.'s we shift pixels to the middle of the lattice
    if (boundaryConditionIndicator.x || boundaryConditionIndicator.y || boundaryConditionIndicator.z) {

        shiftVector = getShiftVector(clusterPixels);


        shiftCellPixels(clusterPixels, shiftedPixels, shiftVector);
        Vector3 com = calculateCOMPixels(shiftedPixels);
        pixelsToDividePtr = &shiftedPixels;

		//have to update cluster information after the shift takes place 
		for(int i = 0 ; i < numberOfClusters; ++i){
			CellG *cell=compartmentsVec[i];
			set<PixelTrackerData> cellPixels=pixelTrackerAccessorPtr->get(cell->extraAttribPtr)->pixelSet;
			set<PixelTrackerData> cellPixelsShifted;
			shiftCellPixels(cellPixels,cellPixelsShifted,shiftVector);
			parentBeforeMitosis[i].com=calculateCOMPixels(cellPixelsShifted);
		}
<<<<<<< HEAD
		

	}
=======

>>>>>>> 6ed90e64

    }

    //divide cluster pixels using mitosis orientation based algorithm
    set <PixelTrackerData> clusterParent;
    set <PixelTrackerData> clusterChild;

<<<<<<< HEAD
	bool clusterDivideFlag=divideClusterPixelsOrientationVectorBased(*pixelsToDividePtr,clusterParent,clusterChild,cleavegeVector.fX,cleavegeVector.fY,cleavegeVector.fZ);
	//for (set<PixelTrackerData>::iterator sitr=clusterParent.begin() ; sitr!=clusterParent.end() ; ++sitr){
	//}

	//for (set<PixelTrackerData>::iterator sitr=clusterChild.begin() ; sitr!=clusterChild.end() ; ++sitr){
	//}

	//Vector3 clusterCOMBeforeMitosis=calculateClusterPixelsCOM(clusterPixels);
=======
    bool clusterDivideFlag = divideClusterPixelsOrientationVectorBased(*pixelsToDividePtr, clusterParent, clusterChild,
                                                                       cleavegeVector.fX, cleavegeVector.fY,
                                                                       cleavegeVector.fZ);

    Vector3 clusterCOMBeforeMitosis = calculateClusterPixelsCOM(*pixelsToDividePtr);

    Vector3 clusterParentCOM = calculateClusterPixelsCOM(clusterParent);
    Vector3 clusterChildCOM = calculateClusterPixelsCOM(clusterChild);

    //now will calculate offsets of displacement vectors after mitosis w.r.t COM of the cluster.
    // We shrink original displacements by appropriate factor (2 should be sufficient)
    //we will use parallel/perpendicular vector decomposition w.r.t nx, ny, nz
    // and scale only parallel component of the offset vector

    if (!cleavegeVector.fX && !cleavegeVector.fY && !cleavegeVector.fZ) {
        return false; //orientation vector is 0
    }
>>>>>>> 6ed90e64


<<<<<<< HEAD
	Vector3 clusterParentCOM=calculateClusterPixelsCOM(clusterParent);
	Vector3 clusterChildCOM=calculateClusterPixelsCOM(clusterChild);

	//now will calculate offsets of displacement vectors after mitosis w.r.t COM of the cluster. We shrink original displacements by appropriate factor (2 should be sufficient) 
	//we will use parallel/perpendicular vector decomposition w.r.t nx, ny, nz and scale only parallel component of the offset vector
	//offset_original=parentBeforeMitosis[i].com-referenceVector
	//offset_scaled=offset_original+(offset_original*n)n[scalingFactor-1]
	if(!cleavegeVector.fX&&!cleavegeVector.fY&&!cleavegeVector.fZ){
		return false; //orientation vector is 0
	}
	//Vector3 nVec(_nx,_ny,_nz);
	Vector3 nVec(cleavegeVector);
	
	double norm=nVec.Mag();
	nVec*=1.0/norm;
	double scalingFactor=0.50;
=======
    Vector3 nVec(cleavegeVector);

    double norm = nVec.Mag();
    nVec *= 1.0 / norm;

    double scalingFactor=0.50;
>>>>>>> 6ed90e64
	Vector3 referenceVector=clusterCOMBeforeMitosis;
	for(int i = 0 ; i < numberOfClusters; ++i){


		Vector3 offsetOriginal=parentBeforeMitosis[i].com-referenceVector;
		comOffsetsMitosis[i].com=offsetOriginal+(offsetOriginal*nVec)*nVec*(scalingFactor-1);
	}	


    //now will calculate radii of attractions for compartments of child clusters
    //have to do it before modifying parent cluster
    vector<double> attractionRadiusParent(numberOfClusters, 0.0);
    vector<double> attractionRadiusChild(numberOfClusters, 0.0);
    double pi = acos(-1.0);
    if (flag3D) {
        for (int i = 0; i < numberOfClusters; ++i) {
            //note that we are calculating the radius assuming half volume
            attractionRadiusParent[i] = 0.5 * pow(3 * parentBeforeMitosis[i].cell->volume / pi, 1 /
                                                                                                3.0);
        }
    } else {
        for (int i = 0; i < numberOfClusters; ++i) {
            //note that we are calculating the radius assuming half volume
            attractionRadiusParent[i] = sqrt(parentBeforeMitosis[i].cell->volume /
                                             (2 * pi));
        }
    }


	//calculate positions of the com's of cluster compartments after mitosis for parent and child clusters 
	for(int i = 0 ; i < numberOfClusters; ++i){
		parentAfterMitosis[i].com=clusterParentCOM+comOffsetsMitosis[i].com;
		childAfterMitosis[i].com=clusterChildCOM+comOffsetsMitosis[i].com;
	}
	//initialize coms for parent and child cells
	set<PixelTrackerData> parentCellKernelsSet;
	set<PixelTrackerData> childCellKernelsSet;

    //initialize coms for parent and child cells
    vector <CompartmentMitosisData> parentCellKernels;
    vector <CompartmentMitosisData> childCellKernels;

    WatchableField3D < CellG * > *cellField = (WatchableField3D < CellG * > *)
    potts->getCellFieldG();

<<<<<<< HEAD
	//for (set<PixelTrackerData>::iterator sitr = clusterParent.begin() ; sitr!= clusterParent.end() ; ++sitr){
	//}

	//first check if coms belong to set of cluster pixels
	// Log(LOG_DEBUG) << "xFactor="<<xFactor<<" yFactor="<<yFactor<<" zFactor="<<zFactor;
	for(int i = 0 ; i < numberOfClusters; ++i){
		//Point3D pt=Point3D(parentAfterMitosis[i].com.fX,parentAfterMitosis[i].com.fY,parentAfterMitosis[i].com.fZ);
		
		//Point3D pt=Point3D(parentAfterMitosis[i].com.fX,parentAfterMitosis[i].com.fY*yFactor,parentAfterMitosis[i].com.fZ*zFactor);
=======

    //first check if coms belong to set of cluster pixels
>>>>>>> 6ed90e64

    for (int i = 0; i < numberOfClusters; ++i) {

        Point3D pt = Point3D((int) round(parentAfterMitosis[i].com.fX * xFactor),
                             (int) round(parentAfterMitosis[i].com.fY * yFactor),
                             (int) round(parentAfterMitosis[i].com.fZ * zFactor));

<<<<<<< HEAD
		//if(clusterParent.find(PixelTrackerData(pt))==clusterParent.end()){
		if(!tryAdjustingCompartmentCOM(parentAfterMitosis[i].com,clusterParent)){
			return false;
=======
>>>>>>> 6ed90e64

        if (!tryAdjustingCompartmentCOM(parentAfterMitosis[i].com, clusterParent)) {
            return false;

        }
        pt = Point3D((int) round(childAfterMitosis[i].com.fX * xFactor),
                     (int) round(childAfterMitosis[i].com.fY * yFactor),
                     (int) round(childAfterMitosis[i].com.fZ * zFactor));
        if (!tryAdjustingCompartmentCOM(childAfterMitosis[i].com, clusterChild)) {
            return false;

        }

<<<<<<< HEAD
		//pt=Point3D(childAfterMitosis[i].com.fX,childAfterMitosis[i].com.fY*yFactor,childAfterMitosis[i].com.fZ*zFactor);
		pt=Point3D((int)round(childAfterMitosis[i].com.fX*xFactor),(int)round(childAfterMitosis[i].com.fY*yFactor),(int)round(childAfterMitosis[i].com.fZ*zFactor));
		if(!tryAdjustingCompartmentCOM(childAfterMitosis[i].com,clusterChild)){
		
			return false;
=======
    }

    long childClusterId = 0;
    for (int i = 0; i < numberOfClusters; ++i) {
        Point3D pt;

        CompartmentMitosisData parentCMD;
>>>>>>> 6ed90e64

        pt = Point3D(parentAfterMitosis[i].com.fX * xFactor, parentAfterMitosis[i].com.fY * yFactor,
                     parentAfterMitosis[i].com.fZ * zFactor);

        parentCMD.cell = parentBeforeMitosis[i].cell;

<<<<<<< HEAD
	long childClusterId=0;
	for(int i = 0 ; i < numberOfClusters; ++i){
		Point3D pt;	

		CompartmentMitosisData parentCMD;

		//pt=Point3D(parentAfterMitosis[i].com.fX,parentAfterMitosis[i].com.fY,parentAfterMitosis[i].com.fZ);
		pt=Point3D(parentAfterMitosis[i].com.fX*xFactor,parentAfterMitosis[i].com.fY*yFactor,parentAfterMitosis[i].com.fZ*zFactor);
		//CellG * newCell1 = potts->createCellG(pt);
		//newCell1->type=6; 
		
		//cellField->set(pt,parentBeforeMitosis[i].cell);
		//parentCellKernels.insert(PixelTrackerData(pt));
		
		parentCMD.cell=parentBeforeMitosis[i].cell;		
		parentCMD.pt=pt;
=======
        parentCMD.pt=pt;
>>>>>>> 6ed90e64
		parentCellKernels.push_back(parentCMD);
		parentCellKernelsSet.insert(PixelTrackerData(pt));


        CompartmentMitosisData childCMD;

        pt = Point3D(childAfterMitosis[i].com.fX * xFactor, childAfterMitosis[i].com.fY * yFactor,
                     childAfterMitosis[i].com.fZ * zFactor);


		childCMD.type=parentBeforeMitosis[i].cell->type;
		childCMD.pt=pt;

        childCellKernels.push_back(childCMD);


    }


    //now will reset all the pixels except of kernel pixels to be medium
    //now we fill child and parent cells with pixels following the algorithm based on
    // pixel distances and attraction radii
    //parent has to be initialized first otherwise we may lose some information about original
    // cells if any of them will be overwritten during child assignment

    initializeClusters(originalCompartmentVolumeVec, clusterParent, parentCellKernels, attractionRadiusParent,
                       parentBeforeMitosis, shiftVector);
    //getting parent cell is different in the case of periodic and non-periodic b.c.'s
    if (boundaryConditionIndicator.x || boundaryConditionIndicator.y || boundaryConditionIndicator.z) {
        set <PixelTrackerData> originalSinglePixelSet;
        set <PixelTrackerData> shiftedSinglePixelSet;
        originalSinglePixelSet.insert(PixelTrackerData(parentCellKernels[0].pt));
        shiftCellPixels(originalSinglePixelSet, shiftedSinglePixelSet,
                        -1.0 * shiftVector); //we are shifting back so shift Vec is multiplied by -1
        parentCell = cellField->get(
                shiftedSinglePixelSet.begin()->pixel); //we assign parent cell to be first cell of the cluster

<<<<<<< HEAD
	//now will reset all the pixels except of kernel pixels to be medium
	//for(set<PixelTrackerData>::iterator sitr=clusterPixels.begin() ; sitr!=clusterPixels.end() ; ++sitr){
	//	if(parentCellKernelsSet.find(*sitr)==parentCellKernelsSet.end()){
	//		cellField->set(sitr->pixel,0);
	//	}
	//}
	//now we fill child and parent cells with pixels following the algorothm based on pixel distances and attraction radii
	//parent hasto be initialized first otherwise we may loose some information about original cells if any of them will be overwritted during child assignment
	
	initializeClusters(originalCompartmentVolumeVec , clusterParent ,parentCellKernels,attractionRadiusParent,parentBeforeMitosis,shiftVector);
	//getting parent cell is different in the case of periodic and non periodic b.c.'s
	if (boundaryConditionIndicator.x || boundaryConditionIndicator.y || boundaryConditionIndicator.z){
		set<PixelTrackerData> originalSinglePixelSet;
		set<PixelTrackerData> shiftedSinglePixelSet;
		originalSinglePixelSet.insert(PixelTrackerData(parentCellKernels[0].pt));
		shiftCellPixels(originalSinglePixelSet,shiftedSinglePixelSet,-1.0*shiftVector) ; //we are shifting back so shift Vec is multiplied by -1
		parentCell=cellField->get(shiftedSinglePixelSet.begin()->pixel); //we assign parent cell to be first cell of the cluster 
	}else{
		parentCell=cellField->get(parentCellKernels[0].pt);//we assign parent cell to be first cell of the cluster 
	}
	
	
=======
    } else {
        parentCell = cellField->get(parentCellKernels[0].pt);//we assign parent cell to be first cell of the cluster
>>>>>>> 6ed90e64

    }

    //child
	initializeClusters(originalCompartmentVolumeVec, clusterChild ,childCellKernels,attractionRadiusChild,parentBeforeMitosis,shiftVector);
	if (boundaryConditionIndicator.x || boundaryConditionIndicator.y || boundaryConditionIndicator.z){
		set<PixelTrackerData> originalSinglePixelSet;
		set<PixelTrackerData> shiftedSinglePixelSet;
		originalSinglePixelSet.insert(PixelTrackerData(childCellKernels[0].pt));
		shiftCellPixels(originalSinglePixelSet,shiftedSinglePixelSet,-1.0*shiftVector) ; //we are shifting back so shift Vec is multiplied by -1
<<<<<<< HEAD
		childCell=cellField->get(shiftedSinglePixelSet.begin()->pixel); //we assign parent cell to be first cell of the cluster 
	}else{
		childCell=cellField->get(childCellKernels[0].pt);//we assign parent cell to be first cell of the cluster 
	}

	return true;
=======
		childCell=cellField->get(shiftedSinglePixelSet.begin()->pixel); //we assign parent cell to be first cell of the cluster
	}else{
		childCell=cellField->get(childCellKernels[0].pt);//we assign parent cell to be first cell of the cluster
	}

    return true;

}


////////////////////////////////////////////////////////////////////////////////////////////////////////////////////////////////////////////////////////////
void MitosisSteppable::initializeClusters(std::vector<int> &originalCompartmentVolumeVec,
                                          std::set <PixelTrackerData> &clusterPixels,
                                          std::vector <CompartmentMitosisData> &clusterKernels,
                                          std::vector<double> &attractionRadiusVec,
                                          std::vector <CompartmentMitosisData> &parentBeforeMitosisCMDVec,
                                          Vector3 shiftVec) {

    WatchableField3D < CellG * > *cellField = (WatchableField3D < CellG * > *)
    potts->getCellFieldG();
    ////getting pointers to cells at kernel points

    vector <set<PixelTrackerData>> compartmentPixelsVector(
            clusterKernels.size()); //those sets will hold pixels belonging to a given compartment

    vector <CompartmentMitosisData> clusterKernelsVec(clusterKernels.begin(), clusterKernels.end());

    map<double, int> pixel2KernelDistMap;
    map<double, int> pixelWithinAttractionRadiusMap;
    double dist;
    Point3D pixel;
    bool pixelAssignedFlag;
    for (set<PixelTrackerData>::iterator sitr = clusterPixels.begin(); sitr != clusterPixels.end(); ++sitr) {
        pixel2KernelDistMap.clear();
        pixelWithinAttractionRadiusMap.clear();
        pixelAssignedFlag = false;
        pixel = sitr->pixel;

        for (int i = 0; i < clusterKernelsVec.size(); ++i) {
            Point3D kernel = clusterKernelsVec[i].pt;
            dist = distInvariantCM(pixel.x, pixel.y, pixel.z, kernel.x, kernel.y, kernel.z, fieldDim, boundaryStrategy);
            pixel2KernelDistMap.insert(make_pair(dist, i));
            if (dist < attractionRadiusVec[i]) {
                pixelWithinAttractionRadiusMap.insert(make_pair(dist, i));
            }
        }
        //we know the kernels for which pixel is within the attraction radius and we know which kernel is closest to the pixel.
        //We first try to assign pixel to the cell whose kernel is within attraction radius
        for (map<double, int>::iterator mitr = pixelWithinAttractionRadiusMap.begin();
             mitr != pixelWithinAttractionRadiusMap.end(); ++mitr) {
            if (compartmentPixelsVector[mitr->second].size() < originalCompartmentVolumeVec[mitr->second] / 2) {
                compartmentPixelsVector[mitr->second].insert(pixel);

                pixelAssignedFlag = true;
                break;
            }
        }
>>>>>>> 6ed90e64

        if (pixelAssignedFlag)
            continue;

        //next if pixel is not within attraction radius of any kernel or if it is
        // but such cells cannot accept more pixels we assign the pixel to the cell
        //whose kernel is the closest
        for (map<double, int>::iterator mitr = pixel2KernelDistMap.begin(); mitr != pixel2KernelDistMap.end(); ++mitr) {

<<<<<<< HEAD
////////////////////////////////////////////////////////////////////////////////////////////////////////////////////////////////////////////////////////////
void MitosisSteppable::initializeClusters(std::vector<int> & originalCompartmentVolumeVec , std::set<PixelTrackerData> & clusterPixels,std::vector<CompartmentMitosisData> &clusterKernels,std::vector<double> & attractionRadiusVec,std::vector<CompartmentMitosisData> & parentBeforeMitosisCMDVec,Vector3 shiftVec){

	//vector<CellG*> kernelCellVec(clusterKernels.size(),0);
	WatchableField3D<CellG *> *cellField =(WatchableField3D<CellG *> *) potts->getCellFieldG();
	////getting pointers to cells at kernel points
	//int counter=0;
	//for(set<PixelTrackerData>::iterator sitr=clusterKernels.begin() ; sitr!=clusterKernels.end() ; ++sitr){
	//	kernelCellVec[counter]=cellField->get(sitr->pixel);
	//	if(kernelCellVec[counter]){
	//	}
	//	++counter;
	//}

	//set<CellG*> kernelCellSet(kernelCellVec.begin(),kernelCellVec.end()); 

	vector<set<PixelTrackerData> > compartmentPixelsVector(clusterKernels.size()); //those sets will hold pixels belonging to a given compartment

	vector<CompartmentMitosisData> clusterKernelsVec(clusterKernels.begin(),clusterKernels.end());

	map<double,int> pixel2KernelDistMap;	
	map<double,int> pixelWithinAttractionRadiusMap;	
	double dist;
	Point3D pixel;
	bool pixelAssignedFlag;
	for(set<PixelTrackerData>::iterator sitr=clusterPixels.begin() ; sitr!=clusterPixels.end() ; ++sitr){
		pixel2KernelDistMap.clear();
		pixelWithinAttractionRadiusMap.clear();
		pixelAssignedFlag=false;
		pixel=sitr->pixel;

		for (int i = 0 ; i < clusterKernelsVec.size() ; ++i){			
			Point3D kernel=clusterKernelsVec[i].pt;
			dist=distInvariantCM(pixel.x,pixel.y,pixel.z,kernel.x,kernel.y,kernel.z,fieldDim,boundaryStrategy);
			pixel2KernelDistMap.insert(make_pair(dist,i));
			if(dist<attractionRadiusVec[i]){
				pixelWithinAttractionRadiusMap.insert(make_pair(dist,i));
			}
		}
		//we know the kernels for which pixel is within the attraction radius and we know which kernel is closest to the pixel. 
		//We first try to assign pixel to the cell whose kernel is within attraction radius
		for(map<double,int>::iterator mitr=pixelWithinAttractionRadiusMap.begin() ; mitr!=pixelWithinAttractionRadiusMap.end() ; ++mitr){
			if (compartmentPixelsVector[mitr->second].size() < originalCompartmentVolumeVec[mitr->second]/2){
				compartmentPixelsVector[mitr->second].insert(pixel);
				//cellField->set(pixel,kernelCellVec[mitr->second]);				
				pixelAssignedFlag=true;
				break;
			}
		}
=======
            compartmentPixelsVector[mitr->second].insert(pixel);
>>>>>>> 6ed90e64

            pixelAssignedFlag = true;
            break;

        }

        ////finally we assign reminder pixels (if any) the the closest kernel
    }


<<<<<<< HEAD
		////finally we assign reminder pixels (if any) the the closest kernel
		// Log(LOG_DEBUG) << "assign pixel="<<pixel<<" to cluster="<<pixel2KernelDistMap.begin()->second;
		//cellField->set(pixel,kernelCellVec[pixel2KernelDistMap.begin()->second]);
	}
=======
>>>>>>> 6ed90e64

    //Now we will create cells based on compartmentPixelsVector
    // first we will deal with cluster kernels
    long childClusterId = 0; //holder for cluster id of child cell
    vector < CellG * > kernelCellVec(clusterKernels.size(), 0); //holds pointers to cells at kernel pixels
    for (int i = 0; i < clusterKernels.size(); ++i) {

        if (clusterKernels[i].cell) { //this is parent cell because cell ptr  in CMD is non zero
            set <PixelTrackerData> originalSinglePixelSet;
            set <PixelTrackerData> shiftedSinglePixelSet;

<<<<<<< HEAD
	//Now we will create cells based on compartmentPixelsVector
	// first we will deal with cluster kernels
	long childClusterId=0; //holder for cluster id of child cell 
	vector<CellG *> kernelCellVec(clusterKernels.size(),0); //holds pointers to cells at kernel pixels
	for (int i = 0 ; i < clusterKernels.size() ; ++i){
		//set<PixelTrackerData> shiftedCompartmentPixels;
		//shiftCellPixels(compartmentPixelsVector[i],shiftedCompartmentPixels,-1.0*shiftVec) ; //we are shifting back so shift Vec is multiplied by -1

		if(clusterKernels[i].cell){ //this is parent cell because cell ptr  in CMD is non zero
			set<PixelTrackerData> originalSinglePixelSet;
			set<PixelTrackerData> shiftedSinglePixelSet;

			originalSinglePixelSet.insert(PixelTrackerData(clusterKernels[i].pt));
			shiftCellPixels(originalSinglePixelSet,shiftedSinglePixelSet,-1.0*shiftVec) ; //we are shifting back so shift Vec is multiplied by -1
			cellField->set(shiftedSinglePixelSet.begin()->pixel,parentBeforeMitosisCMDVec[i].cell);
			kernelCellVec[i] = parentBeforeMitosisCMDVec[i].cell;
		}else{ //dealing with child cell
			set<PixelTrackerData> originalSinglePixelSet;
			set<PixelTrackerData> shiftedSinglePixelSet;	
			originalSinglePixelSet.insert(PixelTrackerData(clusterKernels[i].pt));
			shiftCellPixels(originalSinglePixelSet,shiftedSinglePixelSet,-1.0*shiftVec) ; //we are shifting back so shift Vec is multiplied by -1
            //have to initialize cluster id to be greater than any pther cluster id in the inventory            
            if (!childClusterId){
                childClusterId=potts->getRecentlyCreatedClusterId()+1;
=======
            originalSinglePixelSet.insert(PixelTrackerData(clusterKernels[i].pt));
            shiftCellPixels(originalSinglePixelSet, shiftedSinglePixelSet,
                            -1.0 * shiftVec); //we are shifting back so shift Vec is multiplied by -1
            cellField->set(shiftedSinglePixelSet.begin()->pixel, parentBeforeMitosisCMDVec[i].cell);
            kernelCellVec[i] = parentBeforeMitosisCMDVec[i].cell;
        } else { //dealing with child cell
            set <PixelTrackerData> originalSinglePixelSet;
            set <PixelTrackerData> shiftedSinglePixelSet;
            originalSinglePixelSet.insert(PixelTrackerData(clusterKernels[i].pt));
            shiftCellPixels(originalSinglePixelSet, shiftedSinglePixelSet,
                            -1.0 * shiftVec); //we are shifting back so shift Vec is multiplied by -1

            //have to initialize cluster id to be greater than any pther cluster id in the inventory
            if (!childClusterId) {
                childClusterId = potts->getRecentlyCreatedClusterId() + 1;
>>>>>>> 6ed90e64
            }


			CellG * childCompartmentCell = potts->createCellG(shiftedSinglePixelSet.begin()->pixel,childClusterId);
			kernelCellVec[i]=childCompartmentCell;
			childCompartmentCell->type=parentBeforeMitosisCMDVec[i].cell->type;
			
            //have to use this trick to circumvent default cluster id assignment algorithm in Potts3D - > createCellG function

        }
    }
    //at this point kernels have been initialized now we have to deal with the rest of pixels
    for (int i = 0; i < compartmentPixelsVector.size(); ++i) {
        set <PixelTrackerData> &comparmentPixels = compartmentPixelsVector[i];
        set <PixelTrackerData> comparmentPixelsShifted;
        shiftCellPixels(comparmentPixels, comparmentPixelsShifted,
                        -1.0 * shiftVec); //we are shifting back so shift Vec is multiplied by -1
        for (set<PixelTrackerData>::iterator sitr = comparmentPixelsShifted.begin();
             sitr != comparmentPixelsShifted.end(); ++sitr) {
            cellField->set(sitr->pixel, kernelCellVec[i]);
        }
    }

<<<<<<< HEAD
bool  MitosisSteppable::doDirectionalMitosisOrientationVectorBasedCompartments(CellG* _cell,double _nx, double _ny, double _nz){
	return doDirectionalMitosisOrientationVectorBasedCompartments(_cell->clusterId, _nx,  _ny,  _nz);

	//CellInventory & inventory=potts->getCellInventory();
	//long clusterId=_cell->clusterId;
	//CC3DCellList compartmentsVec=inventory.getClusterCells(clusterId);
	//return true;
=======
>>>>>>> 6ed90e64
}

////////////////////////////////////////////////////////////////////////////////////////////////////////////////////////////////////////////////////////////

<<<<<<< HEAD

	Coordinates3D<double> fieldDimTrans= boundaryStrategy->calculatePointCoordinates(Point3D(fieldDim.x-1,fieldDim.y-1,fieldDim.z-1));
=======
bool MitosisSteppable::doDirectionalMitosisOrientationVectorBasedCompartments(CellG *_cell, double _nx, double _ny,
                                                                              double _nz) {
    return doDirectionalMitosisOrientationVectorBasedCompartments(_cell->clusterId, _nx, _ny, _nz);

}

////////////////////////////////////////////////////////////////////////////////////////////////////////////////////////////////////////////////////////////
Vector3 MitosisSteppable::calculateClusterPixelsCOM(set <PixelTrackerData> &clusterPixels) {
>>>>>>> 6ed90e64

    Vector3 clusterCOM;

    if (!boundaryConditionIndicator.x && !boundaryConditionIndicator.y && !boundaryConditionIndicator.z) {
        for (set<PixelTrackerData>::iterator sitr = clusterPixels.begin(); sitr != clusterPixels.end(); ++sitr) {
            Coordinates3D<double> ptTrans = boundaryStrategy->calculatePointCoordinates(sitr->pixel);
            clusterCOM.fX += ptTrans.x;
            clusterCOM.fY += ptTrans.y;
            clusterCOM.fZ += ptTrans.z;
        }
        return clusterCOM * (1.0 / (float) clusterPixels.size());
    }

    //calculating COM for periodic boundary conditions
    Coordinates3D<double> shiftVec;
    Coordinates3D<double> shiftedPt;
    Coordinates3D<double> distanceVecMin;
    //determines minimum coordinates for the perpendicular lines passing through pt
    Coordinates3D<double> distanceVecMax;
    Coordinates3D<double> distanceVecMax_1;
    //determines minimum coordinates for the perpendicular lines passing through pt
    //measures lattice distances along x,y,z - they can be different for different lattices. The lines have to pass through pt
    Coordinates3D<double> distanceVec;

    Coordinates3D<double> fieldDimTrans = boundaryStrategy->calculatePointCoordinates(
            Point3D(fieldDim.x - 1, fieldDim.y - 1, fieldDim.z - 1));


    double xCM, yCM, zCM; //temporary centroids


    int numberOfVisitedPixels = 0;
    for (set<PixelTrackerData>::iterator sitr = clusterPixels.begin(); sitr != clusterPixels.end(); ++sitr) {
        ++numberOfVisitedPixels; //equivalent of updating a volume of a growing cell - as in the COM plugin the volume is updated before COM calculations

<<<<<<< HEAD
		Coordinates3D<double> ptTrans=boundaryStrategy->calculatePointCoordinates(pt); 
=======
        Point3D pt = sitr->pixel;
>>>>>>> 6ed90e64

		Coordinates3D<double> ptTrans=boundaryStrategy->calculatePointCoordinates(pt);

        //if there are boundary conditions defined that we have to do some shifts to correctly calculate center of mass
        //This approach will work only for cells whose span is much smaller that lattice dimension in the "periodic "direction
        //e.g. cell that is very long and "wraps lattice" will have miscalculated CM using this algorithm. On the other hand, you do not really expect
        //cells to have dimensions comparable to lattice...

        distanceVecMin.x = boundaryStrategy->calculatePointCoordinates(Point3D(0, pt.y, pt.z)).x;
        distanceVecMin.y = boundaryStrategy->calculatePointCoordinates(Point3D(pt.x, 0, pt.z)).y;
        distanceVecMin.z = boundaryStrategy->calculatePointCoordinates(Point3D(pt.x, pt.y, 0)).z;

        distanceVecMax.x = boundaryStrategy->calculatePointCoordinates(Point3D(fieldDim.x, pt.y, pt.z)).x;
        distanceVecMax.y = boundaryStrategy->calculatePointCoordinates(Point3D(pt.x, fieldDim.y, pt.z)).y;
        distanceVecMax.z = boundaryStrategy->calculatePointCoordinates(Point3D(pt.x, pt.y, fieldDim.z)).z;

        distanceVecMax_1.x = boundaryStrategy->calculatePointCoordinates(Point3D(fieldDim.x - 1, pt.y, pt.z)).x;
        distanceVecMax_1.y = boundaryStrategy->calculatePointCoordinates(Point3D(pt.x, fieldDim.y - 1, pt.z)).y;
        distanceVecMax_1.z = boundaryStrategy->calculatePointCoordinates(Point3D(pt.x, pt.y, fieldDim.z - 1)).z;

        distanceVec = distanceVecMax - distanceVecMin;



        if (numberOfVisitedPixels == 1) {
            shiftVec.x = 0;
            shiftVec.y = 0;
            shiftVec.z = 0;
        } else {
            shiftVec.x = (clusterCOM.fX / (numberOfVisitedPixels - 1) - ((int) fieldDimTrans.x) / 2) *
                         boundaryConditionIndicator.x;
            shiftVec.y = (clusterCOM.fY / (numberOfVisitedPixels - 1) - ((int) fieldDimTrans.y) / 2) *
                         boundaryConditionIndicator.y;
            shiftVec.z = (clusterCOM.fZ / (numberOfVisitedPixels - 1) - ((int) fieldDimTrans.z) / 2) *
                         boundaryConditionIndicator.z;
        }


        //shift CM to approximately center of lattice , new centroids are:
        xCM = clusterCOM.fX - shiftVec.x * (numberOfVisitedPixels - 1);
        yCM = clusterCOM.fY - shiftVec.y * (numberOfVisitedPixels - 1);
        zCM = clusterCOM.fZ - shiftVec.z * (numberOfVisitedPixels - 1);

<<<<<<< HEAD
		//shift CM to approximately center of lattice , new centroids are:
		xCM = clusterCOM.fX - shiftVec.x*(numberOfVisitedPixels-1);
		yCM = clusterCOM.fY - shiftVec.y*(numberOfVisitedPixels-1);
		zCM = clusterCOM.fZ - shiftVec.z*(numberOfVisitedPixels-1);
		
=======
>>>>>>> 6ed90e64
		//Now shift pt
		shiftedPt=ptTrans;
		shiftedPt-=shiftVec;


<<<<<<< HEAD
		//making sure that shifted point is in the lattice
		if(shiftedPt.x < distanceVecMin.x){
			shiftedPt.x += distanceVec.x;
		}else if (shiftedPt.x > distanceVecMax_1.x){
			shiftedPt.x -= distanceVec.x;
		}  
=======
        //making sure that shifted point is in the lattice
        if (shiftedPt.x < distanceVecMin.x) {
            shiftedPt.x += distanceVec.x;
        } else if (shiftedPt.x > distanceVecMax_1.x) {
>>>>>>> 6ed90e64

            shiftedPt.x -= distanceVec.x;
		}  

        if (shiftedPt.y < distanceVecMin.y) {
            shiftedPt.y += distanceVec.y;
        } else if (shiftedPt.y > distanceVecMax_1.y) {
            shiftedPt.y -= distanceVec.y;
        }

        if (shiftedPt.z < distanceVecMin.z) {
            shiftedPt.z += distanceVec.z;
        } else if (shiftedPt.z > distanceVecMax_1.z) {
            shiftedPt.z -= distanceVec.z;
        }

        //update shifted centroids
        xCM += shiftedPt.x;
        yCM += shiftedPt.y;
        zCM += shiftedPt.z;

        //shift back centroids
        xCM += shiftVec.x * numberOfVisitedPixels;
        yCM += shiftVec.y * numberOfVisitedPixels;
        zCM += shiftVec.z * numberOfVisitedPixels;

        //Check if CM is in the lattice
        if (xCM / (float) numberOfVisitedPixels < distanceVecMin.x) {
            xCM += distanceVec.x * numberOfVisitedPixels;
        } else if (xCM / (float) numberOfVisitedPixels >
                   distanceVecMax.x) { //will allow to have xCM/vol slightly bigger (by 1) value than max lattice point
            //to avoid rollovers for unsigned int from oldCell->xCM
            xCM -= distanceVec.x * numberOfVisitedPixels;
        }

        if (yCM / (float) numberOfVisitedPixels < distanceVecMin.y) {
            yCM += distanceVec.y * numberOfVisitedPixels;
        } else if (yCM / (float) numberOfVisitedPixels > distanceVecMax.y) {
            yCM -= distanceVec.y * numberOfVisitedPixels;
        }

        if (zCM / (float) numberOfVisitedPixels < distanceVecMin.z) {
            zCM += distanceVec.z * numberOfVisitedPixels;
        } else if (zCM / (float) numberOfVisitedPixels > distanceVecMax.z) {
            zCM -= distanceVec.z * numberOfVisitedPixels;
        }

		clusterCOM.fX=xCM;			
		clusterCOM.fY=yCM;			
		clusterCOM.fZ=zCM;			
	}

    return clusterCOM * (1.0 / (float) numberOfVisitedPixels);


}
////////////////////////////////////////////////////////////////////////////////////////////////////////////////////////////////////////////////////////////

<<<<<<< HEAD
bool MitosisSteppable::divideClusterPixelsOrientationVectorBased(set<PixelTrackerData> & clusterPixels , set<PixelTrackerData> & clusterParent , set<PixelTrackerData> & clusterChild, double _nx, double _ny, double _nz){
	if(!_nx&&!_ny&&!_nz){
		return false; //orientation vector is 0
	}
	Vector3 nVec(_nx,_ny,_nz);
	double norm=nVec.Mag();
	nVec*=1.0/norm;

	Vector3 clusterCOM=calculateClusterPixelsCOM(clusterPixels);
	// Log(LOG_DEBUG) << "INSIDE DIVIDE CLUSTER COMPARTMENTS";
	// Log(LOG_DEBUG) << "clusterCOM="<<clusterCOM;

	//plane/line equation is of the form (r-p)*n=0 where p is vector pointing to point through which the plane will pass (COM)
	// n is a normal vector to the plane/line
	// r is (x,y,z) vector
	//nx*x+ny*y+nz*z-p*n=0 
	//or nx*x+ny*y+nz*z+d=0 where d is a scalar product -p*n

	Vector3 pVec(clusterCOM);
	double d=-(pVec*nVec);


	int parentCellVolume=0;
	bool lessThanFlag;
	if (parentChildPositionFlag<0){
		lessThanFlag=false;
	}else if (parentChildPositionFlag==0){
		lessThanFlag=(randGen.getRatio()<0.5);
	}else{
		lessThanFlag=true;
	}
	//bool lessThanFlag=(randGen.getRatio()<0.5);

	for(set<PixelTrackerData>::iterator sitr=clusterPixels.begin() ; sitr != clusterPixels.end() ;++sitr){
		Coordinates3D<double> pixelTrans= boundaryStrategy->calculatePointCoordinates(sitr->pixel);

		//randomizing position of the parent/child cluster
		if(lessThanFlag){ 
			if(nVec.fX*pixelTrans.x+nVec.fY*pixelTrans.y + nVec.fZ*pixelTrans.z+d<= 0.0){
				clusterChild.insert(*sitr);
			}else{
				clusterParent.insert(*sitr);

			}
		}else{
			if(nVec.fX*pixelTrans.x+nVec.fY*pixelTrans.y + nVec.fZ*pixelTrans.z+d>0.0){
				clusterChild.insert(*sitr);
			}else{
				clusterParent.insert(*sitr);

			}

		}

	}


	if(clusterChild.size())
		return true;
	else
		return false;


}

// // // bool MitosisSteppable::doDirectionalMitosis(){


// // // if(flag3D){

// // // return doDirectionalMitosis3D();
// // // }
// // // else{

// // // return (this->*doDirectionalMitosis2DPtr)();
// // // }
// // // }

// // // OrientationVectorsMitosis MitosisSteppable::getOrientationVectorsMitosis(CellG * _cell){
// // // if(flag3D){

// // // return getOrientationVectorsMitosis3D(_cell);
// // // }
// // // else{
// // // return (this->*getOrientationVectorsMitosis2DPtr)(_cell);
// // // }
// // // }

// // // OrientationVectorsMitosis MitosisSteppable::getOrientationVectorsMitosis2D_xy(CellG * cell){
// // // double xcm=cell->xCM/(float)cell->volume;
// // // double ycm=cell->yCM/(float)cell->volume;
// // // double zcm=cell->zCM/(float)cell->volume;

// // // //first calculate and diagonalize inertia tensor
// // // vector<vector<double> > inertiaTensor(2,vector<double>(2,0.0));


// // // set<PixelTrackerData> cellPixels=pixelTrackerAccessorPtr->get(cell->extraAttribPtr)->pixelSet;
// // // for(set<PixelTrackerData>::iterator sitr=cellPixels.begin() ; sitr != cellPixels.end() ;++sitr){
// // // Coordinates3D<double> pixelTrans= boundaryStrategy->calculatePointCoordinates(sitr->pixel);
// // // inertiaTensor[0][0]+=(pixelTrans.y-ycm)*(pixelTrans.y-ycm);
// // // inertiaTensor[0][1]+=-(pixelTrans.x-xcm)*(pixelTrans.y-ycm);
// // // inertiaTensor[1][1]+=(pixelTrans.x-xcm)*(pixelTrans.x-xcm);
// // // }
// // // inertiaTensor[1][0]=inertiaTensor[0][1];

// // // double radical=0.5*sqrt((inertiaTensor[0][0]-inertiaTensor[1][1])*(inertiaTensor[0][0]-inertiaTensor[1][1])+4.0*inertiaTensor[0][1]*inertiaTensor[0][1]);			
// // // double lMin=0.5*(inertiaTensor[0][0]+inertiaTensor[1][1])-radical;
// // // double lMax=0.5*(inertiaTensor[0][0]+inertiaTensor[1][1])+radical;

// // // //orientationVec points along semiminor axis (it corresponds to larger eigenvalue)
// // // Coordinates3D<double> orientationVec;
// // // if(inertiaTensor[0][1]!=0.0){

// // // orientationVec=Coordinates3D<double>(inertiaTensor[0][1],lMax-inertiaTensor[0][0],0.0);
// // // double length=sqrt(orientationVec.x*orientationVec.x+orientationVec.y*orientationVec.y+orientationVec.z*orientationVec.z);
// // // orientationVec.x/=length;
// // // orientationVec.y/=length;
// // // orientationVec.z/=length;
// // // }else{
// // // if(inertiaTensor[0][0]>inertiaTensor[1][1])
// // // orientationVec=Coordinates3D<double>(0.0,1.0,0.0);
// // // else
// // // orientationVec=Coordinates3D<double>(1.0,0.0,0.0);
// // // }


// // // OrientationVectorsMitosis orientationVectorsMitosis;
// // // orientationVectorsMitosis.semiminorVec=orientationVec;
// // // orientationVectorsMitosis.semimajorVec.x=-orientationVectorsMitosis.semiminorVec.y;
// // // orientationVectorsMitosis.semimajorVec.y=orientationVectorsMitosis.semiminorVec.x;

// // // return orientationVectorsMitosis;
// // // }

// // // bool MitosisSteppable::doDirectionalMitosis2D_xy(){

// // // //this implementation is valid in 2D only
// // // if (split && on) {
// // // split = false;

// // // WatchableField3D<CellG *> *cellField =(WatchableField3D<CellG *> *) potts->getCellFieldG();
// // // //reseting poiters to parent and child cell - neessary otherwise may get some strange side effects when mitisis is aborted
// // // childCell=0;
// // // parentCell=0;

// // // CellG *cell = cellField->get(splitPt);//cells that is being divided
// // // parentCell=cell;

// // // double xcm=cell->xCM/(float)cell->volume;
// // // double ycm=cell->yCM/(float)cell->volume;
// // // double zcm=cell->zCM/(float)cell->volume;

// // // set<PixelTrackerData> cellPixels=pixelTrackerAccessorPtr->get(cell->extraAttribPtr)->pixelSet;

// // // OrientationVectorsMitosis orientationVectorsMitosis=getOrientationVectorsMitosis2D_xy(cell);
// // // Coordinates3D<double> orientationVec=orientationVectorsMitosis.semiminorVec;

// // // // assume the following form of the equation of the straight line passing through COM (xcm,ycm,zcm) of cell being divided
// // // //y=a*x+b;
// // // double a;
// // // double b;
// // // //determining coefficients of the straight line passing through
// // // if(divideAlongMinorAxisFlag){


// // // a=orientationVec.y/orientationVec.x;
// // // b=ycm-xcm*a;

// // // if(a!=a){//a is Nan - will happen when orientationVec.x is 0.0 thus minor axis is along y axis
// // // a=0.0;
// // // b=0.0;
// // // }
// // // }

// // // if(divideAlongMajorAxisFlag){
// // // if(orientationVec.y==0.0){//then perpendicular vector (major axis) is along y axis meaning:
// // // a=0.0;
// // // b=0.0;

// // // } else{
// // // a=-orientationVec.x/orientationVec.y;
// // // b=ycm-xcm*a;
// // // }
// // // }

// // // //now do the division

// // // if(a==0.0 && b==0.0){//division along y axis

// // // for(set<PixelTrackerData>::iterator sitr=cellPixels.begin() ; sitr != cellPixels.end() ;++sitr){
// // // Coordinates3D<double> pixelTrans= boundaryStrategy->calculatePointCoordinates(sitr->pixel);
// // // if(pixelTrans.x<xcm){
// // // if(!childCell){
// // // childCell = potts->createCellG(sitr->pixel);
// // // }else{
// // // cellField->set(sitr->pixel, childCell);
// // // }
// // // }
// // // }

// // // }else{//division will be done along axis different than y axis
// // // int parentCellVolume=0;
// // // for(set<PixelTrackerData>::iterator sitr=cellPixels.begin() ; sitr != cellPixels.end() ;++sitr){
// // // Coordinates3D<double> pixelTrans= boundaryStrategy->calculatePointCoordinates(sitr->pixel);
// // // if(pixelTrans.y <= a*pixelTrans.x+b){

// // // if(!childCell){
// // // childCell = potts->createCellG(sitr->pixel);
// // // }else{
// // // cellField->set(sitr->pixel, childCell);
// // // }
// // // }else{

// // // parentCellVolume++;
// // // }

// // // }
// // // }

// // // //if childCell was created this means mitosis was sucessful. If child cell was not created there was no mitosis
// // // if(childCell)
// // // return true;
// // // else
// // // return false;
// // // }
// // // }






// // // OrientationVectorsMitosis MitosisSteppable::getOrientationVectorsMitosis2D_xz(CellG * cell){
// // // double xcm=cell->xCM/(float)cell->volume;
// // // double ycm=cell->yCM/(float)cell->volume;
// // // double zcm=cell->zCM/(float)cell->volume;

// // // //first calculate and diagonalize inertia tensor
// // // vector<vector<double> > inertiaTensor(2,vector<double>(2,0.0));

// // // set<PixelTrackerData> cellPixels=pixelTrackerAccessorPtr->get(cell->extraAttribPtr)->pixelSet;
// // // for(set<PixelTrackerData>::iterator sitr=cellPixels.begin() ; sitr != cellPixels.end() ;++sitr){
// // // Coordinates3D<double> pixelTrans= boundaryStrategy->calculatePointCoordinates(sitr->pixel);
// // // inertiaTensor[0][0]+=(pixelTrans.z-zcm)*(pixelTrans.z-zcm);
// // // inertiaTensor[0][1]+=-(pixelTrans.x-xcm)*(pixelTrans.z-zcm);
// // // inertiaTensor[1][1]+=(pixelTrans.x-xcm)*(pixelTrans.x-xcm);
// // // }
// // // inertiaTensor[1][0]=inertiaTensor[0][1];

// // // double radical=0.5*sqrt((inertiaTensor[0][0]-inertiaTensor[1][1])*(inertiaTensor[0][0]-inertiaTensor[1][1])+4.0*inertiaTensor[0][1]*inertiaTensor[0][1]);			
// // // double lMin=0.5*(inertiaTensor[0][0]+inertiaTensor[1][1])-radical;
// // // double lMax=0.5*(inertiaTensor[0][0]+inertiaTensor[1][1])+radical;

// // // //orientationVec points along semiminor axis (it corresponds to larger eigenvalue)
// // // Coordinates3D<double> orientationVec;
// // // if(inertiaTensor[0][1]!=0.0){

// // // orientationVec=Coordinates3D<double>(inertiaTensor[0][1],0.0,lMax-inertiaTensor[0][0]);
// // // double length=sqrt(orientationVec.x*orientationVec.x+orientationVec.y*orientationVec.y+orientationVec.z*orientationVec.z);
// // // orientationVec.x/=length;
// // // orientationVec.y/=length;
// // // orientationVec.z/=length;
// // // }else{
// // // if(inertiaTensor[0][0]>inertiaTensor[1][1])
// // // orientationVec=Coordinates3D<double>(0.0,0.0,1.0);
// // // else
// // // orientationVec=Coordinates3D<double>(1.0,0.0,0.0);
// // // }

// // // OrientationVectorsMitosis orientationVectorsMitosis;
// // // orientationVectorsMitosis.semiminorVec=orientationVec;
// // // orientationVectorsMitosis.semimajorVec.x=-orientationVectorsMitosis.semiminorVec.z;
// // // orientationVectorsMitosis.semimajorVec.z=orientationVectorsMitosis.semiminorVec.x;

// // // return orientationVectorsMitosis;


// // // }

// // // bool MitosisSteppable::doDirectionalMitosis2D_xz(){
// // // //this implementation is valid in 2D only
// // // if (split && on) {
// // // split = false;

// // // WatchableField3D<CellG *> *cellField =(WatchableField3D<CellG *> *) potts->getCellFieldG();
// // // //reseting poiters to parent and child cell - neessary otherwise may get some strange side effects when mitisis is aborted
// // // childCell=0;
// // // parentCell=0;

// // // CellG *cell = cellField->get(splitPt);//cells that is being divided
// // // parentCell=cell;
// // // double xcm=cell->xCM/(float)cell->volume;
// // // double ycm=cell->yCM/(float)cell->volume;
// // // double zcm=cell->zCM/(float)cell->volume;

// // // set<PixelTrackerData> cellPixels=pixelTrackerAccessorPtr->get(cell->extraAttribPtr)->pixelSet;

// // // OrientationVectorsMitosis orientationVectorsMitosis=getOrientationVectorsMitosis2D_xz(cell);
// // // Coordinates3D<double> orientationVec=orientationVectorsMitosis.semiminorVec;


// // // //once we know orientation vector corresponding to bigger eigenvalue (pointing along semiminor axis) we may divide cell 
// // // //along major or minor axis

// // // // assume the following form of the equation of the straight line passing through COM (xcm,ycm,zcm) of cell being divided
// // // //z=a*x+b;
// // // double a;
// // // double b;
// // // //determining coefficients of the straight line passing through
// // // if(divideAlongMinorAxisFlag){


// // // a=orientationVec.z/orientationVec.x;
// // // b=zcm-xcm*a;

// // // if(a!=a){//a is Nan - will happen when orientationVec.x is 0.0 thus minor axis is along y axis
// // // a=0.0;
// // // b=0.0;
// // // }
// // // }

// // // if(divideAlongMajorAxisFlag){
// // // if(orientationVec.z==0.0){//then perpendicular vector (major axis) is along z axis meaning:
// // // a=0.0;
// // // b=0.0;

// // // } else{
// // // a=-orientationVec.x/orientationVec.z;
// // // b=zcm-xcm*a;
// // // }
// // // }
// // // //now do the division

// // // if(a==0.0 && b==0.0){//division along y axis

// // // for(set<PixelTrackerData>::iterator sitr=cellPixels.begin() ; sitr != cellPixels.end() ;++sitr){
// // // Coordinates3D<double> pixelTrans= boundaryStrategy->calculatePointCoordinates(sitr->pixel);
// // // if(pixelTrans.x<xcm){
// // // if(!childCell){
// // // childCell = potts->createCellG(sitr->pixel);
// // // }else{
// // // cellField->set(sitr->pixel, childCell);
// // // }
// // // }
// // // }

// // // }else{//division will be done along axis different than y axis
// // // int parentCellVolume=0;
// // // for(set<PixelTrackerData>::iterator sitr=cellPixels.begin() ; sitr != cellPixels.end() ;++sitr){
// // // Coordinates3D<double> pixelTrans= boundaryStrategy->calculatePointCoordinates(sitr->pixel);
// // // if(pixelTrans.z <= a*pixelTrans.x+b){

// // // if(!childCell){
// // // childCell = potts->createCellG(sitr->pixel);
// // // }else{
// // // cellField->set(sitr->pixel, childCell);
// // // }
// // // }else{

// // // parentCellVolume++;
// // // }

// // // }
// // // }

// // // //if childCell was created this means mitosis was sucessful. If child cell was not created there was no mitosis
// // // if(childCell)
// // // return true;
// // // else
// // // return false;
// // // }
// // // }

// // // OrientationVectorsMitosis MitosisSteppable::getOrientationVectorsMitosis2D_yz(CellG * cell){
// // // double xcm=cell->xCM/(float)cell->volume;
// // // double ycm=cell->yCM/(float)cell->volume;
// // // double zcm=cell->zCM/(float)cell->volume;

// // // //first calculate and diagonalize inertia tensor
// // // vector<vector<double> > inertiaTensor(2,vector<double>(2,0.0));

// // // set<PixelTrackerData> cellPixels=pixelTrackerAccessorPtr->get(cell->extraAttribPtr)->pixelSet;
// // // for(set<PixelTrackerData>::iterator sitr=cellPixels.begin() ; sitr != cellPixels.end() ;++sitr){
// // // Coordinates3D<double> pixelTrans= boundaryStrategy->calculatePointCoordinates(sitr->pixel);
// // // inertiaTensor[0][0]+=(pixelTrans.z-zcm)*(pixelTrans.z-zcm);
// // // inertiaTensor[0][1]+=-(pixelTrans.y-ycm)*(pixelTrans.z-zcm);
// // // inertiaTensor[1][1]+=(pixelTrans.y-ycm)*(pixelTrans.y-ycm);
// // // }
// // // inertiaTensor[1][0]=inertiaTensor[0][1];

// // // double radical=0.5*sqrt((inertiaTensor[0][0]-inertiaTensor[1][1])*(inertiaTensor[0][0]-inertiaTensor[1][1])+4.0*inertiaTensor[0][1]*inertiaTensor[0][1]);			
// // // double lMin=0.5*(inertiaTensor[0][0]+inertiaTensor[1][1])-radical;
// // // double lMax=0.5*(inertiaTensor[0][0]+inertiaTensor[1][1])+radical;

// // // //orientationVec points along semiminor axis (it corresponds to larger eigenvalue)
// // // Coordinates3D<double> orientationVec;
// // // if(inertiaTensor[0][1]!=0.0){

// // // orientationVec=Coordinates3D<double>(0.0,inertiaTensor[0][1],lMax-inertiaTensor[0][0]);
// // // double length=sqrt(orientationVec.x*orientationVec.x+orientationVec.y*orientationVec.y+orientationVec.z*orientationVec.z);
// // // orientationVec.x/=length;
// // // orientationVec.y/=length;
// // // orientationVec.z/=length;
// // // }else{
// // // if(inertiaTensor[0][0]>inertiaTensor[1][1])
// // // orientationVec=Coordinates3D<double>(0.0,0.0,1.0);
// // // else
// // // orientationVec=Coordinates3D<double>(0.0,1.0,0.0);
// // // }

// // // OrientationVectorsMitosis orientationVectorsMitosis;
// // // orientationVectorsMitosis.semiminorVec=orientationVec;
// // // orientationVectorsMitosis.semimajorVec.y=-orientationVectorsMitosis.semiminorVec.z;
// // // orientationVectorsMitosis.semimajorVec.z=orientationVectorsMitosis.semiminorVec.y;

// // // return orientationVectorsMitosis;


// // // }

// // // bool MitosisSteppable::doDirectionalMitosis2D_yz(){

// // // //this implementation is valid in 2D only
// // // if (split && on) {
// // // split = false;

// // // WatchableField3D<CellG *> *cellField =(WatchableField3D<CellG *> *) potts->getCellFieldG();
// // // //reseting poiters to parent and child cell - neessary otherwise may get some strange side effects when mitisis is aborted
// // // childCell=0;
// // // parentCell=0;

// // // CellG *cell = cellField->get(splitPt);//cells that is being divided
// // // parentCell=cell;

// // // double xcm=cell->xCM/(float)cell->volume;
// // // double ycm=cell->yCM/(float)cell->volume;
// // // double zcm=cell->zCM/(float)cell->volume;

// // // set<PixelTrackerData> cellPixels=pixelTrackerAccessorPtr->get(cell->extraAttribPtr)->pixelSet;

// // // OrientationVectorsMitosis orientationVectorsMitosis=getOrientationVectorsMitosis2D_xz(cell);
// // // Coordinates3D<double> orientationVec=orientationVectorsMitosis.semiminorVec;


// // // //once we know orientation vector corresponding to bigger eigenvalue (pointing along semiminor axis) we may divide cell 
// // // //along major or minor axis

// // // // assume the following form of the equation of the straight line passing through COM (xcm,ycm,zcm) of cell being divided
// // // //z=a*y+b;
// // // double a;
// // // double b;
// // // //determining coefficients of the straight line passing through
// // // if(divideAlongMinorAxisFlag){


// // // a=orientationVec.z/orientationVec.y;
// // // b=zcm-ycm*a;

// // // if(a!=a){//a is Nan - will happen when orientationVec.x is 0.0 thus minor axis is along y axis
// // // a=0.0;
// // // b=0.0;
// // // }
// // // }

// // // if(divideAlongMajorAxisFlag){
// // // if(orientationVec.z==0.0){//then perpendicular vector (major axis) is along z axis meaning:
// // // a=0.0;
// // // b=0.0;

// // // } else{
// // // a=-orientationVec.y/orientationVec.z;
// // // b=zcm-ycm*a;
// // // }
// // // }

// // // //now do the division

// // // if(a==0.0 && b==0.0){//division along y axis

// // // for(set<PixelTrackerData>::iterator sitr=cellPixels.begin() ; sitr != cellPixels.end() ;++sitr){
// // // Coordinates3D<double> pixelTrans= boundaryStrategy->calculatePointCoordinates(sitr->pixel);
// // // if(pixelTrans.y<ycm){
// // // if(!childCell){
// // // childCell = potts->createCellG(sitr->pixel);
// // // }else{
// // // cellField->set(sitr->pixel, childCell);
// // // }
// // // }
// // // }

// // // }else{//division will be done along axis different than y axis
// // // int parentCellVolume=0;
// // // for(set<PixelTrackerData>::iterator sitr=cellPixels.begin() ; sitr != cellPixels.end() ;++sitr){
// // // Coordinates3D<double> pixelTrans= boundaryStrategy->calculatePointCoordinates(sitr->pixel);
// // // if(pixelTrans.z <= a*pixelTrans.y+b){

// // // if(!childCell){
// // // childCell = potts->createCellG(sitr->pixel);
// // // }else{
// // // cellField->set(sitr->pixel, childCell);
// // // }
// // // }else{

// // // parentCellVolume++;
// // // }

// // // }
// // // }

// // // //if childCell was created this means mitosis was sucessful. If child cell was not created there was no mitosis
// // // if(childCell)
// // // return true;
// // // else
// // // return false;
// // // }
// // // }

// // // OrientationVectorsMitosis MitosisSteppable::getOrientationVectorsMitosis3D(CellG * cell){

// // // double xcm=cell->xCM/(float)cell->volume;
// // // double ycm=cell->yCM/(float)cell->volume;
// // // double zcm=cell->zCM/(float)cell->volume;

// // // //first calculate and diagonalize inertia tensor
// // // vector<vector<double> > inertiaTensor(3,vector<double>(3,0.0));

// // // set<PixelTrackerData> cellPixels=pixelTrackerAccessorPtr->get(cell->extraAttribPtr)->pixelSet;
// // // for(set<PixelTrackerData>::iterator sitr=cellPixels.begin() ; sitr != cellPixels.end() ;++sitr){
// // // Coordinates3D<double> pixelTrans= boundaryStrategy->calculatePointCoordinates(sitr->pixel);
// // // inertiaTensor[0][0]+=(pixelTrans.y-ycm)*(pixelTrans.y-ycm)+(pixelTrans.z-zcm)*(pixelTrans.z-zcm);
// // // inertiaTensor[0][1]+=-(pixelTrans.x-xcm)*(pixelTrans.y-ycm);
// // // inertiaTensor[0][2]+=-(pixelTrans.x-xcm)*(pixelTrans.z-zcm);
// // // inertiaTensor[1][1]+=(pixelTrans.x-xcm)*(pixelTrans.x-xcm)+(pixelTrans.z-zcm)*(pixelTrans.z-zcm);
// // // inertiaTensor[1][2]+=-(pixelTrans.y-ycm)*(pixelTrans.z-zcm);
// // // inertiaTensor[2][2]+=(pixelTrans.x-xcm)*(pixelTrans.x-xcm)+(pixelTrans.y-ycm)*(pixelTrans.y-ycm);
// // // }
// // // inertiaTensor[1][0]=inertiaTensor[0][1];
// // // inertiaTensor[2][0]=inertiaTensor[0][2];
// // // inertiaTensor[2][1]=inertiaTensor[1][2];

// // // //Finding eigenvalues
// // // vector<double> aCoeff(4,0.0);
// // // vector<complex<double> > roots;

// // // //initialize coefficients of cubic eq used to find eigenvalues of inertia tensor - before pixel copy
// // // aCoeff[0]=-1.0;

// // // aCoeff[1]=inertiaTensor[0][0] + inertiaTensor[1][1] + inertiaTensor[2][2];

// // // aCoeff[2]=inertiaTensor[0][1]*inertiaTensor[0][1] + inertiaTensor[0][2]*inertiaTensor[0][2] + inertiaTensor[1][2]*inertiaTensor[1][2]
// // // -inertiaTensor[0][0]*inertiaTensor[1][1] - inertiaTensor[0][0]*inertiaTensor[2][2] - inertiaTensor[1][1]*inertiaTensor[2][2];

// // // aCoeff[3]=inertiaTensor[0][0]*inertiaTensor[1][1]*inertiaTensor[2][2] + 2*inertiaTensor[0][1]*inertiaTensor[0][2]*inertiaTensor[1][2]
// // // -inertiaTensor[0][0]*inertiaTensor[1][2]*inertiaTensor[1][2]
// // // -inertiaTensor[1][1]*inertiaTensor[0][2]*inertiaTensor[0][2]
// // // -inertiaTensor[2][2]*inertiaTensor[0][1]*inertiaTensor[0][1];

// // // roots=solveCubicEquationRealCoeeficients(aCoeff);



// // // vector<Coordinates3D<double> > eigenvectors(3);

// // // for (int i = 0 ; i < 3 ; ++i){
// // // eigenvectors[i].x=(inertiaTensor[0][2]*(inertiaTensor[1][1]-roots[i].real())-inertiaTensor[1][2]*inertiaTensor[0][1])/
// // // (inertiaTensor[1][2]*(inertiaTensor[0][0]-roots[i].real())-inertiaTensor[0][1]*inertiaTensor[0][2]);
// // // eigenvectors[i].y=1.0;
// // // eigenvectors[i].z = (inertiaTensor[0][2]*eigenvectors[i].x+inertiaTensor[1][2]*eigenvectors[i].y)/
// // // (roots[i].real()-inertiaTensor[2][2]) ;
// // // if(eigenvectors[i].x!=eigenvectors[i].x || eigenvectors[i].y!=eigenvectors[i].y || eigenvectors[i].z!=eigenvectors[i].z){
// // // OrientationVectorsMitosis orientationVectorsMitosis;
// // // return orientationVectorsMitosis;//simply dont do mitosis if any of the eigenvector component is NaN
// // // }
// // // }



// // // //finding semiaxes of the ellipsoid
// // // //Ixx=m/5.0*(a_y^2+a_z^2) - andy cyclical permutations for other coordinate combinations
// // // //a_x,a_y,a_z are lengths of semiaxes of the allipsoid
// // // // We can invert above system of equations to get:
// // // vector<double> axes(3,0.0);

// // // axes[0]=sqrt((2.5/cell->volume)*(roots[1].real()+roots[2].real()-roots[0].real()));//corresponds to first eigenvalue
// // // axes[1]=sqrt((2.5/cell->volume)*(roots[0].real()+roots[2].real()-roots[1].real()));//corresponds to second eigenvalue
// // // axes[2]=sqrt((2.5/cell->volume)*(roots[0].real()+roots[1].real()-roots[2].real()));//corresponds to third eigenvalue

// // // vector<pair<double, int> > sortedAxes(3);
// // // sortedAxes[0]=make_pair(axes[0],0);
// // // sortedAxes[1]=make_pair(axes[1],1);
// // // sortedAxes[2]=make_pair(axes[2],2);

// // // //sorting semiaxes according the their lengths (shortest first)
// // // //sort(axes.begin(),axes.end());
// // // sort(sortedAxes.begin(),sortedAxes.end()); //by keeping track of original axes indices we also find which eigenvector corresponds to shortest/longest axis - that's why we use pair where first element is the length of the axis and the second one is index of the eigenvalue. 
// // // //After sorting we can track back which eigenvector belongs to hosrtest/longest eigenvalue

// // // OrientationVectorsMitosis orientationVectorsMitosis;
// // // orientationVectorsMitosis.semiminorVec=eigenvectors[sortedAxes[0].second];
// // // orientationVectorsMitosis.semimajorVec=eigenvectors[sortedAxes[2].second];
=======
bool MitosisSteppable::divideClusterPixelsOrientationVectorBased(set <PixelTrackerData> &clusterPixels,
                                                                 set <PixelTrackerData> &clusterParent,
                                                                 set <PixelTrackerData> &clusterChild, double _nx,
                                                                 double _ny, double _nz) {
    if (!_nx && !_ny && !_nz) {
        return false; //orientation vector is 0
    }
    Vector3 nVec(_nx, _ny, _nz);
    double norm = nVec.Mag();
    nVec *= 1.0 / norm;

    Vector3 clusterCOM = calculateClusterPixelsCOM(clusterPixels);
    // CC3D_Log(LOG_DEBUG) << "INSIDE DIVIDE CLUSTER COMPARTMENTS";
    // CC3D_Log(LOG_DEBUG) << "clusterCOM="<<clusterCOM;

    //plane/line equation is of the form (r-p)*n=0 where p is vector pointing to point through which the plane will pass (COM)
    // n is a normal vector to the plane/line
    // r is (x,y,z) vector
    //nx*x+ny*y+nz*z-p*n=0
    //or nx*x+ny*y+nz*z+d=0 where d is a scalar product -p*n

    Vector3 pVec(clusterCOM);
    double d = -(pVec * nVec);


    int parentCellVolume = 0;
    bool lessThanFlag;
    if (parentChildPositionFlag < 0) {
        lessThanFlag = false;
    } else if (parentChildPositionFlag == 0) {
        lessThanFlag = (randGen->getRatio() < 0.5);
    } else {
        lessThanFlag = true;
    }

    for (set<PixelTrackerData>::iterator sitr = clusterPixels.begin(); sitr != clusterPixels.end(); ++sitr) {
        Coordinates3D<double> pixelTrans = boundaryStrategy->calculatePointCoordinates(sitr->pixel);

        //randomizing position of the parent/child cluster
        if (lessThanFlag) {
            if (nVec.fX * pixelTrans.x + nVec.fY * pixelTrans.y + nVec.fZ * pixelTrans.z + d <= 0.0) {
                clusterChild.insert(*sitr);
            } else {
                clusterParent.insert(*sitr);
>>>>>>> 6ed90e64

            }
        } else {
            if (nVec.fX * pixelTrans.x + nVec.fY * pixelTrans.y + nVec.fZ * pixelTrans.z + d > 0.0) {
                clusterChild.insert(*sitr);
            } else {
                clusterParent.insert(*sitr);

            }

        }

    }


    if (clusterChild.size())
        return true;
    else
        return false;

<<<<<<< HEAD
// // // WatchableField3D<CellG *> *cellField =(WatchableField3D<CellG *> *) potts->getCellFieldG();
// // // //reseting poiters to parent and child cell - neessary otherwise may get some strange side effects when mitisis is aborted
// // // childCell=0;
// // // parentCell=0;

// // // CellG *cell = cellField->get(splitPt);//cells that is being divided
// // // parentCell=cell;

// // // double xcm=cell->xCM/(float)cell->volume;
// // // double ycm=cell->yCM/(float)cell->volume;
// // // double zcm=cell->zCM/(float)cell->volume;

// // // set<PixelTrackerData> cellPixels=pixelTrackerAccessorPtr->get(cell->extraAttribPtr)->pixelSet;

// // // OrientationVectorsMitosis orientationVectorsMitosis=getOrientationVectorsMitosis3D(cell);


// // // // to divide cell along semiminor axis we take eigenvector corresponging to semimajor axis and this vector is 
// // // // perpendicular to the division plane
// // // // to divide cell along semimajor axis we take eigenvector corresponging to semiminor axis and this vector is 
// // // // perpendicular to the division plane



// // // //plane equation is of the form (r-p)*n=0 where p is vector pointing to point through which the plane will pass (COM)
// // // // n is a normal vector to the plane
// // // // r is (x,y,z) vector
// // // //nx*x+ny*y+nz*z-p*n=0 
// // // //or nx*x+ny*y+nz*z+d=0 where d is a scalar product -p*n
// // // Coordinates3D<double> pVec(xcm,ycm,zcm);
// // // Coordinates3D<double> nVec;
// // // double d;

// // // if(divideAlongMajorAxisFlag){

// // // nVec=orientationVectorsMitosis.semiminorVec;;
// // // d=-(pVec*nVec);

// // // } else{
// // // nVec=orientationVectorsMitosis.semimajorVec;;
// // // d=-(pVec*nVec);
// // // }

// // // int parentCellVolume=0;
// // // for(set<PixelTrackerData>::iterator sitr=cellPixels.begin() ; sitr != cellPixels.end() ;++sitr){
// // // Coordinates3D<double> pixelTrans= boundaryStrategy->calculatePointCoordinates(sitr->pixel);
// // // if(nVec.x*pixelTrans.x+nVec.y*pixelTrans.y + nVec.z*pixelTrans.z+d<= 0.0){

// // // if(!childCell){
// // // childCell = potts->createCellG(sitr->pixel);
// // // }else{
// // // cellField->set(sitr->pixel, childCell);
// // // }
// // // }else{

// // // parentCellVolume++;
// // // }

// // // }

// // // if(childCell)
// // // return true;
// // // else
// // // return false;

// // // }
// // // }



//bool MitosisSteppable::doDirectionalMitosis3D(){
//
//	//this implementation is valid in 3D only
//	if (split && on) {
//		split = false;
//
//		WatchableField3D<CellG *> *cellField =(WatchableField3D<CellG *> *) potts->getCellFieldG();
//		//reseting poiters to parent and child cell - neessary otherwise may get some strange side effects when mitisis is aborted
//		childCell=0;
//		parentCell=0;
//
//		CellG *cell = cellField->get(splitPt);//cells that is being divided
//		parentCell=cell;
//		double xcm=cell->xCM/(float)cell->volume;
//		double ycm=cell->yCM/(float)cell->volume;
//		double zcm=cell->zCM/(float)cell->volume;
//
//		//first calculate and diagonalize inertia tensor
//		vector<vector<double> > inertiaTensor(3,vector<double>(3,0.0));
//
//		set<PixelTrackerData> cellPixels=pixelTrackerAccessorPtr->get(cell->extraAttribPtr)->pixelSet;
//		for(set<PixelTrackerData>::iterator sitr=cellPixels.begin() ; sitr != cellPixels.end() ;++sitr){
//			inertiaTensor[0][0]+=(sitr->pixel.y-ycm)*(sitr->pixel.y-ycm)+(sitr->pixel.z-zcm)*(sitr->pixel.z-zcm);
//			inertiaTensor[0][1]+=-(sitr->pixel.x-xcm)*(sitr->pixel.y-ycm);
//			inertiaTensor[0][2]+=-(sitr->pixel.x-xcm)*(sitr->pixel.z-zcm);
//			inertiaTensor[1][1]+=(sitr->pixel.x-xcm)*(sitr->pixel.x-xcm)+(sitr->pixel.z-zcm)*(sitr->pixel.z-zcm);
//			inertiaTensor[1][2]+=-(sitr->pixel.y-ycm)*(sitr->pixel.z-zcm);
//			inertiaTensor[2][2]+=(sitr->pixel.x-xcm)*(sitr->pixel.x-xcm)+(sitr->pixel.y-ycm)*(sitr->pixel.y-ycm);
//		}
//		inertiaTensor[1][0]=inertiaTensor[0][1];
//		inertiaTensor[2][0]=inertiaTensor[0][2];
//		inertiaTensor[2][1]=inertiaTensor[1][2];
//		
//	 //Finding eigenvalues
//	 vector<double> aCoeff(4,0.0);
//	 vector<complex<double> > roots;
//	 
//	 //initialize coefficients of cubic eq used to find eigenvalues of inertia tensor - before pixel copy
//	 aCoeff[0]=-1.0;
//
//	 aCoeff[1]=inertiaTensor[0][0] + inertiaTensor[1][1] + inertiaTensor[2][2];
//
//	 aCoeff[2]=inertiaTensor[0][1]*inertiaTensor[0][1] + inertiaTensor[0][2]*inertiaTensor[0][2] + inertiaTensor[1][2]*inertiaTensor[1][2]
//	 -inertiaTensor[0][0]*inertiaTensor[1][1] - inertiaTensor[0][0]*inertiaTensor[2][2] - inertiaTensor[1][1]*inertiaTensor[2][2];
//
//	 aCoeff[3]=inertiaTensor[0][0]*inertiaTensor[1][1]*inertiaTensor[2][2] + 2*inertiaTensor[0][1]*inertiaTensor[0][2]*inertiaTensor[1][2]
//	 -inertiaTensor[0][0]*inertiaTensor[1][2]*inertiaTensor[1][2]
//	 -inertiaTensor[1][1]*inertiaTensor[0][2]*inertiaTensor[0][2]
//	 -inertiaTensor[2][2]*inertiaTensor[0][1]*inertiaTensor[0][1];
//
//	 roots=solveCubicEquationRealCoeeficients(aCoeff);
//	 
//	 
//
//	 vector<Coordinates3D<double> > eigenvectors(3);
//
//	 for (int i = 0 ; i < 3 ; ++i){
//		 eigenvectors[i].x=(inertiaTensor[0][2]*(inertiaTensor[1][1]-roots[i].real())-inertiaTensor[1][2]*inertiaTensor[0][1])/
//		 (inertiaTensor[1][2]*(inertiaTensor[0][0]-roots[i].real())-inertiaTensor[0][1]*inertiaTensor[0][2]);
//		 eigenvectors[i].y=1.0;
//		 eigenvectors[i].z = (inertiaTensor[0][2]*eigenvectors[i].x+inertiaTensor[1][2]*eigenvectors[i].y)/
//		 (roots[i].real()-inertiaTensor[2][2]) ;
//		 if(eigenvectors[i].x!=eigenvectors[i].x || eigenvectors[i].y!=eigenvectors[i].y || eigenvectors[i].z!=eigenvectors[i].z){
//			return false;//simply dont do mitosis if any of the eigenvector component is NaN
//		 }
//	 }
//
//
//
//	 //finding semiaxes of the ellipsoid
//	 //Ixx=m/5.0*(a_y^2+a_z^2) - andy cyclical permutations for other coordinate combinations
//	 //a_x,a_y,a_z are lengths of semiaxes of the allipsoid
//	 // We can invert above system of equations to get:
//	vector<double> axes(3,0.0);
//
//	axes[0]=sqrt((2.5/cell->volume)*(roots[1].real()+roots[2].real()-roots[0].real()));//corresponds to first eigenvalue
//	axes[1]=sqrt((2.5/cell->volume)*(roots[0].real()+roots[2].real()-roots[1].real()));//corresponds to second eigenvalue
//	axes[2]=sqrt((2.5/cell->volume)*(roots[0].real()+roots[1].real()-roots[2].real()));//corresponds to third eigenvalue
//
//	vector<pair<double, int> > sortedAxes(3);
//	sortedAxes[0]=make_pair(axes[0],0);
//	sortedAxes[1]=make_pair(axes[1],1);
//	sortedAxes[2]=make_pair(axes[2],2);
//
//	//sorting semiaxes according the their lengths (shortest first)
//	//sort(axes.begin(),axes.end());
//	sort(sortedAxes.begin(),sortedAxes.end()); //by keeping track of original axes indices we also find which eigenvector corresponds to shortest/longest axis - that's why we use pair where first element is the length of the axis and the second one is index of the eigenvalue. 
//															 //After sorting we can track back which eigenvector belongs to hosrtest/longest eigenvalue
//
//	//for(int i =0 ; i< 3 ;++i){
//	//}
//
//		
//		// to divide cell along semiminor axis we take eigenvector corresponging to semimajor axis and this vector is 
//		// perpendicular to the division plane
//		// to divide cell along semimajor axis we take eigenvector corresponging to semiminor axis and this vector is 
//		// perpendicular to the division plane
//		
//
//
//	//plane equation is of the form (r-p)*n=0 where p is vector pointing to point through which the plane will pass (COM)
//	// n is a normal vector to the plane
//   // r is (x,y,z) vector
//	//nx*x+ny*y+nz*z-p*n=0 
//	//or nx*x+ny*y+nz*z+d=0 where d is a scalar product -p*n
//	Coordinates3D<double> pVec(xcm,ycm,zcm);
//	Coordinates3D<double> nVec;
//	double d;
//
//	if(divideAlongMajorAxisFlag){
//	
//		nVec=eigenvectors[sortedAxes[0].second];
//		d=-(pVec*nVec);
//		
//	} else{
//		nVec=eigenvectors[sortedAxes[2].second];
//		d=-(pVec*nVec);
//	}
//	
//			int parentCellVolume=0;
//			for(set<PixelTrackerData>::iterator sitr=cellPixels.begin() ; sitr != cellPixels.end() ;++sitr){
//				if(nVec.x*sitr->pixel.x+nVec.y*sitr->pixel.y + nVec.z*sitr->pixel.z+d<= 0.0){
//					
//					if(!childCell){
//						childCell = potts->createCellG(sitr->pixel);
//					}else{
//						cellField->set(sitr->pixel, childCell);
//					}
//				}else{
//					
//					parentCellVolume++;
//				}
//
//			}
//
//		if(childCell)
//			return true;
//		else
//			return false;
//
//	}
//}


//bool MitosisSteppable::doDirectionalMitosis2D_xy(){
//	//this implementation is valid in 2D only
//	if (split && on) {
//		split = false;
//
//		WatchableField3D<CellG *> *cellField =(WatchableField3D<CellG *> *) potts->getCellFieldG();
//		//reseting poiters to parent and child cell - neessary otherwise may get some strange side effects when mitisis is aborted
//		childCell=0;
//		parentCell=0;
//
//		CellG *cell = cellField->get(splitPt);//cells that is being divided
//		parentCell=cell;
//		double xcm=cell->xCM/(float)cell->volume;
//		double ycm=cell->yCM/(float)cell->volume;
//		double zcm=cell->zCM/(float)cell->volume;
//
//		//first calculate and diagonalize inertia tensor
//		vector<vector<double> > inertiaTensor(2,vector<double>(2,0.0));
//
//		set<PixelTrackerData> cellPixels=pixelTrackerAccessorPtr->get(cell->extraAttribPtr)->pixelSet;
//		for(set<PixelTrackerData>::iterator sitr=cellPixels.begin() ; sitr != cellPixels.end() ;++sitr){
//			inertiaTensor[0][0]+=(sitr->pixel.y-ycm)*(sitr->pixel.y-ycm);
//			inertiaTensor[0][1]+=-(sitr->pixel.x-xcm)*(sitr->pixel.y-ycm);
//			inertiaTensor[1][1]+=(sitr->pixel.x-xcm)*(sitr->pixel.x-xcm);
//		}
//		inertiaTensor[1][0]=inertiaTensor[0][1];
//
//		double radical=0.5*sqrt((inertiaTensor[0][0]-inertiaTensor[1][1])*(inertiaTensor[0][0]-inertiaTensor[1][1])+4.0*inertiaTensor[0][1]*inertiaTensor[0][1]);			
//		double lMin=0.5*(inertiaTensor[0][0]+inertiaTensor[1][1])-radical;
//		double lMax=0.5*(inertiaTensor[0][0]+inertiaTensor[1][1])+radical;
//
//		//orientationVec points along semiminor axis (it corresponds to larger eigenvalue)
//		Coordinates3D<double> orientationVec;
//		if(inertiaTensor[0][1]!=0.0){
//
//			orientationVec=Coordinates3D<double>(inertiaTensor[0][1],lMax-inertiaTensor[0][0],0.0);
//			double length=sqrt(orientationVec.x*orientationVec.x+orientationVec.y*orientationVec.y+orientationVec.z*orientationVec.z);
//			orientationVec.x/=length;
//			orientationVec.y/=length;
//			orientationVec.z/=length;
//		}else{
//			if(inertiaTensor[0][0]>inertiaTensor[1][1])
//				orientationVec=Coordinates3D<double>(0.0,1.0,0.0);
//			else
//				orientationVec=Coordinates3D<double>(1.0,0.0,0.0);
//		}
//
//		//once we know orientation vector corresponding to bigger eigenvalue (pointing along semiminor axis) we may divide cell 
//		//along major or minor axis
//
//		// assume the following form of the equation of the straight line passing through COM (xcm,ycm,zcm) of cell being divided
//		//y=a*x+b;
//		double a;
//		double b;
//		//determining coefficients of the straight line passing through
//		if(divideAlongMinorAxisFlag){
//
//
//			a=orientationVec.y/orientationVec.x;
//			b=ycm-xcm*a;
//
//			if(a!=a){//a is Nan - will happen when orientationVec.x is 0.0 thus minor axis is along y axis
//				a=0.0;
//				b=0.0;
//			}
//		}
//
//		if(divideAlongMajorAxisFlag){
//			if(orientationVec.y==0.0){//then perpendicular vector (major axis) is along y axis meaning:
//				a=0.0;
//				b=0.0;
//
//			} else{
//				a=-orientationVec.x/orientationVec.y;
//				b=ycm-xcm*a;
//			}
//		}
//		//now do the division
//
//		if(a==0.0 && b==0.0){//division along y axis
//
//			for(set<PixelTrackerData>::iterator sitr=cellPixels.begin() ; sitr != cellPixels.end() ;++sitr){
//				if(sitr->pixel.x<xcm){
//					if(!childCell){
//						childCell = potts->createCellG(sitr->pixel);
//					}else{
//						cellField->set(sitr->pixel, childCell);
//					}
//				}
//			}
//
//		}else{//division will be done along axis different than y axis
//			int parentCellVolume=0;
//			for(set<PixelTrackerData>::iterator sitr=cellPixels.begin() ; sitr != cellPixels.end() ;++sitr){
//				if(sitr->pixel.y <= a*sitr->pixel.x+b){
//					
//					if(!childCell){
//						childCell = potts->createCellG(sitr->pixel);
//					}else{
//						cellField->set(sitr->pixel, childCell);
//					}
//				}else{
//					
//					parentCellVolume++;
//				}
//
//			}
//		}
//
//		//if childCell was created this means mitosis was sucessful. If child cell was not created there was no mitosis
//		if(childCell)
//			return true;
//		else
//			return false;
//	}
//}

////////////////////////////////////////////////////////////////////////////////////////////////////////////////////////////////////////////////////////////
//bool MitosisSteppable::doDirectionalMitosisOrientationVectorBasedCompartments(long _clusterId,double _nx, double _ny, double _nz){
//	//CHECK IF IT WILL WORK WITH PERIODIC BOUNDARY CONDITIONS ALL DISTANCES AND DISPLACEMENT VECTORS MAY NEED TO BE RECALCULATED THEN
//	CellInventory & inventory=potts->getCellInventory();
//	CC3DCellList compartmentsVec=inventory.getClusterCells(_clusterId);
//	int numberOfClusters=compartmentsVec.size();
//
//	comOffsetsMitosis.assign(numberOfClusters,CompartmentMitosisData());
//	parentBeforeMitosis.assign(numberOfClusters,CompartmentMitosisData());	
//	parentAfterMitosis.assign(numberOfClusters,CompartmentMitosisData());
//	childAfterMitosis.assign(numberOfClusters,CompartmentMitosisData());
//	vector<int> originalCompartmentVolumeVec(numberOfClusters,0);
//
//	for(int i = 0 ; i < numberOfClusters; ++i){
//		CellG *cell=compartmentsVec[i];
//		parentBeforeMitosis[i].com=Vector3(cell->xCM/(double)cell->volume,cell->yCM/(double)cell->volume,cell->zCM/(double)cell->volume);
//		parentBeforeMitosis[i].cell=cell;
//		originalCompartmentVolumeVec[i]=cell->volume;
//	}
//
//
//
//	//construct a set containing all pixels of the cluster
//	set<PixelTrackerData> clusterPixels;		
//	for(int i = 0 ; i < numberOfClusters; ++i){
//		CellG *cell=compartmentsVec[i];
//		set<PixelTrackerData> cellPixels=pixelTrackerAccessorPtr->get(cell->extraAttribPtr)->pixelSet;
//		clusterPixels.insert(cellPixels.begin(),cellPixels.end());
//	}
//	//divide cluster pixels using mitosis orientation based algorithm
//	set<PixelTrackerData> clusterParent;
//	set<PixelTrackerData> clusterChild;
//	bool clusterDivideFlag=divideClusterPixelsOrientationVectorBased(clusterPixels,clusterParent,clusterChild,_nx,_ny,_nz);
//
//	Vector3 clusterCOMBeforeMitosis=calculateClusterPixelsCOM(clusterPixels);
//
//	Vector3 clusterParentCOM=calculateClusterPixelsCOM(clusterParent);
//	Vector3 clusterChildCOM=calculateClusterPixelsCOM(clusterChild);
//
//
//	//now will calculate offsets of displacement vectors after mitosis w.r.t COM of the cluster. We shrink original displacements by appropriate factor (2 should be sufficient) 
//	//we will use parallel/perpendicular vector decomposition w.r.t nx, ny, nz and scale only parallel component of the offset vector
//	//offset_original=parentBeforeMitosis[i].com-referenceVector
//	//offset_scaled=offset_original+(offset_original*n)n[scalingFactor-1]
//	if(!_nx&&!_ny&&!_nz){
//		return false; //orientation vector is 0
//	}
//	Vector3 nVec(_nx,_ny,_nz);
//	double norm=nVec.Mag();
//	nVec*=1.0/norm;
//
//	double scalingFactor=0.5;
//	Vector3 referenceVector=clusterCOMBeforeMitosis;
//	for(int i = 0 ; i < numberOfClusters; ++i){
//
//		//comOffsetsMitosis[i].com=(parentBeforeMitosis[i].com-referenceVector)*scalingFactor;			
//		Vector3 offsetOriginal=parentBeforeMitosis[i].com-referenceVector;
//		comOffsetsMitosis[i].com=offsetOriginal+(offsetOriginal*nVec)*nVec*(scalingFactor-1);
//	}
//
//
//	//now will calculate radii of attractions for compartments of child clusters
//	//have to do it before modifying parent cluster
//	vector<double> attractionRadiusParent(numberOfClusters,0.0);
//	vector<double> attractionRadiusChild(numberOfClusters,0.0);
//	double pi=acos(-1.0);
//	if(flag3D){
//		for(int i = 0 ; i < numberOfClusters; ++i){
//			attractionRadiusParent[i]=0.5*pow(3*parentBeforeMitosis[i].cell->volume/pi,1/3.0); //note that we are calculating the radius assuming half volume		
//		}
//	}else{
//		for(int i = 0 ; i < numberOfClusters; ++i){
//			attractionRadiusParent[i]=sqrt(parentBeforeMitosis[i].cell->volume/(2*pi)); //note that we are calculating the radius assuming half volume		
//		}
//	}
//
//
//	//calculate positions of the com's of cluster compartments after mitosis for parent and child clusters 
//	for(int i = 0 ; i < numberOfClusters; ++i){
//		parentAfterMitosis[i].com=clusterParentCOM+comOffsetsMitosis[i].com;
//		childAfterMitosis[i].com=clusterChildCOM+comOffsetsMitosis[i].com;
//	}
//	//initialize coms for parent and child cells
//	set<PixelTrackerData> parentCellKernels;
//	set<PixelTrackerData> childCellKernels;
//
//	WatchableField3D<CellG *> *cellField =(WatchableField3D<CellG *> *) potts->getCellFieldG();
//
//	//first check if coms belong to set of cluster pixels
//	for(int i = 0 ; i < numberOfClusters; ++i){
//		Point3D pt=Point3D(parentAfterMitosis[i].com.fX,parentAfterMitosis[i].com.fY,parentAfterMitosis[i].com.fZ);
//		if(clusterParent.find(PixelTrackerData(pt))==clusterParent.end()){
//			return false;
//			ASSERT_OR_THROW("Mitosis cannot be done for this parent cell",false);
//		}
//
//		pt=Point3D(childAfterMitosis[i].com.fX,childAfterMitosis[i].com.fY,childAfterMitosis[i].com.fZ);
//		if(clusterChild.find(PixelTrackerData(pt))==clusterChild.end()){
//			return false;
//			ASSERT_OR_THROW("Mitosis cannot be done for this child cell",false);
//		}
//
//	}
//
//	long childClusterId=0;
//	for(int i = 0 ; i < numberOfClusters; ++i){
//		Point3D pt;	
//
//
//		pt=Point3D(parentAfterMitosis[i].com.fX,parentAfterMitosis[i].com.fY,parentAfterMitosis[i].com.fZ);
//		//CellG * newCell1 = potts->createCellG(pt);
//		//newCell1->type=6; 
//
//		cellField->set(pt,parentBeforeMitosis[i].cell);
//		parentCellKernels.insert(PixelTrackerData(pt));
//		//parentBeforeMitosis[i].cell->type=6; 
//
//		pt=Point3D(childAfterMitosis[i].com.fX,childAfterMitosis[i].com.fY,childAfterMitosis[i].com.fZ);
//
//		CellG * childCompartmentCell = potts->createCellG(pt,potts->getRecentlyCreatedClusterId()+1);//have to initialize cluster id to be greater than any pther cluster id in the inventory
//		childCompartmentCell->type=parentBeforeMitosis[i].cell->type;
//		//childCompartmentCell->type=6; 
//		if (i==0){
//			childClusterId=childCompartmentCell->clusterId;
//		}else{//have to reassign cluster id for compartments of child cluster
//			potts->getCellInventory().reassignClusterId(childCompartmentCell,childClusterId);			
//		}
//
//		//cellField->set(pt,parentBeforeMitosis[i].cell);
//		childCellKernels.insert(PixelTrackerData(pt));
//
//		//parentBeforeMitosis[i].cell->type=6; 
//
//	}
//
//
//	//now will reset all the pixels except of kernel pixels to be medium
//	for(set<PixelTrackerData>::iterator sitr=clusterPixels.begin() ; sitr!=clusterPixels.end() ; ++sitr){
//		if(parentCellKernels.find(*sitr)==parentCellKernels.end() && childCellKernels.find(*sitr)==childCellKernels.end()){
//			cellField->set(sitr->pixel,0);
//		}
//	}
//	//now we fill child and parent cells with pixels following the algorothm based on pixel distances and attraction radii
//	//child
//	childCell=cellField->get(childCellKernels.begin()->pixel); //we assign child cell to be first cell of the cluster 
//	initializeClusters(originalCompartmentVolumeVec, clusterChild ,childCellKernels,attractionRadiusChild);  
//	//parent
//	parentCell=cellField->get(parentCellKernels.begin()->pixel); //we assign parent cell to be first cell of the cluster 
//	initializeClusters(originalCompartmentVolumeVec , clusterParent ,parentCellKernels,attractionRadiusParent);
//
//	return true;
//
//}
//void MitosisSteppable::initializeClusters(std::vector<int> & originalCompartmentVolumeVec , std::set<PixelTrackerData> & clusterPixels,std::set<PixelTrackerData> &clusterKernels,std::vector<double> & attractionRadiusVec){
//
//	vector<CellG*> kernelCellVec(clusterKernels.size(),0);
//	WatchableField3D<CellG *> *cellField =(WatchableField3D<CellG *> *) potts->getCellFieldG();
//	//getting pointers to cells at kernel points
//	int counter=0;
//	for(set<PixelTrackerData>::iterator sitr=clusterKernels.begin() ; sitr!=clusterKernels.end() ; ++sitr){
//		kernelCellVec[counter]=cellField->get(sitr->pixel);
//		if(kernelCellVec[counter]){
//		}
//		++counter;
//	}
//
//	set<CellG*> kernelCellSet(kernelCellVec.begin(),kernelCellVec.end()); 
//
//	vector<PixelTrackerData> clusterKernelsVec(clusterKernels.begin(),clusterKernels.end());
//
//	map<double,int> pixel2KernelDistMap;	
//	map<double,int> pixelWithinAttractionRadiusMap;	
//	double dist;
//	Point3D pixel;
//	bool pixelAssignedFlag;
//	for(set<PixelTrackerData>::iterator sitr=clusterPixels.begin() ; sitr!=clusterPixels.end() ; ++sitr){
//		pixel2KernelDistMap.clear();
//		pixelWithinAttractionRadiusMap.clear();
//		pixelAssignedFlag=false;
//		pixel=sitr->pixel;
//
//		for (int i = 0 ; i < clusterKernelsVec.size() ; ++i){			
//			Point3D kernel=clusterKernelsVec[i].pixel;
//			dist=distInvariantCM(pixel.x,pixel.y,pixel.z,kernel.x,kernel.y,kernel.z,fieldDim,boundaryStrategy);
//			pixel2KernelDistMap.insert(make_pair(dist,i));
//			if(dist<attractionRadiusVec[i]){
//				pixelWithinAttractionRadiusMap.insert(make_pair(dist,i));
//			}
//		}
//		//we know the kernels for which pixel is within the attraction radius and we know which kernel is closest to the pixel. 
//		//We first try to assign pixel to the cell whose kernel is within attraction radius
//		for(map<double,int>::iterator mitr=pixelWithinAttractionRadiusMap.begin() ; mitr!=pixelWithinAttractionRadiusMap.end() ; ++mitr){
//			if (kernelCellVec[mitr->second]->volume < originalCompartmentVolumeVec[mitr->second]/2){
//				cellField->set(pixel,kernelCellVec[mitr->second]);				
//				pixelAssignedFlag=true;
//				break;
//			}
//		}
//
//		if(pixelAssignedFlag)
//			continue;
//
//		//next if pixel is not within attraction radius of any kernel or if it is but such cells cannot accept more pixels we assign the pixel to the cell 
//		//whose kernel is the closest 		
//		for(map<double,int>::iterator mitr=pixel2KernelDistMap.begin() ; mitr!=pixel2KernelDistMap.end() ; ++mitr){
//			//if (kernelCellVec[mitr->second]->volume < originalCompartmentVolumeVec[mitr->second]/2){
//				cellField->set(pixel,kernelCellVec[mitr->second]);
//				pixelAssignedFlag=true;
//				break;
//			//}
//
//		}
//
//		//if(pixelAssignedFlag)
//		//	continue;
//
//		////finally we assign reminder pixels (if any) the the closest kernel
//		//cellField->set(pixel,kernelCellVec[pixel2KernelDistMap.begin()->second]);
//	}
//}
=======

}
>>>>>>> 6ed90e64
<|MERGE_RESOLUTION|>--- conflicted
+++ resolved
@@ -1,15 +1,5 @@
 #include <CompuCell3D/CC3D.h>
 
-<<<<<<< HEAD
-// // // #include <CompuCell3D/Simulator.h>
-// // // #include <CompuCell3D/Potts3D/CellInventory.h>
-// // // #include <CompuCell3D/Boundary/BoundaryStrategy.h>
-// // // #include <CompuCell3D/Field3D/WatchableField3D.h>
-// // // #include <PublicUtilities/NumericalUtils.h>
-// // // #include <BasicUtils/BasicRandomNumberGenerator.h>
-
-=======
->>>>>>> 6ed90e64
 #include <time.h>
 #include <limits>
 
@@ -24,16 +14,12 @@
 #include "MitosisSteppable.h"
 #include "CompuCell3D/plugins/PixelTracker/PixelTrackerPlugin.h"
 #include "CompuCell3D/plugins/PixelTracker/PixelTracker.h"
-<<<<<<< HEAD
-#include<core/CompuCell3D/CC3DLogger.h>
-=======
 #include <PublicUtilities/CC3DLogger.h>
 
 MitosisSteppable::MitosisSteppable() {
     parentChildPositionFlag = 0;
     potts = 0;
     doDirectionalMitosis2DPtr = 0;
->>>>>>> 6ed90e64
 
 
 }
@@ -47,72 +33,6 @@
 
 void MitosisSteppable::init(Simulator *simulator, CC3DXMLElement *_xmlData) {
 
-<<<<<<< HEAD
-	potts = simulator->getPotts();
-	bool pluginAlreadyRegisteredFlag;
-	Plugin *plugin=Simulator::pluginManager.get("VolumeTracker",&pluginAlreadyRegisteredFlag); //this will load VolumeTracker plugin if it is not already loaded
-	Log(LOG_DEBUG) << "GOT HERE BEFORE CALLING INIT";
-	if(!pluginAlreadyRegisteredFlag)
-		plugin->init(simulator);
-
-	Plugin *pluginCOM=Simulator::pluginManager.get("CenterOfMass",&pluginAlreadyRegisteredFlag); //this will load CenterOfMass plugin if it is not already loaded
-	Log(LOG_DEBUG) << "GOT HERE BEFORE CALLING INIT";
-	if(!pluginAlreadyRegisteredFlag)
-		pluginCOM->init(simulator);
-
-
-	pixelTrackerPlugin=(PixelTrackerPlugin*)Simulator::pluginManager.get("PixelTracker",&pluginAlreadyRegisteredFlag); //this will load VolumeTracker plugin if it is not already loaded
-	if(!pluginAlreadyRegisteredFlag)
-		pixelTrackerPlugin->init(simulator);
-
-	pixelTrackerAccessorPtr=pixelTrackerPlugin->getPixelTrackerAccessorPtr();
-
-	fieldDim=simulator->getPotts()->getCellFieldG()->getDim();
-
-	// // // if( fieldDim.x !=1 && fieldDim.y != 1 && fieldDim.z != 1){
-	// // // flag3D=true;
-	// // // }else{
-	// // // if(fieldDim.x ==1){
-	// // // doDirectionalMitosis2DPtr=&MitosisSteppable::doDirectionalMitosis2D_yz;
-	// // // getOrientationVectorsMitosis2DPtr=&MitosisSteppable::getOrientationVectorsMitosis2D_yz;
-	// // // flag3D=false;
-	// // // }
-	// // // else if (fieldDim.y ==1){
-	// // // doDirectionalMitosis2DPtr=&MitosisSteppable::doDirectionalMitosis2D_xz;
-	// // // getOrientationVectorsMitosis2DPtr=&MitosisSteppable::getOrientationVectorsMitosis2D_xz;
-	// // // flag3D=false;
-	// // // }
-	// // // else if (fieldDim.z ==1){
-	// // // doDirectionalMitosis2DPtr=&MitosisSteppable::doDirectionalMitosis2D_xy;
-	// // // getOrientationVectorsMitosis2DPtr=&MitosisSteppable::getOrientationVectorsMitosis2D_xy;
-	// // // flag3D=false;
-	// // // }
-	// // // }
-
-	// // // turnOn();
-	boundaryStrategy=BoundaryStrategy::getInstance();
-	maxNeighborIndex=boundaryStrategy->getMaxNeighborIndexFromNeighborOrder(5);
-
-	potts->getBoundaryXName()=="Periodic" ? boundaryConditionIndicator.x=1 : boundaryConditionIndicator.x=0 ;
-	potts->getBoundaryYName()=="Periodic" ? boundaryConditionIndicator.y=1 : boundaryConditionIndicator.y=0;
-	potts->getBoundaryZName()=="Periodic" ? boundaryConditionIndicator.z=1 : boundaryConditionIndicator.z=0;
-	
-	fieldDim=potts->getCellFieldG()->getDim();
-
-	if( fieldDim.x !=1 && fieldDim.y != 1 && fieldDim.z != 1){
-		flag3D=true;
-	}else{
-	    flag3D=false;
-		if(fieldDim.x ==1){
-			getOrientationVectorsMitosis2DPtr=&MitosisSteppable::getOrientationVectorsMitosis2D_yz;			
-		}
-		else if (fieldDim.y ==1){			
-			getOrientationVectorsMitosis2DPtr=&MitosisSteppable::getOrientationVectorsMitosis2D_xz;			
-		}
-		else if (fieldDim.z ==1){			
-			getOrientationVectorsMitosis2DPtr=&MitosisSteppable::getOrientationVectorsMitosis2D_xy;			
-		}
-=======
     sim = simulator;
     potts = simulator->getPotts();
     bool pluginAlreadyRegisteredFlag;
@@ -175,7 +95,6 @@
     }
 
     randGen = simulator->generateRandomNumberGenerator();
->>>>>>> 6ed90e64
 
 }
 
@@ -214,21 +133,6 @@
         pt.y -= _shiftVec.fY;
         pt.z -= _shiftVec.fZ;
 
-<<<<<<< HEAD
-Vector3 MitosisSteppable::getShiftVector(std::set<PixelTrackerData> & _sourcePixels){
-	Point3D ptRef=_sourcePixels.begin()->pixel; //reference point
-	// Log(LOG_DEBUG) << "ptRef="<<ptRef;
-	// Log(LOG_DEBUG) << "boundaryConditionIndicator="<<boundaryConditionIndicator;
-	//calculate shift vector as a difference between reference point and a center of the lattice
-	Vector3 shiftVec;
-	shiftVec.fX=(ptRef.x-((int)fieldDim.x/2))*boundaryConditionIndicator.x;
-	shiftVec.fY=(ptRef.y-((int)fieldDim.y/2))*boundaryConditionIndicator.y;
-	shiftVec.fZ=(ptRef.z-((int)fieldDim.z/2))*boundaryConditionIndicator.z;
-
-	return shiftVec;
-}
-=======
->>>>>>> 6ed90e64
 
         //making sure that shifted point is in the lattice
         if (pt.x < 0) {
@@ -349,35 +253,14 @@
             orientationVec = Vector3(1.0, 0.0, 0.0);
     }
 
-<<<<<<< HEAD
-SteppableOrientationVectorsMitosis MitosisSteppable::getOrientationVectorsMitosis2D_xy(std::set<PixelTrackerData> & clusterPixels){
-		Vector3 clusterCOM=calculateClusterPixelsCOM(clusterPixels);
-		double xcm=clusterCOM.fX;
-		double ycm=clusterCOM.fY;
-		double zcm=clusterCOM.fZ;
-		// Log(LOG_DEBUG) << "get orientation vector clusterCOM="<<clusterCOM;
-=======
->>>>>>> 6ed90e64
 
     SteppableOrientationVectorsMitosis orientationVectorsMitosis;
     orientationVectorsMitosis.semiminorVec = orientationVec;
     orientationVectorsMitosis.semimajorVec.fX = -orientationVectorsMitosis.semiminorVec.fY;
     orientationVectorsMitosis.semimajorVec.fY = orientationVectorsMitosis.semiminorVec.fX;
 
-<<<<<<< HEAD
-		
-		for(set<PixelTrackerData>::iterator sitr=clusterPixels.begin() ; sitr != clusterPixels.end() ;++sitr){
-			// Log(LOG_DEBUG) << "point cell="<<sitr->pixel;
-			Coordinates3D<double> pixelTrans= boundaryStrategy->calculatePointCoordinates(sitr->pixel);
-			inertiaTensor[0][0]+=(pixelTrans.y-ycm)*(pixelTrans.y-ycm);
-			inertiaTensor[0][1]+=-(pixelTrans.x-xcm)*(pixelTrans.y-ycm);
-			inertiaTensor[1][1]+=(pixelTrans.x-xcm)*(pixelTrans.x-xcm);
-		}
-		inertiaTensor[1][0]=inertiaTensor[0][1];
-=======
     return orientationVectorsMitosis;
 }
->>>>>>> 6ed90e64
 
 SteppableOrientationVectorsMitosis
 MitosisSteppable::getOrientationVectorsMitosis2D_xz(std::set <PixelTrackerData> &clusterPixels) {
@@ -392,13 +275,7 @@
 
     for (set<PixelTrackerData>::iterator sitr = clusterPixels.begin(); sitr != clusterPixels.end(); ++sitr) {
 
-<<<<<<< HEAD
-		
-		for(set<PixelTrackerData>::iterator sitr=clusterPixels.begin() ; sitr != clusterPixels.end() ;++sitr){
-			Coordinates3D<double> pixelTrans= boundaryStrategy->calculatePointCoordinates(sitr->pixel);
-=======
         Coordinates3D<double> pixelTrans= boundaryStrategy->calculatePointCoordinates(sitr->pixel);
->>>>>>> 6ed90e64
 			inertiaTensor[0][0]+=(pixelTrans.z-zcm)*(pixelTrans.z-zcm);
 			inertiaTensor[0][1]+=-(pixelTrans.x-xcm)*(pixelTrans.z-zcm);
 			inertiaTensor[1][1]+=(pixelTrans.x-xcm)*(pixelTrans.x-xcm);
@@ -448,14 +325,7 @@
     for (set<PixelTrackerData>::iterator sitr = clusterPixels.begin(); sitr != clusterPixels.end(); ++sitr) {
         Coordinates3D<double> pixelTrans = boundaryStrategy->calculatePointCoordinates(sitr->pixel);
 
-<<<<<<< HEAD
-		
-		for(set<PixelTrackerData>::iterator sitr=clusterPixels.begin() ; sitr != clusterPixels.end() ;++sitr){
-			Coordinates3D<double> pixelTrans= boundaryStrategy->calculatePointCoordinates(sitr->pixel);
-			inertiaTensor[0][0]+=(pixelTrans.z-zcm)*(pixelTrans.z-zcm);
-=======
         inertiaTensor[0][0]+=(pixelTrans.z-zcm)*(pixelTrans.z-zcm);
->>>>>>> 6ed90e64
 			inertiaTensor[0][1]+=-(pixelTrans.y-ycm)*(pixelTrans.z-zcm);
 			inertiaTensor[1][1]+=(pixelTrans.y-ycm)*(pixelTrans.y-ycm);
 		}
@@ -501,15 +371,9 @@
     //first calculate and diagonalize inertia tensor
     vector <vector<double>> inertiaTensor(3, vector<double>(3, 0.0));
 
-<<<<<<< HEAD
-		for(set<PixelTrackerData>::iterator sitr=clusterPixels.begin() ; sitr != clusterPixels.end() ;++sitr){
-			Coordinates3D<double> pixelTrans= boundaryStrategy->calculatePointCoordinates(sitr->pixel);
-			inertiaTensor[0][0]+=(pixelTrans.y-ycm)*(pixelTrans.y-ycm)+(pixelTrans.z-zcm)*(pixelTrans.z-zcm);
-=======
     for (set<PixelTrackerData>::iterator sitr = clusterPixels.begin(); sitr != clusterPixels.end(); ++sitr) {
         Coordinates3D<double> pixelTrans = boundaryStrategy->calculatePointCoordinates(sitr->pixel);
         inertiaTensor[0][0]+=(pixelTrans.y-ycm)*(pixelTrans.y-ycm)+(pixelTrans.z-zcm)*(pixelTrans.z-zcm);
->>>>>>> 6ed90e64
 			inertiaTensor[0][1]+=-(pixelTrans.x-xcm)*(pixelTrans.y-ycm);
 			inertiaTensor[0][2]+=-(pixelTrans.x-xcm)*(pixelTrans.z-zcm);
 			inertiaTensor[1][1]+=(pixelTrans.x-xcm)*(pixelTrans.x-xcm)+(pixelTrans.z-zcm)*(pixelTrans.z-zcm);
@@ -542,50 +406,6 @@
 
     roots = solveCubicEquationRealCoeeficients(aCoeff);
 
-<<<<<<< HEAD
-	 vector<Vector3> eigenvectors(3);
-
-	 for (int i = 0 ; i < 3 ; ++i){
-		 eigenvectors[i].fX=(inertiaTensor[0][2]*(inertiaTensor[1][1]-roots[i].real())-inertiaTensor[1][2]*inertiaTensor[0][1])/
-		 (inertiaTensor[1][2]*(inertiaTensor[0][0]-roots[i].real())-inertiaTensor[0][1]*inertiaTensor[0][2]);
-		 eigenvectors[i].fY=1.0;
-		 eigenvectors[i].fZ = (inertiaTensor[0][2]*eigenvectors[i].fX+inertiaTensor[1][2]*eigenvectors[i].fY)/
-		 (roots[i].real()-inertiaTensor[2][2]) ;
-		//  Log(LOG_DEBUG) << "eigenvectors["<<i<<"]="<<eigenvectors[i];
-		 if(eigenvectors[i].fX!=eigenvectors[i].fX || eigenvectors[i].fY!=eigenvectors[i].fY || eigenvectors[i].fZ!=eigenvectors[i].fZ){
-			SteppableOrientationVectorsMitosis orientationVectorsMitosis;
-			return orientationVectorsMitosis;//simply dont do mitosis if any of the eigenvector component is NaN
-		 }
-	 }
-
-
-
-	 //finding semiaxes of the ellipsoid
-	 //Ixx=m/5.0*(a_y^2+a_z^2) - andy cyclical permutations for other coordinate combinations
-	 //a_x,a_y,a_z are lengths of semiaxes of the allipsoid
-	 // We can invert above system of equations to get:
-	vector<double> axes(3,0.0);
-	int volume=clusterPixels.size();
-	axes[0]=sqrt((2.5/volume)*(roots[1].real()+roots[2].real()-roots[0].real()));//corresponds to first eigenvalue
-	axes[1]=sqrt((2.5/volume)*(roots[0].real()+roots[2].real()-roots[1].real()));//corresponds to second eigenvalue
-	axes[2]=sqrt((2.5/volume)*(roots[0].real()+roots[1].real()-roots[2].real()));//corresponds to third eigenvalue
-
-	vector<pair<double, int> > sortedAxes(3);
-	sortedAxes[0]=make_pair(axes[0],0);
-	sortedAxes[1]=make_pair(axes[1],1);
-	sortedAxes[2]=make_pair(axes[2],2);
-
-	//sorting semiaxes according the their lengths (shortest first)
-	//sort(axes.begin(),axes.end());
-	sort(sortedAxes.begin(),sortedAxes.end()); //by keeping track of original axes indices we also find which eigenvector corresponds to shortest/longest axis - that's why we use pair where first element is the length of the axis and the second one is index of the eigenvalue. 
-															 //After sorting we can track back which eigenvector belongs to hosrtest/longest eigenvalue
-
-	   SteppableOrientationVectorsMitosis orientationVectorsMitosis;
-		orientationVectorsMitosis.semiminorVec=eigenvectors[sortedAxes[0].second];
-		orientationVectorsMitosis.semimajorVec=eigenvectors[sortedAxes[2].second];
-		
-=======
->>>>>>> 6ed90e64
 
     vector <Vector3> eigenvectors(3);
 
@@ -672,86 +492,6 @@
     delete rand;
     return out;
 }
-<<<<<<< HEAD
-////////////////////////////////////////////////////////////////////////////////////////////////////////////////////////////////////////////////////////////
-//bool MitosisSteppable::doDirectionalMitosisOrientationVectorBased(CellG* _cell,double _nx, double _ny, double _nz){
-//	//will do directional mitosis using division axis/plane passing through center of mass and perpendicular to 
-//	// vector (_nx,_ny,_nz)
-//
-//
-//
-//	if(!_nx&&!_ny&&!_nz){
-//		return false; //orientation vector is 0
-//	}
-//	Coordinates3D<double> nVec(_nx,_ny,_nz);
-//	double norm=sqrt(nVec*nVec);
-//	nVec.x/=norm;
-//	nVec.y/=norm;
-//	nVec.z/=norm;
-//
-//
-//	// // // if (split && on) {
-//	//split = false;
-//
-//	WatchableField3D<CellG *> *cellField =(WatchableField3D<CellG *> *) potts->getCellFieldG();
-//	//reseting pointers to parent and child cell - neessary otherwise may get some strange side effects when mitisis is aborted
-//	childCell=0;
-//	parentCell=0;
-//
-//	// // // CellG *cell = cellField->get(splitPt);//cells that is being divided
-//	CellG *cell = _cell;//cells that is being divided        
-//
-//	//have to make a copy of pixel set before iterating over it. Reason - pixel set will change when we assign pixels to another cell , hence iterators will be invalidated
-//	set<PixelTrackerData> cellPixels=pixelTrackerAccessorPtr->get(cell->extraAttribPtr)->pixelSet;
-//
-//	
-//	parentCell=cell;
-//	double xcm=cell->xCM/(float)cell->volume;
-//	double ycm=cell->yCM/(float)cell->volume;
-//	double zcm=cell->zCM/(float)cell->volume;
-//
-//	//first calculate and diagonalize inertia tensor
-//
-//	//plane/line equation is of the form (r-p)*n=0 where p is vector pointing to point through which the plane will pass (COM)
-//	// n is a normal vector to the plane/line
-//	// r is (x,y,z) vector
-//	//nx*x+ny*y+nz*z-p*n=0 
-//	//or nx*x+ny*y+nz*z+d=0 where d is a scalar product -p*n
-//	Coordinates3D<double> pVec(xcm,ycm,zcm);
-//	double d=-(pVec*nVec);
-//
-//	int parentCellVolume=0;
-//
-//
-//	for(set<PixelTrackerData>::iterator sitr=cellPixels.begin() ; sitr != cellPixels.end() ;++sitr){
-//		Coordinates3D<double> pixelTrans= boundaryStrategy->calculatePointCoordinates(sitr->pixel);
-//		if(nVec.x*pixelTrans.x+nVec.y*pixelTrans.y + nVec.z*pixelTrans.z+d<= 0.0){
-//
-//			if(!childCell){
-	// Log(LOG_DEBUG) << " creating cell and adding pt="<<sitr->pixel;
-//				childCell = potts->createCellG(sitr->pixel);
-//			}else{
-	// Log(LOG_DEBUG) << " adding pt="<<sitr->pixel;
-//				cellField->set(sitr->pixel, childCell);				
-//			}			
-//		}else{
-//
-//			parentCellVolume++;
-//		}
-//
-//	}
-// Log(LOG_DEBUG) << "parentCellVolume="<<parentCellVolume;
-//
-//	if(childCell)
-//		return true;
-//	else
-//		return false;
-//
-//	// // // }
-//}
-//
-=======
->>>>>>> 6ed90e64
 
 
 ////////////////////////////////////////////////////////////////////////////////////////////////////////////////////////////////////////////////////////////
@@ -769,29 +509,12 @@
 
 ////////////////////////////////////////////////////////////////////////////////////////////////////////////////////////////////////////////////////////////
 
-<<<<<<< HEAD
-CellG * MitosisSteppable::createChildCell(std::set<PixelTrackerData> & _pixels){
-	CellG * childCell=0;
-	WatchableField3D<CellG *> *cellField =(WatchableField3D<CellG *> *) potts->getCellFieldG();
-	for(set<PixelTrackerData>::iterator sitr=_pixels.begin() ; sitr != _pixels.end() ;++sitr){
-		if(!childCell){
-			// Log(LOG_DEBUG) << " creating cell and adding pt="<<sitr->pixel;
-			childCell = potts->createCellG(sitr->pixel);
-		}else{
-			// Log(LOG_DEBUG) << " adding pt="<<sitr->pixel;
-			cellField->set(sitr->pixel, childCell);				
-		}	
-	}
-	return childCell;
-}
-=======
 CellG *MitosisSteppable::createChildCell(std::set <PixelTrackerData> &_pixels) {
     CellG *childCell = 0;
     WatchableField3D < CellG * > *cellField = (WatchableField3D < CellG * > *)
     potts->getCellFieldG();
     for (set<PixelTrackerData>::iterator sitr = _pixels.begin(); sitr != _pixels.end(); ++sitr) {
         if (!childCell) {
->>>>>>> 6ed90e64
 
             childCell = potts->createCellG(sitr->pixel);
 
@@ -818,27 +541,12 @@
     nVec.z /= norm;
 
 
-<<<<<<< HEAD
-	// // // CellG *cell = cellField->get(splitPt);//cells that is being divided
-	CellG *cell = _cell;//cells that is being divided    
-	//have to make a copy of pixel set before iterating over it. Reason - pixel set will change when we assign pixels to another cell , hence iterators will be invalidated
-	set<PixelTrackerData> cellPixels=pixelTrackerAccessorPtr->get(cell->extraAttribPtr)->pixelSet;
-	Vector3 shiftVector(0.,0.,0.);
-	set<PixelTrackerData> shiftedPixels;
-
-	set<PixelTrackerData> * pixelsToDividePtr=&cellPixels;
-	// Log(LOG_DEBUG) << "dividing parent cell "<<cell->id;
-	double xcm=cell->xCM/(float)cell->volume;
-	double ycm=cell->yCM/(float)cell->volume;
-	double zcm=cell->zCM/(float)cell->volume;
-=======
 
     //resetting pointers to parent and child cell - necessary otherwise may get some strange side effects
     // when mitosis is aborted
     childCell = 0;
     parentCell = 0;
 
->>>>>>> 6ed90e64
 
 	CellG *cell = _cell;//cells that is being divided
 	//have to make a copy of pixel set before iterating over it.
@@ -847,19 +555,8 @@
     Vector3 shiftVector(0., 0., 0.);
     set <PixelTrackerData> shiftedPixels;
 
-<<<<<<< HEAD
-		shiftVector = getShiftVector(cellPixels);
-		shiftCellPixels(cellPixels,shiftedPixels,shiftVector);
-		Vector3 com=calculateCOMPixels(shiftedPixels);
-		xcm=com.fX;	
-		ycm=com.fY;
-		zcm=com.fZ;
-		pixelsToDividePtr=&shiftedPixels;
-		// Log(LOG_DEBUG) << "shiftVector="<<shiftVector <<" x="<<xcm<<" y="<<ycm<<" z="<<zcm;
-=======
     set <PixelTrackerData> *pixelsToDividePtr = &cellPixels;
 
->>>>>>> 6ed90e64
 
     double xcm = cell->xCM / (float) cell->volume;
     double ycm = cell->yCM / (float) cell->volume;
@@ -896,21 +593,6 @@
     set <PixelTrackerData> childPixels;
 
 
-<<<<<<< HEAD
-	bool lessThanFlag;
-	if (parentChildPositionFlag<0){
-		lessThanFlag=false;
-	}else if (parentChildPositionFlag==0){
-		lessThanFlag=(randGen.getRatio()<0.5);
-	}else{
-		lessThanFlag=true;
-	}
-	//bool lessThanFlag=(randGen.getRatio()<0.5);
-
-	for(set<PixelTrackerData>::iterator sitr=pixelsToDividePtr->begin() ; sitr != pixelsToDividePtr->end() ;++sitr){
-		Coordinates3D<double> pixelTrans= boundaryStrategy->calculatePointCoordinates(sitr->pixel);
-		
-=======
     bool lessThanFlag;
     if (parentChildPositionFlag < 0) {
         lessThanFlag = false;
@@ -924,31 +606,12 @@
         Coordinates3D<double> pixelTrans = boundaryStrategy->calculatePointCoordinates(sitr->pixel);
 
 
->>>>>>> 6ed90e64
 		//Randomizing which position of the child/parent cells
 		if (lessThanFlag){
 			
 			if(nVec.x*pixelTrans.x+nVec.y*pixelTrans.y + nVec.z*pixelTrans.z+d<= 0.0){
 
-<<<<<<< HEAD
-				childPixels.insert(PixelTrackerData(sitr->pixel));
-				//if(!childCell){
-				//	childCell = potts->createCellG(sitr->pixel);
-				//}else{
-				//	cellField->set(sitr->pixel, childCell);				
-				//}			
-			}else{
-				parentPixels.insert(PixelTrackerData(sitr->pixel));
-				parentCellVolume++;
-				
-			}
-			
-		}else{
-			
-			if(nVec.x*pixelTrans.x+nVec.y*pixelTrans.y + nVec.z*pixelTrans.z+d> 0.0){
-=======
                 childPixels.insert(PixelTrackerData(sitr->pixel));
->>>>>>> 6ed90e64
 
             } else {
                 parentPixels.insert(PixelTrackerData(sitr->pixel));
@@ -969,17 +632,10 @@
         }
 
 	}
-<<<<<<< HEAD
-	//now we may have to shift back pixels before assigning them to parent and daughter cells again
-	if (boundaryConditionIndicator.x || boundaryConditionIndicator.y || boundaryConditionIndicator.z){
-		set<PixelTrackerData> parentPixelsShifted;
-		set<PixelTrackerData> childPixelsShifted;
-=======
     //now we may have to shift back pixels before assigning them to parent and daughter cells again
     if (boundaryConditionIndicator.x || boundaryConditionIndicator.y || boundaryConditionIndicator.z) {
         set <PixelTrackerData> parentPixelsShifted;
         set <PixelTrackerData> childPixelsShifted;
->>>>>>> 6ed90e64
 
         shiftCellPixels(childPixels, childPixelsShifted, -1.0 * shiftVector);
         shiftCellPixels(parentPixels, parentPixelsShifted, -1.0 * shiftVector);
@@ -1020,26 +676,11 @@
 
 bool MitosisSteppable::doDirectionalMitosisRandomOrientationCompartments(long _clusterId) {
 
-<<<<<<< HEAD
-	BasicRandomNumberGenerator *rand = BasicRandomNumberGenerator::getInstance();
-	double cos_theta=-1.0+rand->getRatio()*2.0;
-	double sin_theta=sqrt(1.0-cos_theta*cos_theta);
-	double sin_phi=-1.0+rand->getRatio()*2.0;
-	double cos_phi=sqrt(1.0-sin_phi*sin_phi);
-	// Log(LOG_DEBUG) << "MITOSIS N VEC="<<sin_theta*cos_phi<<","<<sin_theta*sin_phi<<","<<cos_theta;
-	return doDirectionalMitosisOrientationVectorBasedCompartments(_clusterId,sin_theta*cos_phi,sin_theta*sin_phi,cos_theta);
-	
-	if (cos_theta==1.0 || cos_theta==0.0)
-		return doDirectionalMitosisOrientationVectorBasedCompartments(_clusterId,1,1,1);
-	else
-		return doDirectionalMitosisOrientationVectorBasedCompartments(_clusterId,sin_theta*cos_phi,sin_theta*sin_phi,cos_theta);
-=======
     RandomNumberGenerator *rand = sim->generateRandomNumberGenerator();
     double cos_theta = -1.0 + rand->getRatio() * 2.0;
     double sin_theta = sqrt(1.0 - cos_theta * cos_theta);
     double sin_phi = -1.0 + rand->getRatio() * 2.0;
     double cos_phi = sqrt(1.0 - sin_phi * sin_phi);
->>>>>>> 6ed90e64
 
     delete rand;
     return doDirectionalMitosisOrientationVectorBasedCompartments(_clusterId, sin_theta * cos_phi, sin_theta * sin_phi,
@@ -1087,16 +728,9 @@
     //CHECK IF IT WILL WORK WITH PERIODIC BOUNDARY CONDITIONS ALL
     // DISTANCES AND DISPLACEMENT VECTORS MAY NEED TO BE RECALCULATED THEN
 
-<<<<<<< HEAD
-	//REMARK: numberOfClusters shold be interpreted as numberOfCompartments 
-	CellInventory & inventory=potts->getCellInventory();
-	CC3DCellList compartmentsVec=inventory.getClusterCells(_clusterId);
-	// Log(LOG_DEBUG) << "Got the following compartments for cluster id="<<_clusterId;
-=======
     //REMARK: numberOfClusters should be interpreted as numberOfCompartments
     CellInventory &inventory = potts->getCellInventory();
     CC3DCellList compartmentsVec = inventory.getClusterCells(_clusterId);
->>>>>>> 6ed90e64
 
 
     //we use these factors to rescale pixels expressed in absolute coordinates to those of the underlying cartesian lattice - this is done for pixel lookup
@@ -1126,16 +760,6 @@
         originalCompartmentVolumeVec[i] = cell->volume;
     }
 
-<<<<<<< HEAD
-	// Log(LOG_DEBUG) << "INSIDE DIRECTIONAL MITOSIS FOR CLUSTERS";
-	//construct a set containing all pixels of the cluster
-	set<PixelTrackerData> clusterPixels;		
-	for(int i = 0 ; i < numberOfClusters; ++i){
-		CellG *cell=compartmentsVec[i];
-		set<PixelTrackerData> cellPixels=pixelTrackerAccessorPtr->get(cell->extraAttribPtr)->pixelSet;
-		clusterPixels.insert(cellPixels.begin(),cellPixels.end());
-	}
-=======
     //construct a set containing all pixels of the cluster
     set <PixelTrackerData> clusterPixels;
     for (int i = 0; i < numberOfClusters; ++i) {
@@ -1146,7 +770,6 @@
 
     ////have to make a copy of pixel set before iterating over it.
     /// Reason - pixel set will change when we assign pixels to another cell , hence iterators will be invalidated
->>>>>>> 6ed90e64
 
     Vector3 shiftVector(0., 0., 0.);
     set <PixelTrackerData> shiftedPixels;
@@ -1171,13 +794,7 @@
 			shiftCellPixels(cellPixels,cellPixelsShifted,shiftVector);
 			parentBeforeMitosis[i].com=calculateCOMPixels(cellPixelsShifted);
 		}
-<<<<<<< HEAD
-		
-
-	}
-=======
-
->>>>>>> 6ed90e64
+
 
     }
 
@@ -1185,16 +802,6 @@
     set <PixelTrackerData> clusterParent;
     set <PixelTrackerData> clusterChild;
 
-<<<<<<< HEAD
-	bool clusterDivideFlag=divideClusterPixelsOrientationVectorBased(*pixelsToDividePtr,clusterParent,clusterChild,cleavegeVector.fX,cleavegeVector.fY,cleavegeVector.fZ);
-	//for (set<PixelTrackerData>::iterator sitr=clusterParent.begin() ; sitr!=clusterParent.end() ; ++sitr){
-	//}
-
-	//for (set<PixelTrackerData>::iterator sitr=clusterChild.begin() ; sitr!=clusterChild.end() ; ++sitr){
-	//}
-
-	//Vector3 clusterCOMBeforeMitosis=calculateClusterPixelsCOM(clusterPixels);
-=======
     bool clusterDivideFlag = divideClusterPixelsOrientationVectorBased(*pixelsToDividePtr, clusterParent, clusterChild,
                                                                        cleavegeVector.fX, cleavegeVector.fY,
                                                                        cleavegeVector.fZ);
@@ -1212,34 +819,14 @@
     if (!cleavegeVector.fX && !cleavegeVector.fY && !cleavegeVector.fZ) {
         return false; //orientation vector is 0
     }
->>>>>>> 6ed90e64
-
-
-<<<<<<< HEAD
-	Vector3 clusterParentCOM=calculateClusterPixelsCOM(clusterParent);
-	Vector3 clusterChildCOM=calculateClusterPixelsCOM(clusterChild);
-
-	//now will calculate offsets of displacement vectors after mitosis w.r.t COM of the cluster. We shrink original displacements by appropriate factor (2 should be sufficient) 
-	//we will use parallel/perpendicular vector decomposition w.r.t nx, ny, nz and scale only parallel component of the offset vector
-	//offset_original=parentBeforeMitosis[i].com-referenceVector
-	//offset_scaled=offset_original+(offset_original*n)n[scalingFactor-1]
-	if(!cleavegeVector.fX&&!cleavegeVector.fY&&!cleavegeVector.fZ){
-		return false; //orientation vector is 0
-	}
-	//Vector3 nVec(_nx,_ny,_nz);
-	Vector3 nVec(cleavegeVector);
-	
-	double norm=nVec.Mag();
-	nVec*=1.0/norm;
-	double scalingFactor=0.50;
-=======
+
+
     Vector3 nVec(cleavegeVector);
 
     double norm = nVec.Mag();
     nVec *= 1.0 / norm;
 
     double scalingFactor=0.50;
->>>>>>> 6ed90e64
 	Vector3 referenceVector=clusterCOMBeforeMitosis;
 	for(int i = 0 ; i < numberOfClusters; ++i){
 
@@ -1285,20 +872,8 @@
     WatchableField3D < CellG * > *cellField = (WatchableField3D < CellG * > *)
     potts->getCellFieldG();
 
-<<<<<<< HEAD
-	//for (set<PixelTrackerData>::iterator sitr = clusterParent.begin() ; sitr!= clusterParent.end() ; ++sitr){
-	//}
-
-	//first check if coms belong to set of cluster pixels
-	// Log(LOG_DEBUG) << "xFactor="<<xFactor<<" yFactor="<<yFactor<<" zFactor="<<zFactor;
-	for(int i = 0 ; i < numberOfClusters; ++i){
-		//Point3D pt=Point3D(parentAfterMitosis[i].com.fX,parentAfterMitosis[i].com.fY,parentAfterMitosis[i].com.fZ);
-		
-		//Point3D pt=Point3D(parentAfterMitosis[i].com.fX,parentAfterMitosis[i].com.fY*yFactor,parentAfterMitosis[i].com.fZ*zFactor);
-=======
 
     //first check if coms belong to set of cluster pixels
->>>>>>> 6ed90e64
 
     for (int i = 0; i < numberOfClusters; ++i) {
 
@@ -1306,12 +881,6 @@
                              (int) round(parentAfterMitosis[i].com.fY * yFactor),
                              (int) round(parentAfterMitosis[i].com.fZ * zFactor));
 
-<<<<<<< HEAD
-		//if(clusterParent.find(PixelTrackerData(pt))==clusterParent.end()){
-		if(!tryAdjustingCompartmentCOM(parentAfterMitosis[i].com,clusterParent)){
-			return false;
-=======
->>>>>>> 6ed90e64
 
         if (!tryAdjustingCompartmentCOM(parentAfterMitosis[i].com, clusterParent)) {
             return false;
@@ -1325,13 +894,6 @@
 
         }
 
-<<<<<<< HEAD
-		//pt=Point3D(childAfterMitosis[i].com.fX,childAfterMitosis[i].com.fY*yFactor,childAfterMitosis[i].com.fZ*zFactor);
-		pt=Point3D((int)round(childAfterMitosis[i].com.fX*xFactor),(int)round(childAfterMitosis[i].com.fY*yFactor),(int)round(childAfterMitosis[i].com.fZ*zFactor));
-		if(!tryAdjustingCompartmentCOM(childAfterMitosis[i].com,clusterChild)){
-		
-			return false;
-=======
     }
 
     long childClusterId = 0;
@@ -1339,33 +901,13 @@
         Point3D pt;
 
         CompartmentMitosisData parentCMD;
->>>>>>> 6ed90e64
 
         pt = Point3D(parentAfterMitosis[i].com.fX * xFactor, parentAfterMitosis[i].com.fY * yFactor,
                      parentAfterMitosis[i].com.fZ * zFactor);
 
         parentCMD.cell = parentBeforeMitosis[i].cell;
 
-<<<<<<< HEAD
-	long childClusterId=0;
-	for(int i = 0 ; i < numberOfClusters; ++i){
-		Point3D pt;	
-
-		CompartmentMitosisData parentCMD;
-
-		//pt=Point3D(parentAfterMitosis[i].com.fX,parentAfterMitosis[i].com.fY,parentAfterMitosis[i].com.fZ);
-		pt=Point3D(parentAfterMitosis[i].com.fX*xFactor,parentAfterMitosis[i].com.fY*yFactor,parentAfterMitosis[i].com.fZ*zFactor);
-		//CellG * newCell1 = potts->createCellG(pt);
-		//newCell1->type=6; 
-		
-		//cellField->set(pt,parentBeforeMitosis[i].cell);
-		//parentCellKernels.insert(PixelTrackerData(pt));
-		
-		parentCMD.cell=parentBeforeMitosis[i].cell;		
-		parentCMD.pt=pt;
-=======
         parentCMD.pt=pt;
->>>>>>> 6ed90e64
 		parentCellKernels.push_back(parentCMD);
 		parentCellKernelsSet.insert(PixelTrackerData(pt));
 
@@ -1403,33 +945,8 @@
         parentCell = cellField->get(
                 shiftedSinglePixelSet.begin()->pixel); //we assign parent cell to be first cell of the cluster
 
-<<<<<<< HEAD
-	//now will reset all the pixels except of kernel pixels to be medium
-	//for(set<PixelTrackerData>::iterator sitr=clusterPixels.begin() ; sitr!=clusterPixels.end() ; ++sitr){
-	//	if(parentCellKernelsSet.find(*sitr)==parentCellKernelsSet.end()){
-	//		cellField->set(sitr->pixel,0);
-	//	}
-	//}
-	//now we fill child and parent cells with pixels following the algorothm based on pixel distances and attraction radii
-	//parent hasto be initialized first otherwise we may loose some information about original cells if any of them will be overwritted during child assignment
-	
-	initializeClusters(originalCompartmentVolumeVec , clusterParent ,parentCellKernels,attractionRadiusParent,parentBeforeMitosis,shiftVector);
-	//getting parent cell is different in the case of periodic and non periodic b.c.'s
-	if (boundaryConditionIndicator.x || boundaryConditionIndicator.y || boundaryConditionIndicator.z){
-		set<PixelTrackerData> originalSinglePixelSet;
-		set<PixelTrackerData> shiftedSinglePixelSet;
-		originalSinglePixelSet.insert(PixelTrackerData(parentCellKernels[0].pt));
-		shiftCellPixels(originalSinglePixelSet,shiftedSinglePixelSet,-1.0*shiftVector) ; //we are shifting back so shift Vec is multiplied by -1
-		parentCell=cellField->get(shiftedSinglePixelSet.begin()->pixel); //we assign parent cell to be first cell of the cluster 
-	}else{
-		parentCell=cellField->get(parentCellKernels[0].pt);//we assign parent cell to be first cell of the cluster 
-	}
-	
-	
-=======
     } else {
         parentCell = cellField->get(parentCellKernels[0].pt);//we assign parent cell to be first cell of the cluster
->>>>>>> 6ed90e64
 
     }
 
@@ -1440,14 +957,6 @@
 		set<PixelTrackerData> shiftedSinglePixelSet;
 		originalSinglePixelSet.insert(PixelTrackerData(childCellKernels[0].pt));
 		shiftCellPixels(originalSinglePixelSet,shiftedSinglePixelSet,-1.0*shiftVector) ; //we are shifting back so shift Vec is multiplied by -1
-<<<<<<< HEAD
-		childCell=cellField->get(shiftedSinglePixelSet.begin()->pixel); //we assign parent cell to be first cell of the cluster 
-	}else{
-		childCell=cellField->get(childCellKernels[0].pt);//we assign parent cell to be first cell of the cluster 
-	}
-
-	return true;
-=======
 		childCell=cellField->get(shiftedSinglePixelSet.begin()->pixel); //we assign parent cell to be first cell of the cluster
 	}else{
 		childCell=cellField->get(childCellKernels[0].pt);//we assign parent cell to be first cell of the cluster
@@ -1505,7 +1014,6 @@
                 break;
             }
         }
->>>>>>> 6ed90e64
 
         if (pixelAssignedFlag)
             continue;
@@ -1515,59 +1023,7 @@
         //whose kernel is the closest
         for (map<double, int>::iterator mitr = pixel2KernelDistMap.begin(); mitr != pixel2KernelDistMap.end(); ++mitr) {
 
-<<<<<<< HEAD
-////////////////////////////////////////////////////////////////////////////////////////////////////////////////////////////////////////////////////////////
-void MitosisSteppable::initializeClusters(std::vector<int> & originalCompartmentVolumeVec , std::set<PixelTrackerData> & clusterPixels,std::vector<CompartmentMitosisData> &clusterKernels,std::vector<double> & attractionRadiusVec,std::vector<CompartmentMitosisData> & parentBeforeMitosisCMDVec,Vector3 shiftVec){
-
-	//vector<CellG*> kernelCellVec(clusterKernels.size(),0);
-	WatchableField3D<CellG *> *cellField =(WatchableField3D<CellG *> *) potts->getCellFieldG();
-	////getting pointers to cells at kernel points
-	//int counter=0;
-	//for(set<PixelTrackerData>::iterator sitr=clusterKernels.begin() ; sitr!=clusterKernels.end() ; ++sitr){
-	//	kernelCellVec[counter]=cellField->get(sitr->pixel);
-	//	if(kernelCellVec[counter]){
-	//	}
-	//	++counter;
-	//}
-
-	//set<CellG*> kernelCellSet(kernelCellVec.begin(),kernelCellVec.end()); 
-
-	vector<set<PixelTrackerData> > compartmentPixelsVector(clusterKernels.size()); //those sets will hold pixels belonging to a given compartment
-
-	vector<CompartmentMitosisData> clusterKernelsVec(clusterKernels.begin(),clusterKernels.end());
-
-	map<double,int> pixel2KernelDistMap;	
-	map<double,int> pixelWithinAttractionRadiusMap;	
-	double dist;
-	Point3D pixel;
-	bool pixelAssignedFlag;
-	for(set<PixelTrackerData>::iterator sitr=clusterPixels.begin() ; sitr!=clusterPixels.end() ; ++sitr){
-		pixel2KernelDistMap.clear();
-		pixelWithinAttractionRadiusMap.clear();
-		pixelAssignedFlag=false;
-		pixel=sitr->pixel;
-
-		for (int i = 0 ; i < clusterKernelsVec.size() ; ++i){			
-			Point3D kernel=clusterKernelsVec[i].pt;
-			dist=distInvariantCM(pixel.x,pixel.y,pixel.z,kernel.x,kernel.y,kernel.z,fieldDim,boundaryStrategy);
-			pixel2KernelDistMap.insert(make_pair(dist,i));
-			if(dist<attractionRadiusVec[i]){
-				pixelWithinAttractionRadiusMap.insert(make_pair(dist,i));
-			}
-		}
-		//we know the kernels for which pixel is within the attraction radius and we know which kernel is closest to the pixel. 
-		//We first try to assign pixel to the cell whose kernel is within attraction radius
-		for(map<double,int>::iterator mitr=pixelWithinAttractionRadiusMap.begin() ; mitr!=pixelWithinAttractionRadiusMap.end() ; ++mitr){
-			if (compartmentPixelsVector[mitr->second].size() < originalCompartmentVolumeVec[mitr->second]/2){
-				compartmentPixelsVector[mitr->second].insert(pixel);
-				//cellField->set(pixel,kernelCellVec[mitr->second]);				
-				pixelAssignedFlag=true;
-				break;
-			}
-		}
-=======
             compartmentPixelsVector[mitr->second].insert(pixel);
->>>>>>> 6ed90e64
 
             pixelAssignedFlag = true;
             break;
@@ -1578,13 +1034,6 @@
     }
 
 
-<<<<<<< HEAD
-		////finally we assign reminder pixels (if any) the the closest kernel
-		// Log(LOG_DEBUG) << "assign pixel="<<pixel<<" to cluster="<<pixel2KernelDistMap.begin()->second;
-		//cellField->set(pixel,kernelCellVec[pixel2KernelDistMap.begin()->second]);
-	}
-=======
->>>>>>> 6ed90e64
 
     //Now we will create cells based on compartmentPixelsVector
     // first we will deal with cluster kernels
@@ -1596,32 +1045,6 @@
             set <PixelTrackerData> originalSinglePixelSet;
             set <PixelTrackerData> shiftedSinglePixelSet;
 
-<<<<<<< HEAD
-	//Now we will create cells based on compartmentPixelsVector
-	// first we will deal with cluster kernels
-	long childClusterId=0; //holder for cluster id of child cell 
-	vector<CellG *> kernelCellVec(clusterKernels.size(),0); //holds pointers to cells at kernel pixels
-	for (int i = 0 ; i < clusterKernels.size() ; ++i){
-		//set<PixelTrackerData> shiftedCompartmentPixels;
-		//shiftCellPixels(compartmentPixelsVector[i],shiftedCompartmentPixels,-1.0*shiftVec) ; //we are shifting back so shift Vec is multiplied by -1
-
-		if(clusterKernels[i].cell){ //this is parent cell because cell ptr  in CMD is non zero
-			set<PixelTrackerData> originalSinglePixelSet;
-			set<PixelTrackerData> shiftedSinglePixelSet;
-
-			originalSinglePixelSet.insert(PixelTrackerData(clusterKernels[i].pt));
-			shiftCellPixels(originalSinglePixelSet,shiftedSinglePixelSet,-1.0*shiftVec) ; //we are shifting back so shift Vec is multiplied by -1
-			cellField->set(shiftedSinglePixelSet.begin()->pixel,parentBeforeMitosisCMDVec[i].cell);
-			kernelCellVec[i] = parentBeforeMitosisCMDVec[i].cell;
-		}else{ //dealing with child cell
-			set<PixelTrackerData> originalSinglePixelSet;
-			set<PixelTrackerData> shiftedSinglePixelSet;	
-			originalSinglePixelSet.insert(PixelTrackerData(clusterKernels[i].pt));
-			shiftCellPixels(originalSinglePixelSet,shiftedSinglePixelSet,-1.0*shiftVec) ; //we are shifting back so shift Vec is multiplied by -1
-            //have to initialize cluster id to be greater than any pther cluster id in the inventory            
-            if (!childClusterId){
-                childClusterId=potts->getRecentlyCreatedClusterId()+1;
-=======
             originalSinglePixelSet.insert(PixelTrackerData(clusterKernels[i].pt));
             shiftCellPixels(originalSinglePixelSet, shiftedSinglePixelSet,
                             -1.0 * shiftVec); //we are shifting back so shift Vec is multiplied by -1
@@ -1637,7 +1060,6 @@
             //have to initialize cluster id to be greater than any pther cluster id in the inventory
             if (!childClusterId) {
                 childClusterId = potts->getRecentlyCreatedClusterId() + 1;
->>>>>>> 6ed90e64
             }
 
 
@@ -1661,24 +1083,10 @@
         }
     }
 
-<<<<<<< HEAD
-bool  MitosisSteppable::doDirectionalMitosisOrientationVectorBasedCompartments(CellG* _cell,double _nx, double _ny, double _nz){
-	return doDirectionalMitosisOrientationVectorBasedCompartments(_cell->clusterId, _nx,  _ny,  _nz);
-
-	//CellInventory & inventory=potts->getCellInventory();
-	//long clusterId=_cell->clusterId;
-	//CC3DCellList compartmentsVec=inventory.getClusterCells(clusterId);
-	//return true;
-=======
->>>>>>> 6ed90e64
 }
 
 ////////////////////////////////////////////////////////////////////////////////////////////////////////////////////////////////////////////////////////////
 
-<<<<<<< HEAD
-
-	Coordinates3D<double> fieldDimTrans= boundaryStrategy->calculatePointCoordinates(Point3D(fieldDim.x-1,fieldDim.y-1,fieldDim.z-1));
-=======
 bool MitosisSteppable::doDirectionalMitosisOrientationVectorBasedCompartments(CellG *_cell, double _nx, double _ny,
                                                                               double _nz) {
     return doDirectionalMitosisOrientationVectorBasedCompartments(_cell->clusterId, _nx, _ny, _nz);
@@ -1687,7 +1095,6 @@
 
 ////////////////////////////////////////////////////////////////////////////////////////////////////////////////////////////////////////////////////////////
 Vector3 MitosisSteppable::calculateClusterPixelsCOM(set <PixelTrackerData> &clusterPixels) {
->>>>>>> 6ed90e64
 
     Vector3 clusterCOM;
 
@@ -1723,11 +1130,7 @@
     for (set<PixelTrackerData>::iterator sitr = clusterPixels.begin(); sitr != clusterPixels.end(); ++sitr) {
         ++numberOfVisitedPixels; //equivalent of updating a volume of a growing cell - as in the COM plugin the volume is updated before COM calculations
 
-<<<<<<< HEAD
-		Coordinates3D<double> ptTrans=boundaryStrategy->calculatePointCoordinates(pt); 
-=======
         Point3D pt = sitr->pixel;
->>>>>>> 6ed90e64
 
 		Coordinates3D<double> ptTrans=boundaryStrategy->calculatePointCoordinates(pt);
 
@@ -1771,32 +1174,15 @@
         yCM = clusterCOM.fY - shiftVec.y * (numberOfVisitedPixels - 1);
         zCM = clusterCOM.fZ - shiftVec.z * (numberOfVisitedPixels - 1);
 
-<<<<<<< HEAD
-		//shift CM to approximately center of lattice , new centroids are:
-		xCM = clusterCOM.fX - shiftVec.x*(numberOfVisitedPixels-1);
-		yCM = clusterCOM.fY - shiftVec.y*(numberOfVisitedPixels-1);
-		zCM = clusterCOM.fZ - shiftVec.z*(numberOfVisitedPixels-1);
-		
-=======
->>>>>>> 6ed90e64
 		//Now shift pt
 		shiftedPt=ptTrans;
 		shiftedPt-=shiftVec;
 
 
-<<<<<<< HEAD
-		//making sure that shifted point is in the lattice
-		if(shiftedPt.x < distanceVecMin.x){
-			shiftedPt.x += distanceVec.x;
-		}else if (shiftedPt.x > distanceVecMax_1.x){
-			shiftedPt.x -= distanceVec.x;
-		}  
-=======
         //making sure that shifted point is in the lattice
         if (shiftedPt.x < distanceVecMin.x) {
             shiftedPt.x += distanceVec.x;
         } else if (shiftedPt.x > distanceVecMax_1.x) {
->>>>>>> 6ed90e64
 
             shiftedPt.x -= distanceVec.x;
 		}  
@@ -1855,609 +1241,6 @@
 }
 ////////////////////////////////////////////////////////////////////////////////////////////////////////////////////////////////////////////////////////////
 
-<<<<<<< HEAD
-bool MitosisSteppable::divideClusterPixelsOrientationVectorBased(set<PixelTrackerData> & clusterPixels , set<PixelTrackerData> & clusterParent , set<PixelTrackerData> & clusterChild, double _nx, double _ny, double _nz){
-	if(!_nx&&!_ny&&!_nz){
-		return false; //orientation vector is 0
-	}
-	Vector3 nVec(_nx,_ny,_nz);
-	double norm=nVec.Mag();
-	nVec*=1.0/norm;
-
-	Vector3 clusterCOM=calculateClusterPixelsCOM(clusterPixels);
-	// Log(LOG_DEBUG) << "INSIDE DIVIDE CLUSTER COMPARTMENTS";
-	// Log(LOG_DEBUG) << "clusterCOM="<<clusterCOM;
-
-	//plane/line equation is of the form (r-p)*n=0 where p is vector pointing to point through which the plane will pass (COM)
-	// n is a normal vector to the plane/line
-	// r is (x,y,z) vector
-	//nx*x+ny*y+nz*z-p*n=0 
-	//or nx*x+ny*y+nz*z+d=0 where d is a scalar product -p*n
-
-	Vector3 pVec(clusterCOM);
-	double d=-(pVec*nVec);
-
-
-	int parentCellVolume=0;
-	bool lessThanFlag;
-	if (parentChildPositionFlag<0){
-		lessThanFlag=false;
-	}else if (parentChildPositionFlag==0){
-		lessThanFlag=(randGen.getRatio()<0.5);
-	}else{
-		lessThanFlag=true;
-	}
-	//bool lessThanFlag=(randGen.getRatio()<0.5);
-
-	for(set<PixelTrackerData>::iterator sitr=clusterPixels.begin() ; sitr != clusterPixels.end() ;++sitr){
-		Coordinates3D<double> pixelTrans= boundaryStrategy->calculatePointCoordinates(sitr->pixel);
-
-		//randomizing position of the parent/child cluster
-		if(lessThanFlag){ 
-			if(nVec.fX*pixelTrans.x+nVec.fY*pixelTrans.y + nVec.fZ*pixelTrans.z+d<= 0.0){
-				clusterChild.insert(*sitr);
-			}else{
-				clusterParent.insert(*sitr);
-
-			}
-		}else{
-			if(nVec.fX*pixelTrans.x+nVec.fY*pixelTrans.y + nVec.fZ*pixelTrans.z+d>0.0){
-				clusterChild.insert(*sitr);
-			}else{
-				clusterParent.insert(*sitr);
-
-			}
-
-		}
-
-	}
-
-
-	if(clusterChild.size())
-		return true;
-	else
-		return false;
-
-
-}
-
-// // // bool MitosisSteppable::doDirectionalMitosis(){
-
-
-// // // if(flag3D){
-
-// // // return doDirectionalMitosis3D();
-// // // }
-// // // else{
-
-// // // return (this->*doDirectionalMitosis2DPtr)();
-// // // }
-// // // }
-
-// // // OrientationVectorsMitosis MitosisSteppable::getOrientationVectorsMitosis(CellG * _cell){
-// // // if(flag3D){
-
-// // // return getOrientationVectorsMitosis3D(_cell);
-// // // }
-// // // else{
-// // // return (this->*getOrientationVectorsMitosis2DPtr)(_cell);
-// // // }
-// // // }
-
-// // // OrientationVectorsMitosis MitosisSteppable::getOrientationVectorsMitosis2D_xy(CellG * cell){
-// // // double xcm=cell->xCM/(float)cell->volume;
-// // // double ycm=cell->yCM/(float)cell->volume;
-// // // double zcm=cell->zCM/(float)cell->volume;
-
-// // // //first calculate and diagonalize inertia tensor
-// // // vector<vector<double> > inertiaTensor(2,vector<double>(2,0.0));
-
-
-// // // set<PixelTrackerData> cellPixels=pixelTrackerAccessorPtr->get(cell->extraAttribPtr)->pixelSet;
-// // // for(set<PixelTrackerData>::iterator sitr=cellPixels.begin() ; sitr != cellPixels.end() ;++sitr){
-// // // Coordinates3D<double> pixelTrans= boundaryStrategy->calculatePointCoordinates(sitr->pixel);
-// // // inertiaTensor[0][0]+=(pixelTrans.y-ycm)*(pixelTrans.y-ycm);
-// // // inertiaTensor[0][1]+=-(pixelTrans.x-xcm)*(pixelTrans.y-ycm);
-// // // inertiaTensor[1][1]+=(pixelTrans.x-xcm)*(pixelTrans.x-xcm);
-// // // }
-// // // inertiaTensor[1][0]=inertiaTensor[0][1];
-
-// // // double radical=0.5*sqrt((inertiaTensor[0][0]-inertiaTensor[1][1])*(inertiaTensor[0][0]-inertiaTensor[1][1])+4.0*inertiaTensor[0][1]*inertiaTensor[0][1]);			
-// // // double lMin=0.5*(inertiaTensor[0][0]+inertiaTensor[1][1])-radical;
-// // // double lMax=0.5*(inertiaTensor[0][0]+inertiaTensor[1][1])+radical;
-
-// // // //orientationVec points along semiminor axis (it corresponds to larger eigenvalue)
-// // // Coordinates3D<double> orientationVec;
-// // // if(inertiaTensor[0][1]!=0.0){
-
-// // // orientationVec=Coordinates3D<double>(inertiaTensor[0][1],lMax-inertiaTensor[0][0],0.0);
-// // // double length=sqrt(orientationVec.x*orientationVec.x+orientationVec.y*orientationVec.y+orientationVec.z*orientationVec.z);
-// // // orientationVec.x/=length;
-// // // orientationVec.y/=length;
-// // // orientationVec.z/=length;
-// // // }else{
-// // // if(inertiaTensor[0][0]>inertiaTensor[1][1])
-// // // orientationVec=Coordinates3D<double>(0.0,1.0,0.0);
-// // // else
-// // // orientationVec=Coordinates3D<double>(1.0,0.0,0.0);
-// // // }
-
-
-// // // OrientationVectorsMitosis orientationVectorsMitosis;
-// // // orientationVectorsMitosis.semiminorVec=orientationVec;
-// // // orientationVectorsMitosis.semimajorVec.x=-orientationVectorsMitosis.semiminorVec.y;
-// // // orientationVectorsMitosis.semimajorVec.y=orientationVectorsMitosis.semiminorVec.x;
-
-// // // return orientationVectorsMitosis;
-// // // }
-
-// // // bool MitosisSteppable::doDirectionalMitosis2D_xy(){
-
-// // // //this implementation is valid in 2D only
-// // // if (split && on) {
-// // // split = false;
-
-// // // WatchableField3D<CellG *> *cellField =(WatchableField3D<CellG *> *) potts->getCellFieldG();
-// // // //reseting poiters to parent and child cell - neessary otherwise may get some strange side effects when mitisis is aborted
-// // // childCell=0;
-// // // parentCell=0;
-
-// // // CellG *cell = cellField->get(splitPt);//cells that is being divided
-// // // parentCell=cell;
-
-// // // double xcm=cell->xCM/(float)cell->volume;
-// // // double ycm=cell->yCM/(float)cell->volume;
-// // // double zcm=cell->zCM/(float)cell->volume;
-
-// // // set<PixelTrackerData> cellPixels=pixelTrackerAccessorPtr->get(cell->extraAttribPtr)->pixelSet;
-
-// // // OrientationVectorsMitosis orientationVectorsMitosis=getOrientationVectorsMitosis2D_xy(cell);
-// // // Coordinates3D<double> orientationVec=orientationVectorsMitosis.semiminorVec;
-
-// // // // assume the following form of the equation of the straight line passing through COM (xcm,ycm,zcm) of cell being divided
-// // // //y=a*x+b;
-// // // double a;
-// // // double b;
-// // // //determining coefficients of the straight line passing through
-// // // if(divideAlongMinorAxisFlag){
-
-
-// // // a=orientationVec.y/orientationVec.x;
-// // // b=ycm-xcm*a;
-
-// // // if(a!=a){//a is Nan - will happen when orientationVec.x is 0.0 thus minor axis is along y axis
-// // // a=0.0;
-// // // b=0.0;
-// // // }
-// // // }
-
-// // // if(divideAlongMajorAxisFlag){
-// // // if(orientationVec.y==0.0){//then perpendicular vector (major axis) is along y axis meaning:
-// // // a=0.0;
-// // // b=0.0;
-
-// // // } else{
-// // // a=-orientationVec.x/orientationVec.y;
-// // // b=ycm-xcm*a;
-// // // }
-// // // }
-
-// // // //now do the division
-
-// // // if(a==0.0 && b==0.0){//division along y axis
-
-// // // for(set<PixelTrackerData>::iterator sitr=cellPixels.begin() ; sitr != cellPixels.end() ;++sitr){
-// // // Coordinates3D<double> pixelTrans= boundaryStrategy->calculatePointCoordinates(sitr->pixel);
-// // // if(pixelTrans.x<xcm){
-// // // if(!childCell){
-// // // childCell = potts->createCellG(sitr->pixel);
-// // // }else{
-// // // cellField->set(sitr->pixel, childCell);
-// // // }
-// // // }
-// // // }
-
-// // // }else{//division will be done along axis different than y axis
-// // // int parentCellVolume=0;
-// // // for(set<PixelTrackerData>::iterator sitr=cellPixels.begin() ; sitr != cellPixels.end() ;++sitr){
-// // // Coordinates3D<double> pixelTrans= boundaryStrategy->calculatePointCoordinates(sitr->pixel);
-// // // if(pixelTrans.y <= a*pixelTrans.x+b){
-
-// // // if(!childCell){
-// // // childCell = potts->createCellG(sitr->pixel);
-// // // }else{
-// // // cellField->set(sitr->pixel, childCell);
-// // // }
-// // // }else{
-
-// // // parentCellVolume++;
-// // // }
-
-// // // }
-// // // }
-
-// // // //if childCell was created this means mitosis was sucessful. If child cell was not created there was no mitosis
-// // // if(childCell)
-// // // return true;
-// // // else
-// // // return false;
-// // // }
-// // // }
-
-
-
-
-
-
-// // // OrientationVectorsMitosis MitosisSteppable::getOrientationVectorsMitosis2D_xz(CellG * cell){
-// // // double xcm=cell->xCM/(float)cell->volume;
-// // // double ycm=cell->yCM/(float)cell->volume;
-// // // double zcm=cell->zCM/(float)cell->volume;
-
-// // // //first calculate and diagonalize inertia tensor
-// // // vector<vector<double> > inertiaTensor(2,vector<double>(2,0.0));
-
-// // // set<PixelTrackerData> cellPixels=pixelTrackerAccessorPtr->get(cell->extraAttribPtr)->pixelSet;
-// // // for(set<PixelTrackerData>::iterator sitr=cellPixels.begin() ; sitr != cellPixels.end() ;++sitr){
-// // // Coordinates3D<double> pixelTrans= boundaryStrategy->calculatePointCoordinates(sitr->pixel);
-// // // inertiaTensor[0][0]+=(pixelTrans.z-zcm)*(pixelTrans.z-zcm);
-// // // inertiaTensor[0][1]+=-(pixelTrans.x-xcm)*(pixelTrans.z-zcm);
-// // // inertiaTensor[1][1]+=(pixelTrans.x-xcm)*(pixelTrans.x-xcm);
-// // // }
-// // // inertiaTensor[1][0]=inertiaTensor[0][1];
-
-// // // double radical=0.5*sqrt((inertiaTensor[0][0]-inertiaTensor[1][1])*(inertiaTensor[0][0]-inertiaTensor[1][1])+4.0*inertiaTensor[0][1]*inertiaTensor[0][1]);			
-// // // double lMin=0.5*(inertiaTensor[0][0]+inertiaTensor[1][1])-radical;
-// // // double lMax=0.5*(inertiaTensor[0][0]+inertiaTensor[1][1])+radical;
-
-// // // //orientationVec points along semiminor axis (it corresponds to larger eigenvalue)
-// // // Coordinates3D<double> orientationVec;
-// // // if(inertiaTensor[0][1]!=0.0){
-
-// // // orientationVec=Coordinates3D<double>(inertiaTensor[0][1],0.0,lMax-inertiaTensor[0][0]);
-// // // double length=sqrt(orientationVec.x*orientationVec.x+orientationVec.y*orientationVec.y+orientationVec.z*orientationVec.z);
-// // // orientationVec.x/=length;
-// // // orientationVec.y/=length;
-// // // orientationVec.z/=length;
-// // // }else{
-// // // if(inertiaTensor[0][0]>inertiaTensor[1][1])
-// // // orientationVec=Coordinates3D<double>(0.0,0.0,1.0);
-// // // else
-// // // orientationVec=Coordinates3D<double>(1.0,0.0,0.0);
-// // // }
-
-// // // OrientationVectorsMitosis orientationVectorsMitosis;
-// // // orientationVectorsMitosis.semiminorVec=orientationVec;
-// // // orientationVectorsMitosis.semimajorVec.x=-orientationVectorsMitosis.semiminorVec.z;
-// // // orientationVectorsMitosis.semimajorVec.z=orientationVectorsMitosis.semiminorVec.x;
-
-// // // return orientationVectorsMitosis;
-
-
-// // // }
-
-// // // bool MitosisSteppable::doDirectionalMitosis2D_xz(){
-// // // //this implementation is valid in 2D only
-// // // if (split && on) {
-// // // split = false;
-
-// // // WatchableField3D<CellG *> *cellField =(WatchableField3D<CellG *> *) potts->getCellFieldG();
-// // // //reseting poiters to parent and child cell - neessary otherwise may get some strange side effects when mitisis is aborted
-// // // childCell=0;
-// // // parentCell=0;
-
-// // // CellG *cell = cellField->get(splitPt);//cells that is being divided
-// // // parentCell=cell;
-// // // double xcm=cell->xCM/(float)cell->volume;
-// // // double ycm=cell->yCM/(float)cell->volume;
-// // // double zcm=cell->zCM/(float)cell->volume;
-
-// // // set<PixelTrackerData> cellPixels=pixelTrackerAccessorPtr->get(cell->extraAttribPtr)->pixelSet;
-
-// // // OrientationVectorsMitosis orientationVectorsMitosis=getOrientationVectorsMitosis2D_xz(cell);
-// // // Coordinates3D<double> orientationVec=orientationVectorsMitosis.semiminorVec;
-
-
-// // // //once we know orientation vector corresponding to bigger eigenvalue (pointing along semiminor axis) we may divide cell 
-// // // //along major or minor axis
-
-// // // // assume the following form of the equation of the straight line passing through COM (xcm,ycm,zcm) of cell being divided
-// // // //z=a*x+b;
-// // // double a;
-// // // double b;
-// // // //determining coefficients of the straight line passing through
-// // // if(divideAlongMinorAxisFlag){
-
-
-// // // a=orientationVec.z/orientationVec.x;
-// // // b=zcm-xcm*a;
-
-// // // if(a!=a){//a is Nan - will happen when orientationVec.x is 0.0 thus minor axis is along y axis
-// // // a=0.0;
-// // // b=0.0;
-// // // }
-// // // }
-
-// // // if(divideAlongMajorAxisFlag){
-// // // if(orientationVec.z==0.0){//then perpendicular vector (major axis) is along z axis meaning:
-// // // a=0.0;
-// // // b=0.0;
-
-// // // } else{
-// // // a=-orientationVec.x/orientationVec.z;
-// // // b=zcm-xcm*a;
-// // // }
-// // // }
-// // // //now do the division
-
-// // // if(a==0.0 && b==0.0){//division along y axis
-
-// // // for(set<PixelTrackerData>::iterator sitr=cellPixels.begin() ; sitr != cellPixels.end() ;++sitr){
-// // // Coordinates3D<double> pixelTrans= boundaryStrategy->calculatePointCoordinates(sitr->pixel);
-// // // if(pixelTrans.x<xcm){
-// // // if(!childCell){
-// // // childCell = potts->createCellG(sitr->pixel);
-// // // }else{
-// // // cellField->set(sitr->pixel, childCell);
-// // // }
-// // // }
-// // // }
-
-// // // }else{//division will be done along axis different than y axis
-// // // int parentCellVolume=0;
-// // // for(set<PixelTrackerData>::iterator sitr=cellPixels.begin() ; sitr != cellPixels.end() ;++sitr){
-// // // Coordinates3D<double> pixelTrans= boundaryStrategy->calculatePointCoordinates(sitr->pixel);
-// // // if(pixelTrans.z <= a*pixelTrans.x+b){
-
-// // // if(!childCell){
-// // // childCell = potts->createCellG(sitr->pixel);
-// // // }else{
-// // // cellField->set(sitr->pixel, childCell);
-// // // }
-// // // }else{
-
-// // // parentCellVolume++;
-// // // }
-
-// // // }
-// // // }
-
-// // // //if childCell was created this means mitosis was sucessful. If child cell was not created there was no mitosis
-// // // if(childCell)
-// // // return true;
-// // // else
-// // // return false;
-// // // }
-// // // }
-
-// // // OrientationVectorsMitosis MitosisSteppable::getOrientationVectorsMitosis2D_yz(CellG * cell){
-// // // double xcm=cell->xCM/(float)cell->volume;
-// // // double ycm=cell->yCM/(float)cell->volume;
-// // // double zcm=cell->zCM/(float)cell->volume;
-
-// // // //first calculate and diagonalize inertia tensor
-// // // vector<vector<double> > inertiaTensor(2,vector<double>(2,0.0));
-
-// // // set<PixelTrackerData> cellPixels=pixelTrackerAccessorPtr->get(cell->extraAttribPtr)->pixelSet;
-// // // for(set<PixelTrackerData>::iterator sitr=cellPixels.begin() ; sitr != cellPixels.end() ;++sitr){
-// // // Coordinates3D<double> pixelTrans= boundaryStrategy->calculatePointCoordinates(sitr->pixel);
-// // // inertiaTensor[0][0]+=(pixelTrans.z-zcm)*(pixelTrans.z-zcm);
-// // // inertiaTensor[0][1]+=-(pixelTrans.y-ycm)*(pixelTrans.z-zcm);
-// // // inertiaTensor[1][1]+=(pixelTrans.y-ycm)*(pixelTrans.y-ycm);
-// // // }
-// // // inertiaTensor[1][0]=inertiaTensor[0][1];
-
-// // // double radical=0.5*sqrt((inertiaTensor[0][0]-inertiaTensor[1][1])*(inertiaTensor[0][0]-inertiaTensor[1][1])+4.0*inertiaTensor[0][1]*inertiaTensor[0][1]);			
-// // // double lMin=0.5*(inertiaTensor[0][0]+inertiaTensor[1][1])-radical;
-// // // double lMax=0.5*(inertiaTensor[0][0]+inertiaTensor[1][1])+radical;
-
-// // // //orientationVec points along semiminor axis (it corresponds to larger eigenvalue)
-// // // Coordinates3D<double> orientationVec;
-// // // if(inertiaTensor[0][1]!=0.0){
-
-// // // orientationVec=Coordinates3D<double>(0.0,inertiaTensor[0][1],lMax-inertiaTensor[0][0]);
-// // // double length=sqrt(orientationVec.x*orientationVec.x+orientationVec.y*orientationVec.y+orientationVec.z*orientationVec.z);
-// // // orientationVec.x/=length;
-// // // orientationVec.y/=length;
-// // // orientationVec.z/=length;
-// // // }else{
-// // // if(inertiaTensor[0][0]>inertiaTensor[1][1])
-// // // orientationVec=Coordinates3D<double>(0.0,0.0,1.0);
-// // // else
-// // // orientationVec=Coordinates3D<double>(0.0,1.0,0.0);
-// // // }
-
-// // // OrientationVectorsMitosis orientationVectorsMitosis;
-// // // orientationVectorsMitosis.semiminorVec=orientationVec;
-// // // orientationVectorsMitosis.semimajorVec.y=-orientationVectorsMitosis.semiminorVec.z;
-// // // orientationVectorsMitosis.semimajorVec.z=orientationVectorsMitosis.semiminorVec.y;
-
-// // // return orientationVectorsMitosis;
-
-
-// // // }
-
-// // // bool MitosisSteppable::doDirectionalMitosis2D_yz(){
-
-// // // //this implementation is valid in 2D only
-// // // if (split && on) {
-// // // split = false;
-
-// // // WatchableField3D<CellG *> *cellField =(WatchableField3D<CellG *> *) potts->getCellFieldG();
-// // // //reseting poiters to parent and child cell - neessary otherwise may get some strange side effects when mitisis is aborted
-// // // childCell=0;
-// // // parentCell=0;
-
-// // // CellG *cell = cellField->get(splitPt);//cells that is being divided
-// // // parentCell=cell;
-
-// // // double xcm=cell->xCM/(float)cell->volume;
-// // // double ycm=cell->yCM/(float)cell->volume;
-// // // double zcm=cell->zCM/(float)cell->volume;
-
-// // // set<PixelTrackerData> cellPixels=pixelTrackerAccessorPtr->get(cell->extraAttribPtr)->pixelSet;
-
-// // // OrientationVectorsMitosis orientationVectorsMitosis=getOrientationVectorsMitosis2D_xz(cell);
-// // // Coordinates3D<double> orientationVec=orientationVectorsMitosis.semiminorVec;
-
-
-// // // //once we know orientation vector corresponding to bigger eigenvalue (pointing along semiminor axis) we may divide cell 
-// // // //along major or minor axis
-
-// // // // assume the following form of the equation of the straight line passing through COM (xcm,ycm,zcm) of cell being divided
-// // // //z=a*y+b;
-// // // double a;
-// // // double b;
-// // // //determining coefficients of the straight line passing through
-// // // if(divideAlongMinorAxisFlag){
-
-
-// // // a=orientationVec.z/orientationVec.y;
-// // // b=zcm-ycm*a;
-
-// // // if(a!=a){//a is Nan - will happen when orientationVec.x is 0.0 thus minor axis is along y axis
-// // // a=0.0;
-// // // b=0.0;
-// // // }
-// // // }
-
-// // // if(divideAlongMajorAxisFlag){
-// // // if(orientationVec.z==0.0){//then perpendicular vector (major axis) is along z axis meaning:
-// // // a=0.0;
-// // // b=0.0;
-
-// // // } else{
-// // // a=-orientationVec.y/orientationVec.z;
-// // // b=zcm-ycm*a;
-// // // }
-// // // }
-
-// // // //now do the division
-
-// // // if(a==0.0 && b==0.0){//division along y axis
-
-// // // for(set<PixelTrackerData>::iterator sitr=cellPixels.begin() ; sitr != cellPixels.end() ;++sitr){
-// // // Coordinates3D<double> pixelTrans= boundaryStrategy->calculatePointCoordinates(sitr->pixel);
-// // // if(pixelTrans.y<ycm){
-// // // if(!childCell){
-// // // childCell = potts->createCellG(sitr->pixel);
-// // // }else{
-// // // cellField->set(sitr->pixel, childCell);
-// // // }
-// // // }
-// // // }
-
-// // // }else{//division will be done along axis different than y axis
-// // // int parentCellVolume=0;
-// // // for(set<PixelTrackerData>::iterator sitr=cellPixels.begin() ; sitr != cellPixels.end() ;++sitr){
-// // // Coordinates3D<double> pixelTrans= boundaryStrategy->calculatePointCoordinates(sitr->pixel);
-// // // if(pixelTrans.z <= a*pixelTrans.y+b){
-
-// // // if(!childCell){
-// // // childCell = potts->createCellG(sitr->pixel);
-// // // }else{
-// // // cellField->set(sitr->pixel, childCell);
-// // // }
-// // // }else{
-
-// // // parentCellVolume++;
-// // // }
-
-// // // }
-// // // }
-
-// // // //if childCell was created this means mitosis was sucessful. If child cell was not created there was no mitosis
-// // // if(childCell)
-// // // return true;
-// // // else
-// // // return false;
-// // // }
-// // // }
-
-// // // OrientationVectorsMitosis MitosisSteppable::getOrientationVectorsMitosis3D(CellG * cell){
-
-// // // double xcm=cell->xCM/(float)cell->volume;
-// // // double ycm=cell->yCM/(float)cell->volume;
-// // // double zcm=cell->zCM/(float)cell->volume;
-
-// // // //first calculate and diagonalize inertia tensor
-// // // vector<vector<double> > inertiaTensor(3,vector<double>(3,0.0));
-
-// // // set<PixelTrackerData> cellPixels=pixelTrackerAccessorPtr->get(cell->extraAttribPtr)->pixelSet;
-// // // for(set<PixelTrackerData>::iterator sitr=cellPixels.begin() ; sitr != cellPixels.end() ;++sitr){
-// // // Coordinates3D<double> pixelTrans= boundaryStrategy->calculatePointCoordinates(sitr->pixel);
-// // // inertiaTensor[0][0]+=(pixelTrans.y-ycm)*(pixelTrans.y-ycm)+(pixelTrans.z-zcm)*(pixelTrans.z-zcm);
-// // // inertiaTensor[0][1]+=-(pixelTrans.x-xcm)*(pixelTrans.y-ycm);
-// // // inertiaTensor[0][2]+=-(pixelTrans.x-xcm)*(pixelTrans.z-zcm);
-// // // inertiaTensor[1][1]+=(pixelTrans.x-xcm)*(pixelTrans.x-xcm)+(pixelTrans.z-zcm)*(pixelTrans.z-zcm);
-// // // inertiaTensor[1][2]+=-(pixelTrans.y-ycm)*(pixelTrans.z-zcm);
-// // // inertiaTensor[2][2]+=(pixelTrans.x-xcm)*(pixelTrans.x-xcm)+(pixelTrans.y-ycm)*(pixelTrans.y-ycm);
-// // // }
-// // // inertiaTensor[1][0]=inertiaTensor[0][1];
-// // // inertiaTensor[2][0]=inertiaTensor[0][2];
-// // // inertiaTensor[2][1]=inertiaTensor[1][2];
-
-// // // //Finding eigenvalues
-// // // vector<double> aCoeff(4,0.0);
-// // // vector<complex<double> > roots;
-
-// // // //initialize coefficients of cubic eq used to find eigenvalues of inertia tensor - before pixel copy
-// // // aCoeff[0]=-1.0;
-
-// // // aCoeff[1]=inertiaTensor[0][0] + inertiaTensor[1][1] + inertiaTensor[2][2];
-
-// // // aCoeff[2]=inertiaTensor[0][1]*inertiaTensor[0][1] + inertiaTensor[0][2]*inertiaTensor[0][2] + inertiaTensor[1][2]*inertiaTensor[1][2]
-// // // -inertiaTensor[0][0]*inertiaTensor[1][1] - inertiaTensor[0][0]*inertiaTensor[2][2] - inertiaTensor[1][1]*inertiaTensor[2][2];
-
-// // // aCoeff[3]=inertiaTensor[0][0]*inertiaTensor[1][1]*inertiaTensor[2][2] + 2*inertiaTensor[0][1]*inertiaTensor[0][2]*inertiaTensor[1][2]
-// // // -inertiaTensor[0][0]*inertiaTensor[1][2]*inertiaTensor[1][2]
-// // // -inertiaTensor[1][1]*inertiaTensor[0][2]*inertiaTensor[0][2]
-// // // -inertiaTensor[2][2]*inertiaTensor[0][1]*inertiaTensor[0][1];
-
-// // // roots=solveCubicEquationRealCoeeficients(aCoeff);
-
-
-
-// // // vector<Coordinates3D<double> > eigenvectors(3);
-
-// // // for (int i = 0 ; i < 3 ; ++i){
-// // // eigenvectors[i].x=(inertiaTensor[0][2]*(inertiaTensor[1][1]-roots[i].real())-inertiaTensor[1][2]*inertiaTensor[0][1])/
-// // // (inertiaTensor[1][2]*(inertiaTensor[0][0]-roots[i].real())-inertiaTensor[0][1]*inertiaTensor[0][2]);
-// // // eigenvectors[i].y=1.0;
-// // // eigenvectors[i].z = (inertiaTensor[0][2]*eigenvectors[i].x+inertiaTensor[1][2]*eigenvectors[i].y)/
-// // // (roots[i].real()-inertiaTensor[2][2]) ;
-// // // if(eigenvectors[i].x!=eigenvectors[i].x || eigenvectors[i].y!=eigenvectors[i].y || eigenvectors[i].z!=eigenvectors[i].z){
-// // // OrientationVectorsMitosis orientationVectorsMitosis;
-// // // return orientationVectorsMitosis;//simply dont do mitosis if any of the eigenvector component is NaN
-// // // }
-// // // }
-
-
-
-// // // //finding semiaxes of the ellipsoid
-// // // //Ixx=m/5.0*(a_y^2+a_z^2) - andy cyclical permutations for other coordinate combinations
-// // // //a_x,a_y,a_z are lengths of semiaxes of the allipsoid
-// // // // We can invert above system of equations to get:
-// // // vector<double> axes(3,0.0);
-
-// // // axes[0]=sqrt((2.5/cell->volume)*(roots[1].real()+roots[2].real()-roots[0].real()));//corresponds to first eigenvalue
-// // // axes[1]=sqrt((2.5/cell->volume)*(roots[0].real()+roots[2].real()-roots[1].real()));//corresponds to second eigenvalue
-// // // axes[2]=sqrt((2.5/cell->volume)*(roots[0].real()+roots[1].real()-roots[2].real()));//corresponds to third eigenvalue
-
-// // // vector<pair<double, int> > sortedAxes(3);
-// // // sortedAxes[0]=make_pair(axes[0],0);
-// // // sortedAxes[1]=make_pair(axes[1],1);
-// // // sortedAxes[2]=make_pair(axes[2],2);
-
-// // // //sorting semiaxes according the their lengths (shortest first)
-// // // //sort(axes.begin(),axes.end());
-// // // sort(sortedAxes.begin(),sortedAxes.end()); //by keeping track of original axes indices we also find which eigenvector corresponds to shortest/longest axis - that's why we use pair where first element is the length of the axis and the second one is index of the eigenvalue. 
-// // // //After sorting we can track back which eigenvector belongs to hosrtest/longest eigenvalue
-
-// // // OrientationVectorsMitosis orientationVectorsMitosis;
-// // // orientationVectorsMitosis.semiminorVec=eigenvectors[sortedAxes[0].second];
-// // // orientationVectorsMitosis.semimajorVec=eigenvectors[sortedAxes[2].second];
-=======
 bool MitosisSteppable::divideClusterPixelsOrientationVectorBased(set <PixelTrackerData> &clusterPixels,
                                                                  set <PixelTrackerData> &clusterParent,
                                                                  set <PixelTrackerData> &clusterChild, double _nx,
@@ -2502,7 +1285,6 @@
                 clusterChild.insert(*sitr);
             } else {
                 clusterParent.insert(*sitr);
->>>>>>> 6ed90e64
 
             }
         } else {
@@ -2523,559 +1305,5 @@
     else
         return false;
 
-<<<<<<< HEAD
-// // // WatchableField3D<CellG *> *cellField =(WatchableField3D<CellG *> *) potts->getCellFieldG();
-// // // //reseting poiters to parent and child cell - neessary otherwise may get some strange side effects when mitisis is aborted
-// // // childCell=0;
-// // // parentCell=0;
-
-// // // CellG *cell = cellField->get(splitPt);//cells that is being divided
-// // // parentCell=cell;
-
-// // // double xcm=cell->xCM/(float)cell->volume;
-// // // double ycm=cell->yCM/(float)cell->volume;
-// // // double zcm=cell->zCM/(float)cell->volume;
-
-// // // set<PixelTrackerData> cellPixels=pixelTrackerAccessorPtr->get(cell->extraAttribPtr)->pixelSet;
-
-// // // OrientationVectorsMitosis orientationVectorsMitosis=getOrientationVectorsMitosis3D(cell);
-
-
-// // // // to divide cell along semiminor axis we take eigenvector corresponging to semimajor axis and this vector is 
-// // // // perpendicular to the division plane
-// // // // to divide cell along semimajor axis we take eigenvector corresponging to semiminor axis and this vector is 
-// // // // perpendicular to the division plane
-
-
-
-// // // //plane equation is of the form (r-p)*n=0 where p is vector pointing to point through which the plane will pass (COM)
-// // // // n is a normal vector to the plane
-// // // // r is (x,y,z) vector
-// // // //nx*x+ny*y+nz*z-p*n=0 
-// // // //or nx*x+ny*y+nz*z+d=0 where d is a scalar product -p*n
-// // // Coordinates3D<double> pVec(xcm,ycm,zcm);
-// // // Coordinates3D<double> nVec;
-// // // double d;
-
-// // // if(divideAlongMajorAxisFlag){
-
-// // // nVec=orientationVectorsMitosis.semiminorVec;;
-// // // d=-(pVec*nVec);
-
-// // // } else{
-// // // nVec=orientationVectorsMitosis.semimajorVec;;
-// // // d=-(pVec*nVec);
-// // // }
-
-// // // int parentCellVolume=0;
-// // // for(set<PixelTrackerData>::iterator sitr=cellPixels.begin() ; sitr != cellPixels.end() ;++sitr){
-// // // Coordinates3D<double> pixelTrans= boundaryStrategy->calculatePointCoordinates(sitr->pixel);
-// // // if(nVec.x*pixelTrans.x+nVec.y*pixelTrans.y + nVec.z*pixelTrans.z+d<= 0.0){
-
-// // // if(!childCell){
-// // // childCell = potts->createCellG(sitr->pixel);
-// // // }else{
-// // // cellField->set(sitr->pixel, childCell);
-// // // }
-// // // }else{
-
-// // // parentCellVolume++;
-// // // }
-
-// // // }
-
-// // // if(childCell)
-// // // return true;
-// // // else
-// // // return false;
-
-// // // }
-// // // }
-
-
-
-//bool MitosisSteppable::doDirectionalMitosis3D(){
-//
-//	//this implementation is valid in 3D only
-//	if (split && on) {
-//		split = false;
-//
-//		WatchableField3D<CellG *> *cellField =(WatchableField3D<CellG *> *) potts->getCellFieldG();
-//		//reseting poiters to parent and child cell - neessary otherwise may get some strange side effects when mitisis is aborted
-//		childCell=0;
-//		parentCell=0;
-//
-//		CellG *cell = cellField->get(splitPt);//cells that is being divided
-//		parentCell=cell;
-//		double xcm=cell->xCM/(float)cell->volume;
-//		double ycm=cell->yCM/(float)cell->volume;
-//		double zcm=cell->zCM/(float)cell->volume;
-//
-//		//first calculate and diagonalize inertia tensor
-//		vector<vector<double> > inertiaTensor(3,vector<double>(3,0.0));
-//
-//		set<PixelTrackerData> cellPixels=pixelTrackerAccessorPtr->get(cell->extraAttribPtr)->pixelSet;
-//		for(set<PixelTrackerData>::iterator sitr=cellPixels.begin() ; sitr != cellPixels.end() ;++sitr){
-//			inertiaTensor[0][0]+=(sitr->pixel.y-ycm)*(sitr->pixel.y-ycm)+(sitr->pixel.z-zcm)*(sitr->pixel.z-zcm);
-//			inertiaTensor[0][1]+=-(sitr->pixel.x-xcm)*(sitr->pixel.y-ycm);
-//			inertiaTensor[0][2]+=-(sitr->pixel.x-xcm)*(sitr->pixel.z-zcm);
-//			inertiaTensor[1][1]+=(sitr->pixel.x-xcm)*(sitr->pixel.x-xcm)+(sitr->pixel.z-zcm)*(sitr->pixel.z-zcm);
-//			inertiaTensor[1][2]+=-(sitr->pixel.y-ycm)*(sitr->pixel.z-zcm);
-//			inertiaTensor[2][2]+=(sitr->pixel.x-xcm)*(sitr->pixel.x-xcm)+(sitr->pixel.y-ycm)*(sitr->pixel.y-ycm);
-//		}
-//		inertiaTensor[1][0]=inertiaTensor[0][1];
-//		inertiaTensor[2][0]=inertiaTensor[0][2];
-//		inertiaTensor[2][1]=inertiaTensor[1][2];
-//		
-//	 //Finding eigenvalues
-//	 vector<double> aCoeff(4,0.0);
-//	 vector<complex<double> > roots;
-//	 
-//	 //initialize coefficients of cubic eq used to find eigenvalues of inertia tensor - before pixel copy
-//	 aCoeff[0]=-1.0;
-//
-//	 aCoeff[1]=inertiaTensor[0][0] + inertiaTensor[1][1] + inertiaTensor[2][2];
-//
-//	 aCoeff[2]=inertiaTensor[0][1]*inertiaTensor[0][1] + inertiaTensor[0][2]*inertiaTensor[0][2] + inertiaTensor[1][2]*inertiaTensor[1][2]
-//	 -inertiaTensor[0][0]*inertiaTensor[1][1] - inertiaTensor[0][0]*inertiaTensor[2][2] - inertiaTensor[1][1]*inertiaTensor[2][2];
-//
-//	 aCoeff[3]=inertiaTensor[0][0]*inertiaTensor[1][1]*inertiaTensor[2][2] + 2*inertiaTensor[0][1]*inertiaTensor[0][2]*inertiaTensor[1][2]
-//	 -inertiaTensor[0][0]*inertiaTensor[1][2]*inertiaTensor[1][2]
-//	 -inertiaTensor[1][1]*inertiaTensor[0][2]*inertiaTensor[0][2]
-//	 -inertiaTensor[2][2]*inertiaTensor[0][1]*inertiaTensor[0][1];
-//
-//	 roots=solveCubicEquationRealCoeeficients(aCoeff);
-//	 
-//	 
-//
-//	 vector<Coordinates3D<double> > eigenvectors(3);
-//
-//	 for (int i = 0 ; i < 3 ; ++i){
-//		 eigenvectors[i].x=(inertiaTensor[0][2]*(inertiaTensor[1][1]-roots[i].real())-inertiaTensor[1][2]*inertiaTensor[0][1])/
-//		 (inertiaTensor[1][2]*(inertiaTensor[0][0]-roots[i].real())-inertiaTensor[0][1]*inertiaTensor[0][2]);
-//		 eigenvectors[i].y=1.0;
-//		 eigenvectors[i].z = (inertiaTensor[0][2]*eigenvectors[i].x+inertiaTensor[1][2]*eigenvectors[i].y)/
-//		 (roots[i].real()-inertiaTensor[2][2]) ;
-//		 if(eigenvectors[i].x!=eigenvectors[i].x || eigenvectors[i].y!=eigenvectors[i].y || eigenvectors[i].z!=eigenvectors[i].z){
-//			return false;//simply dont do mitosis if any of the eigenvector component is NaN
-//		 }
-//	 }
-//
-//
-//
-//	 //finding semiaxes of the ellipsoid
-//	 //Ixx=m/5.0*(a_y^2+a_z^2) - andy cyclical permutations for other coordinate combinations
-//	 //a_x,a_y,a_z are lengths of semiaxes of the allipsoid
-//	 // We can invert above system of equations to get:
-//	vector<double> axes(3,0.0);
-//
-//	axes[0]=sqrt((2.5/cell->volume)*(roots[1].real()+roots[2].real()-roots[0].real()));//corresponds to first eigenvalue
-//	axes[1]=sqrt((2.5/cell->volume)*(roots[0].real()+roots[2].real()-roots[1].real()));//corresponds to second eigenvalue
-//	axes[2]=sqrt((2.5/cell->volume)*(roots[0].real()+roots[1].real()-roots[2].real()));//corresponds to third eigenvalue
-//
-//	vector<pair<double, int> > sortedAxes(3);
-//	sortedAxes[0]=make_pair(axes[0],0);
-//	sortedAxes[1]=make_pair(axes[1],1);
-//	sortedAxes[2]=make_pair(axes[2],2);
-//
-//	//sorting semiaxes according the their lengths (shortest first)
-//	//sort(axes.begin(),axes.end());
-//	sort(sortedAxes.begin(),sortedAxes.end()); //by keeping track of original axes indices we also find which eigenvector corresponds to shortest/longest axis - that's why we use pair where first element is the length of the axis and the second one is index of the eigenvalue. 
-//															 //After sorting we can track back which eigenvector belongs to hosrtest/longest eigenvalue
-//
-//	//for(int i =0 ; i< 3 ;++i){
-//	//}
-//
-//		
-//		// to divide cell along semiminor axis we take eigenvector corresponging to semimajor axis and this vector is 
-//		// perpendicular to the division plane
-//		// to divide cell along semimajor axis we take eigenvector corresponging to semiminor axis and this vector is 
-//		// perpendicular to the division plane
-//		
-//
-//
-//	//plane equation is of the form (r-p)*n=0 where p is vector pointing to point through which the plane will pass (COM)
-//	// n is a normal vector to the plane
-//   // r is (x,y,z) vector
-//	//nx*x+ny*y+nz*z-p*n=0 
-//	//or nx*x+ny*y+nz*z+d=0 where d is a scalar product -p*n
-//	Coordinates3D<double> pVec(xcm,ycm,zcm);
-//	Coordinates3D<double> nVec;
-//	double d;
-//
-//	if(divideAlongMajorAxisFlag){
-//	
-//		nVec=eigenvectors[sortedAxes[0].second];
-//		d=-(pVec*nVec);
-//		
-//	} else{
-//		nVec=eigenvectors[sortedAxes[2].second];
-//		d=-(pVec*nVec);
-//	}
-//	
-//			int parentCellVolume=0;
-//			for(set<PixelTrackerData>::iterator sitr=cellPixels.begin() ; sitr != cellPixels.end() ;++sitr){
-//				if(nVec.x*sitr->pixel.x+nVec.y*sitr->pixel.y + nVec.z*sitr->pixel.z+d<= 0.0){
-//					
-//					if(!childCell){
-//						childCell = potts->createCellG(sitr->pixel);
-//					}else{
-//						cellField->set(sitr->pixel, childCell);
-//					}
-//				}else{
-//					
-//					parentCellVolume++;
-//				}
-//
-//			}
-//
-//		if(childCell)
-//			return true;
-//		else
-//			return false;
-//
-//	}
-//}
-
-
-//bool MitosisSteppable::doDirectionalMitosis2D_xy(){
-//	//this implementation is valid in 2D only
-//	if (split && on) {
-//		split = false;
-//
-//		WatchableField3D<CellG *> *cellField =(WatchableField3D<CellG *> *) potts->getCellFieldG();
-//		//reseting poiters to parent and child cell - neessary otherwise may get some strange side effects when mitisis is aborted
-//		childCell=0;
-//		parentCell=0;
-//
-//		CellG *cell = cellField->get(splitPt);//cells that is being divided
-//		parentCell=cell;
-//		double xcm=cell->xCM/(float)cell->volume;
-//		double ycm=cell->yCM/(float)cell->volume;
-//		double zcm=cell->zCM/(float)cell->volume;
-//
-//		//first calculate and diagonalize inertia tensor
-//		vector<vector<double> > inertiaTensor(2,vector<double>(2,0.0));
-//
-//		set<PixelTrackerData> cellPixels=pixelTrackerAccessorPtr->get(cell->extraAttribPtr)->pixelSet;
-//		for(set<PixelTrackerData>::iterator sitr=cellPixels.begin() ; sitr != cellPixels.end() ;++sitr){
-//			inertiaTensor[0][0]+=(sitr->pixel.y-ycm)*(sitr->pixel.y-ycm);
-//			inertiaTensor[0][1]+=-(sitr->pixel.x-xcm)*(sitr->pixel.y-ycm);
-//			inertiaTensor[1][1]+=(sitr->pixel.x-xcm)*(sitr->pixel.x-xcm);
-//		}
-//		inertiaTensor[1][0]=inertiaTensor[0][1];
-//
-//		double radical=0.5*sqrt((inertiaTensor[0][0]-inertiaTensor[1][1])*(inertiaTensor[0][0]-inertiaTensor[1][1])+4.0*inertiaTensor[0][1]*inertiaTensor[0][1]);			
-//		double lMin=0.5*(inertiaTensor[0][0]+inertiaTensor[1][1])-radical;
-//		double lMax=0.5*(inertiaTensor[0][0]+inertiaTensor[1][1])+radical;
-//
-//		//orientationVec points along semiminor axis (it corresponds to larger eigenvalue)
-//		Coordinates3D<double> orientationVec;
-//		if(inertiaTensor[0][1]!=0.0){
-//
-//			orientationVec=Coordinates3D<double>(inertiaTensor[0][1],lMax-inertiaTensor[0][0],0.0);
-//			double length=sqrt(orientationVec.x*orientationVec.x+orientationVec.y*orientationVec.y+orientationVec.z*orientationVec.z);
-//			orientationVec.x/=length;
-//			orientationVec.y/=length;
-//			orientationVec.z/=length;
-//		}else{
-//			if(inertiaTensor[0][0]>inertiaTensor[1][1])
-//				orientationVec=Coordinates3D<double>(0.0,1.0,0.0);
-//			else
-//				orientationVec=Coordinates3D<double>(1.0,0.0,0.0);
-//		}
-//
-//		//once we know orientation vector corresponding to bigger eigenvalue (pointing along semiminor axis) we may divide cell 
-//		//along major or minor axis
-//
-//		// assume the following form of the equation of the straight line passing through COM (xcm,ycm,zcm) of cell being divided
-//		//y=a*x+b;
-//		double a;
-//		double b;
-//		//determining coefficients of the straight line passing through
-//		if(divideAlongMinorAxisFlag){
-//
-//
-//			a=orientationVec.y/orientationVec.x;
-//			b=ycm-xcm*a;
-//
-//			if(a!=a){//a is Nan - will happen when orientationVec.x is 0.0 thus minor axis is along y axis
-//				a=0.0;
-//				b=0.0;
-//			}
-//		}
-//
-//		if(divideAlongMajorAxisFlag){
-//			if(orientationVec.y==0.0){//then perpendicular vector (major axis) is along y axis meaning:
-//				a=0.0;
-//				b=0.0;
-//
-//			} else{
-//				a=-orientationVec.x/orientationVec.y;
-//				b=ycm-xcm*a;
-//			}
-//		}
-//		//now do the division
-//
-//		if(a==0.0 && b==0.0){//division along y axis
-//
-//			for(set<PixelTrackerData>::iterator sitr=cellPixels.begin() ; sitr != cellPixels.end() ;++sitr){
-//				if(sitr->pixel.x<xcm){
-//					if(!childCell){
-//						childCell = potts->createCellG(sitr->pixel);
-//					}else{
-//						cellField->set(sitr->pixel, childCell);
-//					}
-//				}
-//			}
-//
-//		}else{//division will be done along axis different than y axis
-//			int parentCellVolume=0;
-//			for(set<PixelTrackerData>::iterator sitr=cellPixels.begin() ; sitr != cellPixels.end() ;++sitr){
-//				if(sitr->pixel.y <= a*sitr->pixel.x+b){
-//					
-//					if(!childCell){
-//						childCell = potts->createCellG(sitr->pixel);
-//					}else{
-//						cellField->set(sitr->pixel, childCell);
-//					}
-//				}else{
-//					
-//					parentCellVolume++;
-//				}
-//
-//			}
-//		}
-//
-//		//if childCell was created this means mitosis was sucessful. If child cell was not created there was no mitosis
-//		if(childCell)
-//			return true;
-//		else
-//			return false;
-//	}
-//}
-
-////////////////////////////////////////////////////////////////////////////////////////////////////////////////////////////////////////////////////////////
-//bool MitosisSteppable::doDirectionalMitosisOrientationVectorBasedCompartments(long _clusterId,double _nx, double _ny, double _nz){
-//	//CHECK IF IT WILL WORK WITH PERIODIC BOUNDARY CONDITIONS ALL DISTANCES AND DISPLACEMENT VECTORS MAY NEED TO BE RECALCULATED THEN
-//	CellInventory & inventory=potts->getCellInventory();
-//	CC3DCellList compartmentsVec=inventory.getClusterCells(_clusterId);
-//	int numberOfClusters=compartmentsVec.size();
-//
-//	comOffsetsMitosis.assign(numberOfClusters,CompartmentMitosisData());
-//	parentBeforeMitosis.assign(numberOfClusters,CompartmentMitosisData());	
-//	parentAfterMitosis.assign(numberOfClusters,CompartmentMitosisData());
-//	childAfterMitosis.assign(numberOfClusters,CompartmentMitosisData());
-//	vector<int> originalCompartmentVolumeVec(numberOfClusters,0);
-//
-//	for(int i = 0 ; i < numberOfClusters; ++i){
-//		CellG *cell=compartmentsVec[i];
-//		parentBeforeMitosis[i].com=Vector3(cell->xCM/(double)cell->volume,cell->yCM/(double)cell->volume,cell->zCM/(double)cell->volume);
-//		parentBeforeMitosis[i].cell=cell;
-//		originalCompartmentVolumeVec[i]=cell->volume;
-//	}
-//
-//
-//
-//	//construct a set containing all pixels of the cluster
-//	set<PixelTrackerData> clusterPixels;		
-//	for(int i = 0 ; i < numberOfClusters; ++i){
-//		CellG *cell=compartmentsVec[i];
-//		set<PixelTrackerData> cellPixels=pixelTrackerAccessorPtr->get(cell->extraAttribPtr)->pixelSet;
-//		clusterPixels.insert(cellPixels.begin(),cellPixels.end());
-//	}
-//	//divide cluster pixels using mitosis orientation based algorithm
-//	set<PixelTrackerData> clusterParent;
-//	set<PixelTrackerData> clusterChild;
-//	bool clusterDivideFlag=divideClusterPixelsOrientationVectorBased(clusterPixels,clusterParent,clusterChild,_nx,_ny,_nz);
-//
-//	Vector3 clusterCOMBeforeMitosis=calculateClusterPixelsCOM(clusterPixels);
-//
-//	Vector3 clusterParentCOM=calculateClusterPixelsCOM(clusterParent);
-//	Vector3 clusterChildCOM=calculateClusterPixelsCOM(clusterChild);
-//
-//
-//	//now will calculate offsets of displacement vectors after mitosis w.r.t COM of the cluster. We shrink original displacements by appropriate factor (2 should be sufficient) 
-//	//we will use parallel/perpendicular vector decomposition w.r.t nx, ny, nz and scale only parallel component of the offset vector
-//	//offset_original=parentBeforeMitosis[i].com-referenceVector
-//	//offset_scaled=offset_original+(offset_original*n)n[scalingFactor-1]
-//	if(!_nx&&!_ny&&!_nz){
-//		return false; //orientation vector is 0
-//	}
-//	Vector3 nVec(_nx,_ny,_nz);
-//	double norm=nVec.Mag();
-//	nVec*=1.0/norm;
-//
-//	double scalingFactor=0.5;
-//	Vector3 referenceVector=clusterCOMBeforeMitosis;
-//	for(int i = 0 ; i < numberOfClusters; ++i){
-//
-//		//comOffsetsMitosis[i].com=(parentBeforeMitosis[i].com-referenceVector)*scalingFactor;			
-//		Vector3 offsetOriginal=parentBeforeMitosis[i].com-referenceVector;
-//		comOffsetsMitosis[i].com=offsetOriginal+(offsetOriginal*nVec)*nVec*(scalingFactor-1);
-//	}
-//
-//
-//	//now will calculate radii of attractions for compartments of child clusters
-//	//have to do it before modifying parent cluster
-//	vector<double> attractionRadiusParent(numberOfClusters,0.0);
-//	vector<double> attractionRadiusChild(numberOfClusters,0.0);
-//	double pi=acos(-1.0);
-//	if(flag3D){
-//		for(int i = 0 ; i < numberOfClusters; ++i){
-//			attractionRadiusParent[i]=0.5*pow(3*parentBeforeMitosis[i].cell->volume/pi,1/3.0); //note that we are calculating the radius assuming half volume		
-//		}
-//	}else{
-//		for(int i = 0 ; i < numberOfClusters; ++i){
-//			attractionRadiusParent[i]=sqrt(parentBeforeMitosis[i].cell->volume/(2*pi)); //note that we are calculating the radius assuming half volume		
-//		}
-//	}
-//
-//
-//	//calculate positions of the com's of cluster compartments after mitosis for parent and child clusters 
-//	for(int i = 0 ; i < numberOfClusters; ++i){
-//		parentAfterMitosis[i].com=clusterParentCOM+comOffsetsMitosis[i].com;
-//		childAfterMitosis[i].com=clusterChildCOM+comOffsetsMitosis[i].com;
-//	}
-//	//initialize coms for parent and child cells
-//	set<PixelTrackerData> parentCellKernels;
-//	set<PixelTrackerData> childCellKernels;
-//
-//	WatchableField3D<CellG *> *cellField =(WatchableField3D<CellG *> *) potts->getCellFieldG();
-//
-//	//first check if coms belong to set of cluster pixels
-//	for(int i = 0 ; i < numberOfClusters; ++i){
-//		Point3D pt=Point3D(parentAfterMitosis[i].com.fX,parentAfterMitosis[i].com.fY,parentAfterMitosis[i].com.fZ);
-//		if(clusterParent.find(PixelTrackerData(pt))==clusterParent.end()){
-//			return false;
-//			ASSERT_OR_THROW("Mitosis cannot be done for this parent cell",false);
-//		}
-//
-//		pt=Point3D(childAfterMitosis[i].com.fX,childAfterMitosis[i].com.fY,childAfterMitosis[i].com.fZ);
-//		if(clusterChild.find(PixelTrackerData(pt))==clusterChild.end()){
-//			return false;
-//			ASSERT_OR_THROW("Mitosis cannot be done for this child cell",false);
-//		}
-//
-//	}
-//
-//	long childClusterId=0;
-//	for(int i = 0 ; i < numberOfClusters; ++i){
-//		Point3D pt;	
-//
-//
-//		pt=Point3D(parentAfterMitosis[i].com.fX,parentAfterMitosis[i].com.fY,parentAfterMitosis[i].com.fZ);
-//		//CellG * newCell1 = potts->createCellG(pt);
-//		//newCell1->type=6; 
-//
-//		cellField->set(pt,parentBeforeMitosis[i].cell);
-//		parentCellKernels.insert(PixelTrackerData(pt));
-//		//parentBeforeMitosis[i].cell->type=6; 
-//
-//		pt=Point3D(childAfterMitosis[i].com.fX,childAfterMitosis[i].com.fY,childAfterMitosis[i].com.fZ);
-//
-//		CellG * childCompartmentCell = potts->createCellG(pt,potts->getRecentlyCreatedClusterId()+1);//have to initialize cluster id to be greater than any pther cluster id in the inventory
-//		childCompartmentCell->type=parentBeforeMitosis[i].cell->type;
-//		//childCompartmentCell->type=6; 
-//		if (i==0){
-//			childClusterId=childCompartmentCell->clusterId;
-//		}else{//have to reassign cluster id for compartments of child cluster
-//			potts->getCellInventory().reassignClusterId(childCompartmentCell,childClusterId);			
-//		}
-//
-//		//cellField->set(pt,parentBeforeMitosis[i].cell);
-//		childCellKernels.insert(PixelTrackerData(pt));
-//
-//		//parentBeforeMitosis[i].cell->type=6; 
-//
-//	}
-//
-//
-//	//now will reset all the pixels except of kernel pixels to be medium
-//	for(set<PixelTrackerData>::iterator sitr=clusterPixels.begin() ; sitr!=clusterPixels.end() ; ++sitr){
-//		if(parentCellKernels.find(*sitr)==parentCellKernels.end() && childCellKernels.find(*sitr)==childCellKernels.end()){
-//			cellField->set(sitr->pixel,0);
-//		}
-//	}
-//	//now we fill child and parent cells with pixels following the algorothm based on pixel distances and attraction radii
-//	//child
-//	childCell=cellField->get(childCellKernels.begin()->pixel); //we assign child cell to be first cell of the cluster 
-//	initializeClusters(originalCompartmentVolumeVec, clusterChild ,childCellKernels,attractionRadiusChild);  
-//	//parent
-//	parentCell=cellField->get(parentCellKernels.begin()->pixel); //we assign parent cell to be first cell of the cluster 
-//	initializeClusters(originalCompartmentVolumeVec , clusterParent ,parentCellKernels,attractionRadiusParent);
-//
-//	return true;
-//
-//}
-//void MitosisSteppable::initializeClusters(std::vector<int> & originalCompartmentVolumeVec , std::set<PixelTrackerData> & clusterPixels,std::set<PixelTrackerData> &clusterKernels,std::vector<double> & attractionRadiusVec){
-//
-//	vector<CellG*> kernelCellVec(clusterKernels.size(),0);
-//	WatchableField3D<CellG *> *cellField =(WatchableField3D<CellG *> *) potts->getCellFieldG();
-//	//getting pointers to cells at kernel points
-//	int counter=0;
-//	for(set<PixelTrackerData>::iterator sitr=clusterKernels.begin() ; sitr!=clusterKernels.end() ; ++sitr){
-//		kernelCellVec[counter]=cellField->get(sitr->pixel);
-//		if(kernelCellVec[counter]){
-//		}
-//		++counter;
-//	}
-//
-//	set<CellG*> kernelCellSet(kernelCellVec.begin(),kernelCellVec.end()); 
-//
-//	vector<PixelTrackerData> clusterKernelsVec(clusterKernels.begin(),clusterKernels.end());
-//
-//	map<double,int> pixel2KernelDistMap;	
-//	map<double,int> pixelWithinAttractionRadiusMap;	
-//	double dist;
-//	Point3D pixel;
-//	bool pixelAssignedFlag;
-//	for(set<PixelTrackerData>::iterator sitr=clusterPixels.begin() ; sitr!=clusterPixels.end() ; ++sitr){
-//		pixel2KernelDistMap.clear();
-//		pixelWithinAttractionRadiusMap.clear();
-//		pixelAssignedFlag=false;
-//		pixel=sitr->pixel;
-//
-//		for (int i = 0 ; i < clusterKernelsVec.size() ; ++i){			
-//			Point3D kernel=clusterKernelsVec[i].pixel;
-//			dist=distInvariantCM(pixel.x,pixel.y,pixel.z,kernel.x,kernel.y,kernel.z,fieldDim,boundaryStrategy);
-//			pixel2KernelDistMap.insert(make_pair(dist,i));
-//			if(dist<attractionRadiusVec[i]){
-//				pixelWithinAttractionRadiusMap.insert(make_pair(dist,i));
-//			}
-//		}
-//		//we know the kernels for which pixel is within the attraction radius and we know which kernel is closest to the pixel. 
-//		//We first try to assign pixel to the cell whose kernel is within attraction radius
-//		for(map<double,int>::iterator mitr=pixelWithinAttractionRadiusMap.begin() ; mitr!=pixelWithinAttractionRadiusMap.end() ; ++mitr){
-//			if (kernelCellVec[mitr->second]->volume < originalCompartmentVolumeVec[mitr->second]/2){
-//				cellField->set(pixel,kernelCellVec[mitr->second]);				
-//				pixelAssignedFlag=true;
-//				break;
-//			}
-//		}
-//
-//		if(pixelAssignedFlag)
-//			continue;
-//
-//		//next if pixel is not within attraction radius of any kernel or if it is but such cells cannot accept more pixels we assign the pixel to the cell 
-//		//whose kernel is the closest 		
-//		for(map<double,int>::iterator mitr=pixel2KernelDistMap.begin() ; mitr!=pixel2KernelDistMap.end() ; ++mitr){
-//			//if (kernelCellVec[mitr->second]->volume < originalCompartmentVolumeVec[mitr->second]/2){
-//				cellField->set(pixel,kernelCellVec[mitr->second]);
-//				pixelAssignedFlag=true;
-//				break;
-//			//}
-//
-//		}
-//
-//		//if(pixelAssignedFlag)
-//		//	continue;
-//
-//		////finally we assign reminder pixels (if any) the the closest kernel
-//		//cellField->set(pixel,kernelCellVec[pixel2KernelDistMap.begin()->second]);
-//	}
-//}
-=======
-
-}
->>>>>>> 6ed90e64
+
+}