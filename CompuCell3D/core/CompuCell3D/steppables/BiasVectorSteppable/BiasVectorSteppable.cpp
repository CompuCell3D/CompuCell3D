--- conflicted
+++ resolved
@@ -13,15 +13,9 @@
 #include "BiasVectorSteppable.h"
 
 #define _USE_MATH_DEFINES
-<<<<<<< HEAD
-#include <math.h>
-#include <BasicUtils/BasicRandomNumberGenerator.h>
-#include<core/CompuCell3D/CC3DLogger.h>
-=======
 
 #include <math.h>
 #include <PublicUtilities/CC3DLogger.h>
->>>>>>> 6ed90e64
 
 
 BiasVectorSteppable::BiasVectorSteppable() : cellFieldG(0), sim(0), potts(0), xmlData(0), boundaryStrategy(0),
@@ -39,11 +33,6 @@
 
 void BiasVectorSteppable::init(Simulator *simulator, CC3DXMLElement *_xmlData) {
 
-<<<<<<< HEAD
-
-  xmlData=_xmlData;
-=======
->>>>>>> 6ed90e64
 
     xmlData = _xmlData;
 
@@ -111,17 +100,10 @@
 
 
 //rename this fncs to white noise 2d/3d
-<<<<<<< HEAD
-void CompuCell3D::BiasVectorSteppable::step_white_3d(const unsigned int currentStep)
-{
-	CellInventory::cellInventoryIterator cInvItr;
-	CellG * cell = 0;
-=======
 void CompuCell3D::BiasVectorSteppable::step_white_3d(const unsigned int currentStep) {
     CellInventory::cellInventoryIterator cInvItr;
     CellG *cell = 0;
 
->>>>>>> 6ed90e64
 
     for (cInvItr = cellInventoryPtr->cellInventoryBegin(); cInvItr != cellInventoryPtr->cellInventoryEnd(); ++cInvItr)
 	{
@@ -139,16 +121,9 @@
 }
 
 //pure white random change bias:
-<<<<<<< HEAD
-void CompuCell3D::BiasVectorSteppable::step_white_2d_x(const unsigned int currentStep)
-{
-	CellInventory::cellInventoryIterator cInvItr;
-	CellG * cell = 0;
-=======
 void CompuCell3D::BiasVectorSteppable::step_white_2d_x(const unsigned int currentStep) {
     CellInventory::cellInventoryIterator cInvItr;
     CellG *cell = 0;
->>>>>>> 6ed90e64
 
 	for (cInvItr = cellInventoryPtr->cellInventoryBegin(); cInvItr != cellInventoryPtr->cellInventoryEnd(); ++cInvItr)
 	{
@@ -166,21 +141,11 @@
 }
 
 //pure white random change bias:
-<<<<<<< HEAD
-void CompuCell3D::BiasVectorSteppable::step_white_2d_y(const unsigned int currentStep)
-{
-	CellInventory::cellInventoryIterator cInvItr;
-	CellG * cell = 0;
-
-
-	for (cInvItr = cellInventoryPtr->cellInventoryBegin(); cInvItr != cellInventoryPtr->cellInventoryEnd(); ++cInvItr)
-=======
 void CompuCell3D::BiasVectorSteppable::step_white_2d_y(const unsigned int currentStep) {
     CellInventory::cellInventoryIterator cInvItr;
     CellG *cell = 0;
 
     for (cInvItr = cellInventoryPtr->cellInventoryBegin(); cInvItr != cellInventoryPtr->cellInventoryEnd(); ++cInvItr)
->>>>>>> 6ed90e64
 	{
 
         cell = cellInventoryPtr->getCell(cInvItr);
@@ -193,19 +158,11 @@
         cell->biasVecZ = noise[1];
     }
 }
-<<<<<<< HEAD
-//pure white random change bias:
-void CompuCell3D::BiasVectorSteppable::step_white_2d_z(const unsigned int currentStep)
-{
-	CellInventory::cellInventoryIterator cInvItr;
-	CellG * cell = 0;
-=======
 
 //pure white random change bias:
 void CompuCell3D::BiasVectorSteppable::step_white_2d_z(const unsigned int currentStep) {
     CellInventory::cellInventoryIterator cInvItr;
     CellG *cell = 0;
->>>>>>> 6ed90e64
 
 	for (cInvItr = cellInventoryPtr->cellInventoryBegin(); cInvItr != cellInventoryPtr->cellInventoryEnd(); ++cInvItr)
 	{
@@ -382,39 +339,6 @@
 
 void BiasVectorSteppable::randomize_initial_bias()//(CellG *cell)//, bool rnd_inited)
 {
-<<<<<<< HEAD
-	if (!rnd_inited)//we don't want to re-randomize on xml steering
-	{
-		CellInventory::cellInventoryIterator cInvItr;
-		CellG * cell = 0;
-
-		for (cInvItr = cellInventoryPtr->cellInventoryBegin(); cInvItr != cellInventoryPtr->cellInventoryEnd(); ++cInvItr)
-		{
-			cell = cellInventoryPtr->getCell(cInvItr);
-			if (fieldDim.x == 1 || fieldDim.y == 1 || fieldDim.z == 1)
-			{
-				vector<double> noise = BiasVectorSteppable::white_noise_2d();
-				if (fieldDim.x == 1)
-				{
-					cell->biasVecX = 0;
-					cell->biasVecY = noise[0];
-					cell->biasVecZ = noise[1];
-				}
-				else if (fieldDim.y == 1)
-				{
-					cell->biasVecX = noise[0];
-					cell->biasVecY = 0;
-					cell->biasVecZ = noise[1];
-				}
-				else
-				{
-					cell->biasVecX = noise[0];
-					cell->biasVecY = noise[1];
-					cell->biasVecZ = 0;
-				}
-			}
-			else
-=======
     if (!rnd_inited)//we don't want to re-randomize on xml steering
     {
         CellInventory::cellInventoryIterator cInvItr;
@@ -438,24 +362,12 @@
                     cell->biasVecZ = 0;
                 }
             }else
->>>>>>> 6ed90e64
 			{
 				vector<double> noise = BiasVectorSteppable::white_noise_3d();
 				cell->biasVecX = noise[0];
 				cell->biasVecY = noise[1];
 				cell->biasVecZ = noise[2];
 			}
-<<<<<<< HEAD
-			// Log(LOG_DEBUG) << "in randomize initial bias " << cell->biasVecX << ' ' << cell->biasVecY << ' ' << cell->biasVecZ << ' ';
-		}
-		rnd_inited = true;
-		return;
-	}
-	else
-	{
-		return;
-	}
-=======
 			// CC3D_Log(LOG_DEBUG) << "in randomize initial bias " << cell->biasVecX << ' ' << cell->biasVecY << ' ' << cell->biasVecZ << ' ';
         }
         rnd_inited = true;
@@ -463,7 +375,6 @@
     } else {
         return;
     }
->>>>>>> 6ed90e64
 }
 
 
@@ -506,50 +417,6 @@
 	{
 		noiseType = VEC_GEN_WHITE3D;
 	}
-<<<<<<< HEAD
-	// Log(LOG_DEBUG) <<  "noise type" << noiseType;
-	switch (noiseType)
-	{
-		case VEC_GEN_WHITE2D:
-		{
-			noiseFcnPtr = &BiasVectorSteppable::white_noise_2d;
-			break;
-		}
-		case VEC_GEN_WHITE3D:
-		{
-			noiseFcnPtr = &BiasVectorSteppable::white_noise_3d;
-			break;
-		}
-		default:
-		{
-			noiseFcnPtr = &BiasVectorSteppable::white_noise_3d;
-			break;
-		}
-	}
-	return;
-}
-
-void BiasVectorSteppable::determine_field_type()
-{
-	if (fieldDim.x == 1)
-	{
-		fieldType = FTYPE2DX;
-	}
-	else if (fieldDim.y == 1)
-	{
-		fieldType = FTYPE2DY;
-	}
-	else if (fieldDim.z == 1)
-	{
-		fieldType = FTYPE2DZ;
-	}
-	else
-	{
-		fieldType = FTYPE3D;
-	}
-	// Log(LOG_DEBUG) << "field type " << fieldType;
-	return;
-=======
 	// CC3D_Log(LOG_DEBUG) <<  "noise type" << noiseType;
     switch (noiseType) {
         case VEC_GEN_WHITE2D: {
@@ -580,7 +447,6 @@
     }
     // CC3D_Log(LOG_DEBUG) << "field type " << fieldType;
     return;
->>>>>>> 6ed90e64
 }
 
 void BiasVectorSteppable::set_white_step_function() {
@@ -620,19 +486,10 @@
 
     for (int i = 0; i < paramVec.size(); ++i) {
 
-<<<<<<< HEAD
-		bParam.persistentAlpha = alpha;
-		bParam.typeName = type;
-		Log(LOG_DEBUG) <<  "automaton=" << automaton;
-		biasPersistTemp.push_back(bParam);
-		typeIdVec.push_back(automaton->getTypeId(type));
-	}
-=======
         double alpha = paramVec[i]->getAttributeAsDouble("Alpha");
         std::string type = paramVec[i]->getAttribute("CellType");
 
         BiasPersistParam bParam;
->>>>>>> 6ed90e64
 
         bParam.persistentAlpha = alpha;
         bParam.typeName = type;
@@ -642,48 +499,21 @@
         biasPersistParamMap[automaton->getTypeId(type)] = bParam;
     }
 
-<<<<<<< HEAD
-	for (int i = 0; i < biasPersistTemp.size(); ++i)
-	{
-		biasPersistParamVec[typeIdVec[i]] = biasPersistTemp[i];
-		// Log(LOG_DEBUG) << " in bias persist vec assign " << i;
-	}
-
-	switch (fieldType)
-	{
-		case CompuCell3D::BiasVectorSteppable::FTYPE3D:
-		{	
-			// Log(LOG_DEBUG) << "gen fnc case pers 3d ";
-=======
     switch (fieldType) {
         case CompuCell3D::BiasVectorSteppable::FTYPE3D: {
 
 			// CC3D_Log(LOG_DEBUG) << "gen fnc case pers 3d ";
->>>>>>> 6ed90e64
 			perGenFcnPtr = &BiasVectorSteppable::gen_persistent_bias_3d;
 			break;
 		}
 		case CompuCell3D::BiasVectorSteppable::FTYPE2DX:
 		{
-<<<<<<< HEAD
-			// Log(LOG_DEBUG) << "gen fnc case pers 2dx ";
-=======
 			// CC3D_Log(LOG_DEBUG) << "gen fnc case pers 2dx ";
->>>>>>> 6ed90e64
 			perGenFcnPtr = &BiasVectorSteppable::gen_persistent_bias_2d_x;
 			break;
 		}
 		case CompuCell3D::BiasVectorSteppable::FTYPE2DY:
 		{
-<<<<<<< HEAD
-			// Log(LOG_DEBUG) << "gen fnc case pers 2dy ";
-			perGenFcnPtr = &BiasVectorSteppable::gen_persistent_bias_2d_y;
-			break;
-		}
-		case CompuCell3D::BiasVectorSteppable::FTYPE2DZ:
-		{
-			// Log(LOG_DEBUG) << "gen fnc case pers 2dz ";
-=======
 			// CC3D_Log(LOG_DEBUG) << "gen fnc case pers 2dy ";
             perGenFcnPtr = &BiasVectorSteppable::gen_persistent_bias_2d_y;
             break;
@@ -691,27 +521,18 @@
         case CompuCell3D::BiasVectorSteppable::FTYPE2DZ: {
 
 			// CC3D_Log(LOG_DEBUG) << "gen fnc case pers 2dz ";
->>>>>>> 6ed90e64
 			perGenFcnPtr = &BiasVectorSteppable::gen_persistent_bias_2d_z;
 			break;
 		}
 		default:
 		{
-<<<<<<< HEAD
-			// Log(LOG_DEBUG) << "gen fnc case pers def ";
-=======
 			// CC3D_Log(LOG_DEBUG) << "gen fnc case pers def ";
->>>>>>> 6ed90e64
 			perGenFcnPtr = &BiasVectorSteppable::gen_persistent_bias_2d_x;
 			break;
 		}
 	}
 	stepFcnPtr = &BiasVectorSteppable::step_persistent_bias;
-<<<<<<< HEAD
-	return;
-=======
-    return;
->>>>>>> 6ed90e64
+    return;
 
 }
 
@@ -771,27 +592,15 @@
     determine_bias_type(_xmlData);
     // CC3D_Log(LOG_DEBUG) << "bias type " << biasType ;
 
-<<<<<<< HEAD
-	determine_bias_type(_xmlData);
-	// Log(LOG_DEBUG) << "bias type " << biasType ;
-	
-	boundaryStrategy = BoundaryStrategy::getInstance();
-=======
     boundaryStrategy = BoundaryStrategy::getInstance();
->>>>>>> 6ed90e64
 
 
     determine_noise_generator();
 
     determine_field_type();
 
-<<<<<<< HEAD
-	set_step_function(_xmlData);
-	return;
-=======
     set_step_function(_xmlData);
     return;
->>>>>>> 6ed90e64
 }
 
 
