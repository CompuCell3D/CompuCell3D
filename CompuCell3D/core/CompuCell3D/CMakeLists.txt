--- conflicted
+++ resolved
@@ -9,12 +9,10 @@
 
 SET(QtWrappersLibs )
 if(BUILD_QT_WRAPPERS)
-  ADD_DEFINITIONS(-DQT_WRAPPERS_AVAILABLE) 
+  ADD_DEFINITIONS(-DQT_WRAPPERS_AVAILABLE)
   SET(QtWrappersLibs StreamRedirectorsShared)
 endif(BUILD_QT_WRAPPERS)    
 
-<<<<<<< HEAD
-=======
 if(${CMAKE_SYSTEM_NAME} STREQUAL Windows)
   add_definitions(-DCC3D_ISWIN)
 elseif(${CMAKE_SYSTEM_NAME} STREQUAL Darwin)
@@ -22,143 +20,49 @@
 endif()
 
 
->>>>>>> 9160bb9d
 SET(SRCS
   PluginInfo.cpp
   PluginManager.cpp
   Simulator.cpp
   ClassRegistry.cpp
   DerivedProperty.cpp
-  RandomNumberGenerators.cpp 
+  RandomNumberGenerators.cpp
   PottsParseData.cpp
-<<<<<<< HEAD
   ParserStorage.cpp
-)
-=======
-  ParserStorage.cpp 
   CC3DExceptions.cpp
   ExtraMembers.cpp
-  # CustomStreamBuffers.cpp
-  # ${MOC_FILES}
-  )
->>>>>>> 9160bb9d
+)
 
-SET(INCLUDE_DIRS 
+SET(INCLUDE_DIRS
     $<BUILD_INTERFACE:${COMPUCELL3D_SOURCE_DIR}/core>
     $<INSTALL_INTERFACE:${CMAKE_INSTALL_PREFIX}/${COMPUCELL3D_INSTALL_INCLUDE_DIR}>
 )
 
-<<<<<<< HEAD
-set(LIBS 
-    cc3d::BasicUtils 
-    cc3d::PublicUtilities 
-    cc3d::Units 
-    cc3d::Automaton 
-    cc3d::Boundary 
-    cc3d::Field3D 
+set(LIBS
+    cc3d::PublicUtilities
+    cc3d::Units
+    cc3d::Automaton
+    cc3d::Boundary
+    cc3d::Field3D
     cc3d::Potts3D
 )
-=======
-if(${CMAKE_SYSTEM_NAME} STREQUAL Windows)
-  ADD_SHARED_LIBRARY(CompuCellLib ${SRCS} LINK_LIBRARIES
- #   XercesUtilsStatic
-#    XMLCerealStatic
-    PublicUtilitiesStatic
-    UnitsStatic
-    AutomatonStatic
-    BoundaryShared
-    Field3DStatic
-    Potts3DStatic
-    XMLUtilsShared
-    ${QtWrappersLibs}
-    # ${PYTHON_LIBRARIES} #added PYTHON LIBRARIES FOR NUMPY FIELD ARRAY INTERFACE
-    # ${QT_LIBS}
-  )
-  
-    if(BUILD_CPP_ONLY_EXECUTABLE)
-          ADD_EXECUTABLE(CompuCell3DCML main.cpp)
-          TARGET_LINK_LIBRARIES(CompuCell3DCML
-            CompuCellLibShared
-            XMLParserExpatLibShared
-          )
-         INSTALL_TARGETS(/bin CompuCell3DCML)
-     else(BUILD_CPP_ONLY_EXECUTABLE)
 
-          ADD_EXECUTABLE(mainSimpleDemo mainSimpleDemo.cpp)
-          TARGET_LINK_LIBRARIES(mainSimpleDemo
-            CompuCellLibShared            
-          )
-         INSTALL_TARGETS(/bin mainSimpleDemo)
-
-    endif(BUILD_CPP_ONLY_EXECUTABLE) 
-    
-
-else(${CMAKE_SYSTEM_NAME} STREQUAL Windows)
->>>>>>> 9160bb9d
+if(NOT ${CMAKE_SYSTEM_NAME} STREQUAL Windows)
+  set(LIBS ${LIBS} ${CMAKE_DL_LIBS})
+endif()
 
 ADD_SHARED_LIBRARY(CompuCellLib ${SRCS} LINK_LIBRARIES ${LIBS} cc3d::XMLUtils ${QtWrappersLibs})
 
-<<<<<<< HEAD
 TARGET_INCLUDE_DIRECTORIES(${CompuCellLibLib} PUBLIC ${INCLUDE_DIRS})
-=======
- # XercesUtilsShared
- # XMLCerealShared
-  PublicUtilitiesShared
-  UnitsShared
-  AutomatonShared
-  BoundaryShared
-  Field3DShared
-  Potts3DShared
-  XMLUtilsShared
-  ${QtWrappersLibs}
-  ${CMAKE_DL_LIBS}
-  # ${PYTHON_LIBRARIES} #added PYTHON LIBRARIES FOR NUMPY FIELD ARRAY INTERFACE
-#   ${QT_LIBS}
-  )
->>>>>>> 9160bb9d
 
 if(${CMAKE_SYSTEM_NAME} STREQUAL Windows)
   
-<<<<<<< HEAD
   if(BUILD_CPP_ONLY_EXECUTABLE)
       ADD_EXECUTABLE(CompuCell3DCML main.cpp)
       TARGET_INCLUDE_DIRECTORIES(CompuCell3DCML PUBLIC ${INCLUDE_DIRS})
       TARGET_LINK_LIBRARIES(CompuCell3DCML cc3d::CompuCellLib cc3d::XMLParserExpatLib)
       INSTALL_TARGETS(/bin CompuCell3DCML)
   else(BUILD_CPP_ONLY_EXECUTABLE)
-=======
-    if(BUILD_CPP_ONLY_EXECUTABLE)
-          ADD_EXECUTABLE(CompuCell3DCML main.cpp)
-          TARGET_LINK_LIBRARIES(CompuCell3DCML
-            CompuCellLibShared
-           # XercesUtilsShared
-            #XMLCerealShared
-            PublicUtilitiesShared
-            UnitsShared
-            AutomatonShared
-            BoundaryShared
-            Field3DShared
-            Potts3DShared
-            XMLParserExpatLibShared
-          )
-         INSTALL_TARGETS(/bin CompuCell3DCML)
-         
-     else(BUILD_CPP_ONLY_EXECUTABLE)
-     
-        #   ADD_EXECUTABLE(CompuCell3D mainSimple.cpp)
-
-        #   TARGET_LINK_LIBRARIES(CompuCell3D
-        #     CompuCellLibShared
-        #    # XercesUtilsShared
-        #     #XMLCerealShared
-        #     PublicUtilitiesShared
-        #     UnitsShared
-        #     AutomatonShared
-        #     BoundaryShared
-        #     Field3DShared
-        #     Potts3DShared
-        #   )
->>>>>>> 9160bb9d
 
       ADD_EXECUTABLE(mainSimpleDemo mainSimpleDemo.cpp)
       TARGET_INCLUDE_DIRECTORIES(mainSimpleDemo PUBLIC ${INCLUDE_DIRS})
@@ -203,5 +107,5 @@
   CC3D_STL
   CC3DEvents
   CC3DExceptions
-  
+
 )