--- conflicted
+++ resolved
@@ -6,11 +6,7 @@
 
 
 #include "BoundaryPixelTrackerPlugin.h"
-<<<<<<< HEAD
-#include<core/CompuCell3D/CC3DLogger.h>
-=======
 #include <PublicUtilities/CC3DLogger.h>
->>>>>>> 6ed90e64
 
 BoundaryPixelTrackerPlugin::BoundaryPixelTrackerPlugin() :
         simulator(0), potts(0), boundaryStrategy(0), xmlData(0), maxNeighborIndex(0), neighborOrder(1) {}
@@ -44,22 +40,6 @@
 void BoundaryPixelTrackerPlugin::extraInit(Simulator *simulator) {
     update(xmlData, true);
 }
-<<<<<<< HEAD
-///////////////////////////////////////////////////////////////////////////////////////////////////////////////////////////////////////////
-void BoundaryPixelTrackerPlugin::handleEvent(CC3DEvent & _event) {
-	if (_event.id != LATTICE_RESIZE) {
-		return;
-	}
-	Log(LOG_DEBUG) << "INSIDE BOUNDARY PIXEL TRACKER EVEN HANDLER";
-	CC3DEventLatticeResize ev = static_cast<CC3DEventLatticeResize&>(_event);
-
-	Dim3D shiftVec = ev.shiftVec;
-
-	CellInventory &cellInventory = potts->getCellInventory();
-	CellInventory::cellInventoryIterator cInvItr;
-	CellG * cell;
-=======
->>>>>>> 6ed90e64
 
 ///////////////////////////////////////////////////////////////////////////////////////////////////////////////////////////////////////////
 void BoundaryPixelTrackerPlugin::handleEvent(CC3DEvent &_event) {
@@ -114,19 +94,9 @@
         // not a big deal because almost nobody is using the Depth tag
         neighborOrder = 0;
 
-<<<<<<< HEAD
-		// when user specifies depth , fetching of boundary for neighbor order might not work properly - not a big deal because almost nobody is using the Depth tag
-		neighborOrder = 0;
-		Log(LOG_TRACE) << "got here will do depth";
-	}
-	else {
-		Log(LOG_TRACE) << "got here will do neighbor order";
-		if (_xmlData->getFirstElement("NeighborOrder")) {
-=======
     } else {
 
         if (_xmlData->getFirstElement("NeighborOrder")) {
->>>>>>> 6ed90e64
 
             neighborOrder = _xmlData->getFirstElement("NeighborOrder")->getUInt();
             maxNeighborIndex = boundaryStrategy->getMaxNeighborIndexFromNeighborOrder(neighborOrder);
@@ -157,15 +127,9 @@
                     extraBoundariesNeighborOrder[i]);
         }
 
-<<<<<<< HEAD
-		for (unsigned int i = 0; i < extraBoundariesMaxNeighborIndex.size(); ++i) {
-			Log(LOG_DEBUG) << "i=" << i << " extraBoundariesMaxNeighborIndex[i]=" << extraBoundariesMaxNeighborIndex[i];
-		}
-=======
         for (unsigned int i = 0; i < extraBoundariesMaxNeighborIndex.size(); ++i) {
             CC3D_Log(LOG_DEBUG) << "i=" << i << " extraBoundariesMaxNeighborIndex[i]=" << extraBoundariesMaxNeighborIndex[i];
         }
->>>>>>> 6ed90e64
 
     }
 }
@@ -332,23 +296,11 @@
 }
 ////////////////////////////////////////////////////////////////////////////////////////////////////////////////////////////////////////////
 
-<<<<<<< HEAD
-std::set<BoundaryPixelTrackerData > * BoundaryPixelTrackerPlugin::getPixelSetForNeighborOrderPtr(CellG * _cell, int _neighborOrder) {
-	if (_neighborOrder <= 0) {
-		return 0;
-	}
-	Log(LOG_TRACE) << "_neighborOrder="<<_neighborOrder<<" this->neighborOrder="<<this->neighborOrder;
-	if (_neighborOrder == this->neighborOrder) {
-		//return coundary calculated by default
-		return &boundaryPixelTrackerAccessor.get(_cell->extraAttribPtr)->pixelSet;
-	}
-=======
 std::set <BoundaryPixelTrackerData> *
 BoundaryPixelTrackerPlugin::getPixelSetForNeighborOrderPtr(CellG *_cell, int _neighborOrder) {
     if (_neighborOrder <= 0) {
         return 0;
     }
->>>>>>> 6ed90e64
 
     if (_neighborOrder == this->neighborOrder) {
         //return coundary calculated by default
