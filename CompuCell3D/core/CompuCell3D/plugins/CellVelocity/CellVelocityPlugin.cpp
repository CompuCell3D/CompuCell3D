#include "CellVelocityPlugin.h"
#include <CompuCell3D/Simulator.h>
#include <CompuCell3D/Potts3D/Potts3D.h>
#include <CompuCell3D/plugins/CenterOfMass/CenterOfMassPlugin.h>
#include <Utils/cldeque.h>
#include <CompuCell3D/plugins/CellVelocity/CellVelocityData.h>
#include <XMLCereal/XMLPullParser.h>
#include <XMLCereal/XMLSerializer.h>

#include "CellVelocityDataAccessor.h"
#include <iostream>

using namespace std;

namespace CompuCell3D {
///////////////////////////////////////////////////////////////////////////////////////////////////////////////////////////////////////////
CellVelocityPlugin::CellVelocityPlugin()
 : Plugin(),cellVelocityDataAccessorPtr(0)
 //, CellGGChangeWatcher()
{
}
///////////////////////////////////////////////////////////////////////////////////////////////////////////////////////////////////////////
CellVelocityPlugin::~CellVelocityPlugin()
{
   if(cellVelocityDataAccessorPtr){
      delete cellVelocityDataAccessorPtr;
      cellVelocityDataAccessorPtr=0;
   }
}
///////////////////////////////////////////////////////////////////////////////////////////////////////////////////////////////////////////
void CellVelocityPlugin::init(Simulator *_simulator){
   

    Potts3D *potts = _simulator->getPotts();
    simulator=_simulator;
   
/*   cellVelocityDataAccessorPtr=new CellVelocityDataAccessor<CellVelocityData>(cldequeCapacity,enoughDataThreshold) ;
   potts->getCellFactoryGroupPtr()->registerClass(cellVelocityDataAccessorPtr);*/
   
/*   potts->registerCellGChangeWatcher(this);
   COMPlugin = (CenterOfMassPlugin *)Simulator::pluginManager.get("CenterOfMass");
   watchingAllowed=false;*/
   

}
///////////////////////////////////////////////////////////////////////////////////////////////////////////////////////////////////////////
void CellVelocityPlugin::extraInit(Simulator *_simulator){
   

    Potts3D *potts = _simulator->getPotts();

   cellVelocityDataAccessorPtr=new CellVelocityDataAccessor<CellVelocityData>(cldequeCapacity,enoughDataThreshold) ;
   potts->getCellFactoryGroupPtr()->registerClass(cellVelocityDataAccessorPtr);
    
//    potts->registerCellGChangeWatcher(this);
//    COMPlugin = (CenterOfMassPlugin *)Simulator::pluginManager.get("CenterOfMass");
   //watchingAllowed=false;
   

}


///////////////////////////////////////////////////////////////////////////////////////////////////////////////////////////////////////////
// void CellVelocityPlugin::field3DChange(const Point3D &pt, CellG *newCell, CellG *oldCell) {
//    
//    // vel = COM(t_n) - COM(t_{n-1})
<<<<<<< HEAD
//    Log(LOG_TRACE) << "********CELL VELOCITY FIELD CHANGE";
=======
//    CC3D_Log(LOG_TRACE) << "********CELL VELOCITY FIELD CHANGE";
>>>>>>> 6ed90e64
//    
//    if(!simulator)
//       return;
// 
//    if(simulator->getStep() < 1)
//       return;
//  
//    if(oldCell){
// 
//        if(oldCell->volume  > 0 ){
<<<<<<< HEAD
   //                 Log(LOG_TRACE) << "cell velocity oldCell->volume="<<oldCell->volume;
//             Log(LOG_TRACE) << " old x,y,z,CM="<<oldCell->xCM<<" "<<oldCell->yCM<<" "<<oldCell->zCM<<" ";
=======
   //                 CC3D_Log(LOG_TRACE) << "cell velocity oldCell->volume="<<oldCell->volume;
//             CC3D_Log(LOG_TRACE) << " old x,y,z,CM="<<oldCell->xCM<<" "<<oldCell->yCM<<" "<<oldCell->zCM<<" ";
>>>>>>> 6ed90e64
// 
//          cellVelocityDataAccessorPtr->get(oldCell->extraAttribPtr)->push_front  (
//                                            (oldCell->xCM)/(float)(oldCell->volume) -(oldCell->xCM+pt.x)/((float)oldCell->volume+1)   ,
//                                            (oldCell->yCM)/(float)(oldCell->volume) -(oldCell->yCM+pt.y)/((float)oldCell->volume+1)   ,
//                                            (oldCell->zCM)/(float)(oldCell->volume) -(oldCell->zCM+pt.z)/((float)oldCell->volume+1)
//                                         );
//        }
<<<<<<< HEAD
            // Log(LOG_TRACE) << " old Cell velocity="<<cellVelocityDataAccessorPtr->get(oldCell->extraAttribPtr)->getInstantenousVelocity().X()
=======
            // CC3D_Log(LOG_TRACE) << " old Cell velocity="<<cellVelocityDataAccessorPtr->get(oldCell->extraAttribPtr)->getInstantenousVelocity().X()
>>>>>>> 6ed90e64
//        <<cellVelocityDataAccessorPtr->get(oldCell->extraAttribPtr)->getInstantenousVelocity().Y()
//        <<cellVelocityDataAccessorPtr->get(oldCell->extraAttribPtr)->getInstantenousVelocity().Z();
//        <<endl;*/
//     }
//    
//    if(newCell){
<<<<<<< HEAD
//             Log(LOG_TRACE) << "cell velocity newCell->volume="<<newCell->volume;
//          Log(LOG_TRACE) << " new x,y,z,CM="<<newCell->xCM<<" "<<newCell->yCM<<" "<<newCell->zCM<<" ";
=======
//             CC3D_Log(LOG_TRACE) << "cell velocity newCell->volume="<<newCell->volume;
//          CC3D_Log(LOG_TRACE) << " new x,y,z,CM="<<newCell->xCM<<" "<<newCell->yCM<<" "<<newCell->zCM<<" ";
>>>>>>> 6ed90e64
//          if(newCell->volume  > 1 ){
//             cellVelocityDataAccessorPtr->get(newCell->extraAttribPtr)->push_front  (
//                                              (newCell->xCM)/(float)(newCell->volume) -(newCell->xCM-pt.x)/((float)newCell->volume-1)   ,
//                                              (newCell->yCM)/(float)(newCell->volume) -(newCell->yCM-pt.y)/((float)newCell->volume-1)   ,
//                                              (newCell->zCM)/(float)(newCell->volume) -(newCell->zCM-pt.z)/((float)newCell->volume-1)
//                                           );
//          
//          }
<<<<<<< HEAD
               // Log(LOG_TRACE) << " new Cell velocity="<<cellVelocityDataAccessorPtr->get(newCell->extraAttribPtr)->getInstantenousVelocity().X()
=======
               // CC3D_Log(LOG_TRACE) << " new Cell velocity="<<cellVelocityDataAccessorPtr->get(newCell->extraAttribPtr)->getInstantenousVelocity().X()
>>>>>>> 6ed90e64
// //          <<cellVelocityDataAccessorPtr->get(newCell->extraAttribPtr)->getInstantenousVelocity().Y()
// //          <<cellVelocityDataAccessorPtr->get(newCell->extraAttribPtr)->getInstantenousVelocity().Z();
// //          <<endl;
//    }
// 
//    
//               
// }

///////////////////////////////////////////////////////////////////////////////////////////////////////////////////////////////////////////
void CellVelocityPlugin::readXML(XMLPullParser &in){
  in.skip(TEXT);
  unsigned int size=2;
  unsigned int enoughData=2;
  
  while (in.check(START_ELEMENT)) {
    if (in.getName() == "VelocityDataHistorySize") {
      size = BasicString::parseUInteger(in.matchSimple());

    } else if (in.getName() == "EnoughDataThreshold") {
       enoughData= BasicString::parseUInteger(in.matchSimple());

    } else {
      throw BasicException(string("Unexpected element '") + in.getName() + 
            "'!", in.getLocation());
    }

    in.skip(TEXT);
  }  

  cldequeCapacity=size;
  enoughDataThreshold=enoughData;

  ASSERT_OR_THROW("capacity must be at least 2 " , cldequeCapacity >= 2 );
  ASSERT_OR_THROW("capacity must be >= enoughDataThreshold " , cldequeCapacity >= enoughDataThreshold );
  
  
}

};<|MERGE_RESOLUTION|>--- conflicted
+++ resolved
@@ -64,11 +64,7 @@
 // void CellVelocityPlugin::field3DChange(const Point3D &pt, CellG *newCell, CellG *oldCell) {
 //    
 //    // vel = COM(t_n) - COM(t_{n-1})
-<<<<<<< HEAD
-//    Log(LOG_TRACE) << "********CELL VELOCITY FIELD CHANGE";
-=======
 //    CC3D_Log(LOG_TRACE) << "********CELL VELOCITY FIELD CHANGE";
->>>>>>> 6ed90e64
 //    
 //    if(!simulator)
 //       return;
@@ -79,13 +75,8 @@
 //    if(oldCell){
 // 
 //        if(oldCell->volume  > 0 ){
-<<<<<<< HEAD
-   //                 Log(LOG_TRACE) << "cell velocity oldCell->volume="<<oldCell->volume;
-//             Log(LOG_TRACE) << " old x,y,z,CM="<<oldCell->xCM<<" "<<oldCell->yCM<<" "<<oldCell->zCM<<" ";
-=======
    //                 CC3D_Log(LOG_TRACE) << "cell velocity oldCell->volume="<<oldCell->volume;
 //             CC3D_Log(LOG_TRACE) << " old x,y,z,CM="<<oldCell->xCM<<" "<<oldCell->yCM<<" "<<oldCell->zCM<<" ";
->>>>>>> 6ed90e64
 // 
 //          cellVelocityDataAccessorPtr->get(oldCell->extraAttribPtr)->push_front  (
 //                                            (oldCell->xCM)/(float)(oldCell->volume) -(oldCell->xCM+pt.x)/((float)oldCell->volume+1)   ,
@@ -93,24 +84,15 @@
 //                                            (oldCell->zCM)/(float)(oldCell->volume) -(oldCell->zCM+pt.z)/((float)oldCell->volume+1)
 //                                         );
 //        }
-<<<<<<< HEAD
-            // Log(LOG_TRACE) << " old Cell velocity="<<cellVelocityDataAccessorPtr->get(oldCell->extraAttribPtr)->getInstantenousVelocity().X()
-=======
             // CC3D_Log(LOG_TRACE) << " old Cell velocity="<<cellVelocityDataAccessorPtr->get(oldCell->extraAttribPtr)->getInstantenousVelocity().X()
->>>>>>> 6ed90e64
 //        <<cellVelocityDataAccessorPtr->get(oldCell->extraAttribPtr)->getInstantenousVelocity().Y()
 //        <<cellVelocityDataAccessorPtr->get(oldCell->extraAttribPtr)->getInstantenousVelocity().Z();
 //        <<endl;*/
 //     }
 //    
 //    if(newCell){
-<<<<<<< HEAD
-//             Log(LOG_TRACE) << "cell velocity newCell->volume="<<newCell->volume;
-//          Log(LOG_TRACE) << " new x,y,z,CM="<<newCell->xCM<<" "<<newCell->yCM<<" "<<newCell->zCM<<" ";
-=======
 //             CC3D_Log(LOG_TRACE) << "cell velocity newCell->volume="<<newCell->volume;
 //          CC3D_Log(LOG_TRACE) << " new x,y,z,CM="<<newCell->xCM<<" "<<newCell->yCM<<" "<<newCell->zCM<<" ";
->>>>>>> 6ed90e64
 //          if(newCell->volume  > 1 ){
 //             cellVelocityDataAccessorPtr->get(newCell->extraAttribPtr)->push_front  (
 //                                              (newCell->xCM)/(float)(newCell->volume) -(newCell->xCM-pt.x)/((float)newCell->volume-1)   ,
@@ -119,11 +101,7 @@
 //                                           );
 //          
 //          }
-<<<<<<< HEAD
-               // Log(LOG_TRACE) << " new Cell velocity="<<cellVelocityDataAccessorPtr->get(newCell->extraAttribPtr)->getInstantenousVelocity().X()
-=======
                // CC3D_Log(LOG_TRACE) << " new Cell velocity="<<cellVelocityDataAccessorPtr->get(newCell->extraAttribPtr)->getInstantenousVelocity().X()
->>>>>>> 6ed90e64
 // //          <<cellVelocityDataAccessorPtr->get(newCell->extraAttribPtr)->getInstantenousVelocity().Y()
 // //          <<cellVelocityDataAccessorPtr->get(newCell->extraAttribPtr)->getInstantenousVelocity().Z();
 // //          <<endl;
