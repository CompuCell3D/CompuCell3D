
#include <CompuCell3D/CC3D.h>

using namespace CompuCell3D;

#include <CompuCell3D/plugins/NeighborTracker/NeighborTracker.h>
#include <CompuCell3D/plugins/NeighborTracker/NeighborTrackerPlugin.h>
#include <CompuCell3D/plugins/BoundaryPixelTracker/BoundaryPixelTracker.h>
#include <CompuCell3D/plugins/BoundaryPixelTracker/BoundaryPixelTrackerPlugin.h>
#include "CurvatureCalculatorPlugin.h"


CurvatureCalculatorPlugin::CurvatureCalculatorPlugin() :
        pUtils(0),
        lockPtr(0),
        xmlData(0),
        cellFieldG(0),
        boundaryStrategy(0),
        maxNeighborIndex(0),
        neighborTrackerAccessorPtr(0),
        boundary_pixel_tracker_plugin(0),
        neighborOrderProbCalc(4) {}

CurvatureCalculatorPlugin::~CurvatureCalculatorPlugin() {
    pUtils->destroyLock(lockPtr);
    delete lockPtr;
    lockPtr = 0;
}

void CurvatureCalculatorPlugin::init(Simulator *simulator, CC3DXMLElement *_xmlData) {
    xmlData = _xmlData;
    sim = simulator;
    potts = simulator->getPotts();
    cellFieldG = (WatchableField3D < CellG * > *)
    potts->getCellFieldG();

    pUtils = sim->getParallelUtils();

    lockPtr = new ParallelUtilsOpenMP::OpenMPLock_t;
    pUtils->initLock(lockPtr);

    boundaryStrategy = BoundaryStrategy::getInstance();
    maxNeighborIndex = boundaryStrategy->getMaxNeighborIndexFromNeighborOrder(1);

    potts->registerCellGChangeWatcher(this);

    simulator->registerSteerableObject(this);
}


void CurvatureCalculatorPlugin::extraInit(Simulator *simulator) {

    update(xmlData, true);

    maxNeighborIndexProbCalc = boundaryStrategy->getMaxNeighborIndexFromNeighborOrder(neighborOrderProbCalc);

    bool neighborTrackerAlreadyRegisteredFlag;
    Plugin *nt_plugin = Simulator::pluginManager.get("NeighborTracker",
                                                     &neighborTrackerAlreadyRegisteredFlag);  //this will load NeighborTracker plugin if it is not already loaded
    NeighborTrackerPlugin *neighborTrackerPlugin = (NeighborTrackerPlugin *) nt_plugin;
    if (!neighborTrackerAlreadyRegisteredFlag) {
        neighborTrackerPlugin->init(simulator);
    }

    neighborTrackerAccessorPtr = neighborTrackerPlugin->getNeighborTrackerAccessorPtr();

    bool boundaryPixelTrackerAlreadyRegisteredFlag;

    boundary_pixel_tracker_plugin = (BoundaryPixelTrackerPlugin *) Simulator::pluginManager.get("BoundaryPixelTracker",
                                                                                                &boundaryPixelTrackerAlreadyRegisteredFlag);
    if (!boundaryPixelTrackerAlreadyRegisteredFlag) {
        boundary_pixel_tracker_plugin->init(simulator);
    }
}


void CurvatureCalculatorPlugin::field3DChange(const Point3D &pt, CellG *newCell, CellG *oldCell) {

    //This function will be called after each successful pixel copy - field3DChange does usual housekeeping
    // tasks to make sure state of cells, and state of the lattice is up-to-date
    if (newCell) {
        //PUT YOUR CODE HERE
    } else {
        //PUT YOUR CODE HERE
    }

    if (oldCell) {
        //PUT YOUR CODE HERE
    } else {
        //PUT YOUR CODE HERE
    }

}

std::map<long, float> CurvatureCalculatorPlugin::getProbabilityByNeighbor(CellG *cell, float J, float T) {

    map<long, float> id_to_prob_map;

<<<<<<< HEAD
	map<long, float> id_to_prob_map;
	Log(LOG_TRACE) << "GOT INSIDE getProbabilityByNeighbor";
=======
    if (!cell) {
        return id_to_prob_map;
    }

    NeighborTracker *neighborTracker = neighborTrackerAccessorPtr->get(cell->extraAttribPtr);
>>>>>>> 6ed90e64

    set<NeighborSurfaceData>::iterator neighborItr;

    for (neighborItr = neighborTracker->cellNeighbors.begin();
         neighborItr != neighborTracker->cellNeighbors.end(); ++neighborItr) {
        if (neighborItr->neighborAddress) {
            id_to_prob_map.insert(std::make_pair(neighborItr->neighborAddress->id, 0.0));
        }
    }

    if (!id_to_prob_map.size())
        return id_to_prob_map;

    Neighbor neighbor;
    CellG *nCell;
    WatchableField3D < CellG * > *fieldG = (WatchableField3D < CellG * > *)
    potts->getCellFieldG();

    ExtraMembersGroupAccessor <BoundaryPixelTracker> *boundaryPixelTrackerAccessorPtr = boundary_pixel_tracker_plugin->getBoundaryPixelTrackerAccessorPtr();
    std::set <BoundaryPixelTrackerData> &pixelSetRef = boundaryPixelTrackerAccessorPtr->get(
            cell->extraAttribPtr)->pixelSet;


    for (set<BoundaryPixelTrackerData>::iterator sitr = pixelSetRef.begin(); sitr != pixelSetRef.end(); ++sitr) {
        Point3D pt = sitr->pixel;

        for (unsigned int nIdx = 0; nIdx <= maxNeighborIndex; ++nIdx) {
            neighbor = boundaryStrategy->getNeighborDirect(const_cast<Point3D &>(pt), nIdx);
            if (!neighbor.distance) {
                //if distance is 0 then the neighbor returned is invalid
                continue;
            }

            nCell = fieldG->get(neighbor.pt);

            if (nCell != cell) {
                float prob = getGrowthProbability(neighbor.pt, nCell, cell, J, T);
                id_to_prob_map[nCell->id] += prob;
            }
        }

    }

    return id_to_prob_map;

<<<<<<< HEAD
	}
	Log(LOG_TRACE) << "computted";
	//for (map<long, float>::iterator mitr = id_to_prob_map.begin(); mitr != id_to_prob_map.end(); ++mitr) {
		// Log(LOG_TRACE) << "mitr->first=" << mitr->first << " mitr->second=" << mitr->second;
	//}
=======
}

float
CurvatureCalculatorPlugin::getGrowthProbability(const Point3D &neighborPt, CellG *neighborCell, CellG *cell, float J,
                                                float T) {
    double E0 = 0.0;
    double Ef = 0.0;
>>>>>>> 6ed90e64

    Neighbor neighbor;
    CellG *local_neighbor_cell;
    WatchableField3D < CellG * > *fieldG = (WatchableField3D < CellG * > *)
    potts->getCellFieldG();

    for (unsigned int nIdx = 0; nIdx <= maxNeighborIndexProbCalc; ++nIdx) {
        neighbor = boundaryStrategy->getNeighborDirect(const_cast<Point3D &>(neighborPt), nIdx);
        if (!neighbor.distance) {
            //if distance is 0 then the neighbor returned is invalid
            continue;
        }

        local_neighbor_cell = fieldG->get(neighbor.pt);
        // current energy (when pixel still belongs to NCELL)
        if (local_neighbor_cell != neighborCell) {
            E0 += J;
        }

        // flipped energy (when pixel now belongs to CELL)
        if (local_neighbor_cell != cell) {
            Ef += J;
        }

    }

    if (Ef <= E0) {
        return 1.0;
    } else {

<<<<<<< HEAD
float CurvatureCalculatorPlugin::getGrowthProbability(const Point3D &neighborPt, CellG *neighborCell, CellG *cell, float J, float T) {
	double E0 = 0.0;
	double Ef = 0.0;

	Neighbor neighbor;
	CellG * local_neighbor_cell;
	WatchableField3D<CellG *> *fieldG = (WatchableField3D<CellG *> *) potts->getCellFieldG();

	for (unsigned int nIdx = 0; nIdx <= maxNeighborIndexProbCalc; ++nIdx) {
		neighbor = boundaryStrategy->getNeighborDirect(const_cast<Point3D&>(neighborPt), nIdx);
		if (!neighbor.distance) {
			//if distance is 0 then the neighbor returned is invalid
			continue;
		}

		local_neighbor_cell = fieldG->get(neighbor.pt);
		// current energy (when pixel still belongd to NCELL)
		if (local_neighbor_cell != neighborCell) {
			E0 += J;
		}

		// flipped energy (when pixel now belongs to CELL)
		if (local_neighbor_cell != cell) {
			Ef += J;
		}

	}

	if (Ef <= E0) {
		return 1.0;
	}
	else {
		Log(LOG_TRACE) << "Ef=" << Ef << " E0=" << E0;
		return exp(-(Ef - E0) / T);
	}
=======
        return exp(-(Ef - E0) / T);
    }
>>>>>>> 6ed90e64

}

void CurvatureCalculatorPlugin::update(CC3DXMLElement *_xmlData, bool _fullInitFlag) {
    //PARSE XML IN THIS FUNCTION
    //For more information on XML parser function please see CC3D code or lookup XML utils API
    automaton = potts->getAutomaton();
    if (!automaton)
        throw CC3DException(
                "CELL TYPE PLUGIN WAS NOT PROPERLY INITIALIZED YET. MAKE SURE THIS IS THE FIRST PLUGIN THAT YOU SET");
    set<unsigned char> cellTypesSet;

    CC3DXMLElement *jXMLElem = _xmlData->getFirstElement("J");

    CC3DXMLElement *tXMLElem = _xmlData->getFirstElement("T");

    CC3DXMLElement *neighborOrderProbCalcXMLElem = _xmlData->getFirstElement("NeighborOrderProbCalc");

    if (neighborOrderProbCalcXMLElem) {
        neighborOrderProbCalc = neighborOrderProbCalcXMLElem->getInt();
    }

    //boundaryStrategy has information aobut pixel neighbors
    boundaryStrategy = BoundaryStrategy::getInstance();

}


std::string CurvatureCalculatorPlugin::toString() {
    return "CurvatureCalculator";
}


std::string CurvatureCalculatorPlugin::steerableName() {
    return toString();
}<|MERGE_RESOLUTION|>--- conflicted
+++ resolved
@@ -96,16 +96,11 @@
 
     map<long, float> id_to_prob_map;
 
-<<<<<<< HEAD
-	map<long, float> id_to_prob_map;
-	Log(LOG_TRACE) << "GOT INSIDE getProbabilityByNeighbor";
-=======
     if (!cell) {
         return id_to_prob_map;
     }
 
     NeighborTracker *neighborTracker = neighborTrackerAccessorPtr->get(cell->extraAttribPtr);
->>>>>>> 6ed90e64
 
     set<NeighborSurfaceData>::iterator neighborItr;
 
@@ -151,13 +146,6 @@
 
     return id_to_prob_map;
 
-<<<<<<< HEAD
-	}
-	Log(LOG_TRACE) << "computted";
-	//for (map<long, float>::iterator mitr = id_to_prob_map.begin(); mitr != id_to_prob_map.end(); ++mitr) {
-		// Log(LOG_TRACE) << "mitr->first=" << mitr->first << " mitr->second=" << mitr->second;
-	//}
-=======
 }
 
 float
@@ -165,7 +153,6 @@
                                                 float T) {
     double E0 = 0.0;
     double Ef = 0.0;
->>>>>>> 6ed90e64
 
     Neighbor neighbor;
     CellG *local_neighbor_cell;
@@ -196,46 +183,8 @@
         return 1.0;
     } else {
 
-<<<<<<< HEAD
-float CurvatureCalculatorPlugin::getGrowthProbability(const Point3D &neighborPt, CellG *neighborCell, CellG *cell, float J, float T) {
-	double E0 = 0.0;
-	double Ef = 0.0;
-
-	Neighbor neighbor;
-	CellG * local_neighbor_cell;
-	WatchableField3D<CellG *> *fieldG = (WatchableField3D<CellG *> *) potts->getCellFieldG();
-
-	for (unsigned int nIdx = 0; nIdx <= maxNeighborIndexProbCalc; ++nIdx) {
-		neighbor = boundaryStrategy->getNeighborDirect(const_cast<Point3D&>(neighborPt), nIdx);
-		if (!neighbor.distance) {
-			//if distance is 0 then the neighbor returned is invalid
-			continue;
-		}
-
-		local_neighbor_cell = fieldG->get(neighbor.pt);
-		// current energy (when pixel still belongd to NCELL)
-		if (local_neighbor_cell != neighborCell) {
-			E0 += J;
-		}
-
-		// flipped energy (when pixel now belongs to CELL)
-		if (local_neighbor_cell != cell) {
-			Ef += J;
-		}
-
-	}
-
-	if (Ef <= E0) {
-		return 1.0;
-	}
-	else {
-		Log(LOG_TRACE) << "Ef=" << Ef << " E0=" << E0;
-		return exp(-(Ef - E0) / T);
-	}
-=======
         return exp(-(Ef - E0) / T);
     }
->>>>>>> 6ed90e64
 
 }
 
