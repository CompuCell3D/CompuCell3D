--- conflicted
+++ resolved
@@ -125,18 +125,8 @@
 
 		FocalPointPlasticityTrackerData fpptd;
 
-<<<<<<< HEAD
 		unsigned char type1 = automaton->getTypeId(plastParamVec[i]->getAttribute("Type1"));
 		unsigned char type2 = automaton->getTypeId(plastParamVec[i]->getAttribute("Type2"));
-=======
-		char type1 = automaton->getTypeId(plastParamVec[i]->getAttribute("Type1"));
-		char type2 = automaton->getTypeId(plastParamVec[i]->getAttribute("Type2"));
-
-		int index = getIndex(type1, type2);
-
-		plastParams_t::iterator it = plastParams.find(index);
-		if (it != plastParams.end()) throw CC3DException(string("Plasticity parameters for ") + type1 + " " + type2 + " already set!");
->>>>>>> 52aeeb34
 
 		if (plastParamVec[i]->getFirstElement("Lambda"))
 			fpptd.lambdaDistance = plastParamVec[i]->getFirstElement("Lambda")->getDouble();
@@ -167,18 +157,8 @@
 
 		FocalPointPlasticityTrackerData fpptd;
 
-<<<<<<< HEAD
 		unsigned char type1 = automaton->getTypeId(internalPlastParamVec[i]->getAttribute("Type1"));
 		unsigned char type2 = automaton->getTypeId(internalPlastParamVec[i]->getAttribute("Type2"));
-=======
-		char type1 = automaton->getTypeId(internalPlastParamVec[i]->getAttribute("Type1"));
-		char type2 = automaton->getTypeId(internalPlastParamVec[i]->getAttribute("Type2"));
-
-		int index = getIndex(type1, type2);
-
-		plastParams_t::iterator it = internalPlastParams.find(index);
-		if (it != internalPlastParams.end()) throw CC3DException(string("Internal plasticity parameters for ") + type1 + " " + type2 + " already set!");
->>>>>>> 52aeeb34
 
 		if (internalPlastParamVec[i]->getFirstElement("Lambda"))
 			fpptd.lambdaDistance = internalPlastParamVec[i]->getFirstElement("Lambda")->getDouble();
@@ -488,7 +468,7 @@
 
 	auto newCellPlastParamsItr = internalPlastParamsArray.find(newCell->type);
 
-	if (newCellPlastParamsItr == internalPlastParamsArray.end()) { //the newCell type is not listed by the user    
+	if (newCellPlastParamsItr == internalPlastParamsArray.end()) { //the newCell type is not listed by the user
 		newJunctionInitiatedFlagWithinCluster = false;
 		return 0.0;
 	}
@@ -534,7 +514,7 @@
 		if (plastParamsItr == newCellPlastParams.end()) continue;
 
 		auto plastParams = plastParamsItr->second;
-		
+
 		if (maxNumberOfJunctionsInternalTotalMap[newCell->type] == 0) {
 			continue;
 		}
