--- conflicted
+++ resolved
@@ -24,22 +24,7 @@
 #define FOCALPOINTPLACTICITYPLUGIN_H
 
 #include <CompuCell3D/CC3D.h>
-<<<<<<< HEAD
-
-// // // #include <CompuCell3D/Potts3D/CellGChangeWatcher.h>
-// // // #include <CompuCell3D/Potts3D/EnergyFunction.h>
-// // // #include <CompuCell3D/Plugin.h>
 #include "FocalPointPlasticityLinkInventory.h"
-
-// // // #include <map>
-// // // #include <set>
-// // // #include <string>
-// // // #include <vector>
-// // // #include <muParser/muParser.h>
-
-=======
-#include "FocalPointPlasticityTracker.h"
->>>>>>> 1074c445
 #include "FocalPointPlasticityDLLSpecifier.h"
 
 class CC3DXMLElement;
@@ -57,19 +42,13 @@
 
 
         BasicClassAccessor<FocalPointPlasticityTracker> focalPointPlasticityTrackerAccessor;
+        BasicClassAccessor<FPPLinkInventoryTracker<FocalPointPlasticityLink> > cellLinkInventoryTracker;
+        BasicClassAccessor<FPPLinkInventoryTracker<FocalPointPlasticityInternalLink> > cellInternalLinkInventoryTracker;
+        BasicClassAccessor<FPPLinkInventoryTracker<FocalPointPlasticityAnchor> > cellAnchorInventoryTracker;
 
         Simulator *sim;
 
-<<<<<<< HEAD
-		BasicClassAccessor<FocalPointPlasticityTracker> focalPointPlasticityTrackerAccessor;
-		BasicClassAccessor<FPPLinkInventoryTracker<FocalPointPlasticityLink> > cellLinkInventoryTracker;
-		BasicClassAccessor<FPPLinkInventoryTracker<FocalPointPlasticityInternalLink> > cellInternalLinkInventoryTracker;
-		BasicClassAccessor<FPPLinkInventoryTracker<FocalPointPlasticityAnchor> > cellAnchorInventoryTracker;
-
-		Simulator *sim;
-=======
         Potts3D *potts;
->>>>>>> 1074c445
 
         ParallelUtilsOpenMP *pUtils;
         std::string autoName;
@@ -81,15 +60,7 @@
         unsigned int maxNeighborIndexJunctionMove;
         BoundaryStrategy * boundaryStrategy;
         CC3DXMLElement *xmlData;
-
-<<<<<<< HEAD
-		Automaton *automaton;
-		bool weightDistance;
-		unsigned int maxNeighborIndex;
-		unsigned int maxNeighborIndexJunctionMove;
-		BoundaryStrategy * boundaryStrategy;
-		CC3DXMLElement *xmlData;
-
+		
 		FPPLinkInventory linkInv;
 		FPPInternalLinkInventory linkInvInternal;
 		FPPAnchorInventory linkInvAnchor;
@@ -110,40 +81,12 @@
 		std::vector<short> newJunctionInitiatedFlagVec;
 		std::vector<short> newJunctionInitiatedFlagWithinClusterVec;
 		std::vector<CellG *> newNeighborVec;
-	  
+
 		unsigned int maxNumberOfJunctions;
-
-		enum FunctionType {GLOBAL=0,BYCELLTYPE=1,BYCELLID=2};
-=======
-        std::set<std::string> plasticityTypesNames;
-        std::set<unsigned char> plasticityTypes;
-        std::set<unsigned char> internalPlasticityTypes;
-
-        Dim3D fieldDim;
-        double lambda;
-
-        double activationEnergy;
-        double targetDistance;
-        double maxDistance;
-        double potentialFunction(double _lambda, double _offset, double _targetDistance, double _distance);
-
-        //vectorized variables for convenient parallel access      
-        std::vector<short> newJunctionInitiatedFlagVec;
-        std::vector<short> newJunctionInitiatedFlagWithinClusterVec;
-        std::vector<CellG *> newNeighborVec;
->>>>>>> 1074c445
-
-        unsigned int maxNumberOfJunctions;
-
-<<<<<<< HEAD
-		typedef double (FocalPointPlasticityPlugin::*diffEnergyFcnPtr_t)(float _deltaL,float _lBefore,const FocalPointPlasticityTrackerData * _plasticityTrackerData,const CellG *_cell,bool _useCluster);
-		diffEnergyFcnPtr_t diffEnergyFcnPtr;
-=======
 
         enum FunctionType { GLOBAL = 0, BYCELLTYPE = 1, BYCELLID = 2 };
 
         FunctionType functionType;
->>>>>>> 1074c445
 
         typedef double (FocalPointPlasticityPlugin::*diffEnergyFcnPtr_t)(float _deltaL, float _lBefore, const FocalPointPlasticityTrackerData * _plasticityTrackerData, const CellG *_cell, bool _useCluster);
         diffEnergyFcnPtr_t diffEnergyFcnPtr;
@@ -154,15 +97,6 @@
 
         typedef double (FocalPointPlasticityPlugin::*constituentLawFcnPtr_t)(float _lambda, float _length, float _targetLength);
 
-<<<<<<< HEAD
-		double tryAddingNewJunction(const Point3D &pt,const CellG *newCell);
-		double tryAddingNewJunctionWithinCluster(const Point3D &pt,const CellG *newCell);
-
-		typedef std::map<int, FocalPointPlasticityTrackerData> plastParams_t;
-		
-		plastParams_t plastParams;
-		plastParams_t internalPlastParams;
-=======
         constituentLawFcnPtr_t constituentLawFcnPtr;
         double elasticLinkConstituentLaw(float _lambda, float _length, float _targetLength);
         double customLinkConstituentLaw(float _lambda, float _length, float _targetLength);
@@ -170,29 +104,31 @@
         double diffEnergyLocal(float _deltaL, float _lBefore, const FocalPointPlasticityTrackerData * _plasticityTrackerData, const CellG *_cell, bool _useCluster = false);        
         double diffEnergyByType(float _deltaL, float _lBefore, const FocalPointPlasticityTrackerData * _plasticityTrackerData, const CellG *_cell, bool _useCluster = false);
 
-
-
->>>>>>> 1074c445
-
         double tryAddingNewJunction(const Point3D &pt, const CellG *newCell);
         double tryAddingNewJunctionWithinCluster(const Point3D &pt, const CellG *newCell);
-
-<<<<<<< HEAD
-		typedef std::vector<std::vector<FocalPointPlasticityTrackerData> > FocalPointPlasticityTrackerDataArray_t;
-		typedef std::vector<FocalPointPlasticityTrackerData> FocalPointPlasticityTrackerDataVector_t;
-=======
+  
         typedef std::map<int, FocalPointPlasticityTrackerData> plastParams_t;
-
->>>>>>> 1074c445
 
         plastParams_t plastParams;
         plastParams_t internalPlastParams;
 
         plastParams_t typeSpecificPlastParams;
         plastParams_t internalTypeSpecificPlastParams;
+      
+		typedef std::vector<std::vector<FocalPointPlasticityTrackerData> > FocalPointPlasticityTrackerDataArray_t;
+		typedef std::vector<FocalPointPlasticityTrackerData> FocalPointPlasticityTrackerDataVector_t;
 
+        FocalPointPlasticityTrackerDataArray_t plastParamsArray;
+        FocalPointPlasticityTrackerDataArray_t internalPlastParamsArray;
 
-<<<<<<< HEAD
+        std::vector<int> maxNumberOfJunctionsTotalVec;
+        std::vector<int> maxNumberOfJunctionsInternalTotalVec;
+        int neighborOrder;
+
+    public:
+        FocalPointPlasticityPlugin();
+        virtual ~FocalPointPlasticityPlugin();
+
 		//Plugin interface
 		virtual void init(Simulator *simulator, CC3DXMLElement *_xmlData);
 		virtual void extraInit(Simulator *simulator);
@@ -202,8 +138,7 @@
 		virtual double changeEnergy(const Point3D &pt, const CellG *newCell, const CellG *oldCell);
 
 		// Field3DChangeWatcher interface
-		virtual void field3DChange(const Point3D &pt, CellG *newCell,
-			CellG *oldCell);
+		virtual void field3DChange(const Point3D &pt, CellG *newCell, CellG *oldCell);
 
 		//used to manually control parameters plasticity term for pair of cells involved
 		void setFocalPointPlasticityParameters(CellG * _cell1,CellG * _cell2,double _lambda, double _targetDistance=0.0,double _maxDistance=0.0);
@@ -248,72 +183,5 @@
 		int getIndex(const int type1, const int type2) const;
 
 	};
-=======
-        typedef std::vector<std::vector<FocalPointPlasticityTrackerData> > FocalPointPlasticityTrackerDataArray_t;
-        typedef std::vector<FocalPointPlasticityTrackerData> FocalPointPlasticityTrackerDataVector_t;
-
-        FocalPointPlasticityTrackerDataArray_t plastParamsArray;
-        FocalPointPlasticityTrackerDataArray_t internalPlastParamsArray;
-
-        std::vector<int> maxNumberOfJunctionsTotalVec;
-        std::vector<int> maxNumberOfJunctionsInternalTotalVec;
-        int neighborOrder;
-
-    public:
-        FocalPointPlasticityPlugin();
-        virtual ~FocalPointPlasticityPlugin();
-
-
-        //Plugin interface
-        virtual void init(Simulator *simulator, CC3DXMLElement *_xmlData);
-        virtual void extraInit(Simulator *simulator);
-        virtual void handleEvent(CC3DEvent & _event);
-
-        //EnergyFunction Interface
-        virtual double changeEnergy(const Point3D &pt, const CellG *newCell, const CellG *oldCell);
-
-        // Field3DChangeWatcher interface
-        virtual void field3DChange(const Point3D &pt, CellG *newCell,
-            CellG *oldCell);
-
-
-        //used to manually control parameters plasticity term for pair of cells involved
-        void setFocalPointPlasticityParameters(CellG * _cell1, CellG * _cell2, double _lambda, double _targetDistance = 0.0, double _maxDistance = 0.0);
-        void setInternalFocalPointPlasticityParameters(CellG * _cell1, CellG * _cell2, double _lambda, double _targetDistance = 0.0, double _maxDistance = 0.0);
-        double getPlasticityParametersLambdaDistance(CellG * _cell1, CellG * _cell2);
-        double getPlasticityParametersTargetDistance(CellG * _cell1, CellG * _cell2);
-
-        void deleteFocalPointPlasticityLink(CellG * _cell1, CellG * _cell2);
-        void deleteInternalFocalPointPlasticityLink(CellG * _cell1, CellG * _cell2);
-        void createFocalPointPlasticityLink(CellG * _cell1, CellG * _cell2, double _lambda, double _targetDistance = 0.0, double _maxDistance = 0.0);
-        void createInternalFocalPointPlasticityLink(CellG * _cell1, CellG * _cell2, double _lambda, double _targetDistance = 0.0, double _maxDistance = 0.0);
-
-        //used for serialization and restart 
-        void insertFPPData(CellG * _cell, FocalPointPlasticityTrackerData * _fpptd);
-        void insertInternalFPPData(CellG * _cell, FocalPointPlasticityTrackerData * _fpptd);
-        void insertAnchorFPPData(CellG * _cell, FocalPointPlasticityTrackerData * _fpptd);
-        std::vector<FocalPointPlasticityTrackerData> getFPPDataVec(CellG * _cell);
-        std::vector<FocalPointPlasticityTrackerData> getInternalFPPDataVec(CellG * _cell);
-        std::vector<FocalPointPlasticityTrackerData> getAnchorFPPDataVec(CellG * _cell);
-
-        //anchors
-        int createAnchor(CellG * _cell, double _lambda, double _targetDistance = 0.0, double _maxDistance = 100000.0, float _x = 0, float _y = 0, float _z = 0);
-        void deleteAnchor(CellG * _cell, int _anchorId);
-        void setAnchorParameters(CellG * _cell, int _anchorId, double _lambda, double _targetDistance = 0.0, double _maxDistance = 100000.0, float _x = -1, float _y = -1, float _z = -1);
-
-
-        BasicClassAccessor<FocalPointPlasticityTracker> * getFocalPointPlasticityTrackerAccessorPtr() { return &focalPointPlasticityTrackerAccessor; }
-        //had to include this function to get set inereation working properly with Python , and Player that has restart capabilities 
-        FocalPointPlasticityTrackerData * getFocalPointPlasticityTrackerData(FocalPointPlasticityTrackerData * _fpsd) { return _fpsd; }
-
-        //Steerable interface
-        virtual void update(CC3DXMLElement *_xmlData, bool _fullInitFlag = false);
-        virtual std::string steerableName();
-        virtual std::string toString();
-    protected:
-        int getIndex(const int type1, const int type2) const;
-
-    };
->>>>>>> 1074c445
 };
 #endif