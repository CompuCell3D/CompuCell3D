#include <CompuCell3D/CC3D.h>

using namespace CompuCell3D;

#include <iostream>

using namespace std;


#include "CellTypePlugin.h"

<<<<<<< HEAD
#include<core/CompuCell3D/CC3DLogger.h>
=======
#include <PublicUtilities/CC3DLogger.h>
>>>>>>> 6ed90e64

std::string CellTypePlugin::toString(){
   return "CellType";
}

std::string CellTypePlugin::steerableName() {
    return toString();
}

CellTypePlugin::CellTypePlugin() { classType = new CellType(); }

CellTypePlugin::~CellTypePlugin() {
    if (classType) {
        delete classType;
        classType = 0;
    }
}

void CellTypePlugin::init(Simulator *simulator, CC3DXMLElement *_xmlData) {

<<<<<<< HEAD
   potts = simulator->getPotts();
   potts->registerCellGChangeWatcher(this);
   potts->registerAutomaton(this);
   update(_xmlData);
   simulator->registerSteerableObject((SteerableObject*)this);
   Log(LOG_DEBUG) << "initialized cell type plugin";
=======
    potts = simulator->getPotts();
    potts->registerCellGChangeWatcher(this);
    potts->registerAutomaton(this);
    update(_xmlData);
    simulator->registerSteerableObject((SteerableObject * )
    this);
    CC3D_Log(LOG_DEBUG) << "initialized cell type plugin";
>>>>>>> 6ed90e64
}


void CellTypePlugin::update(CC3DXMLElement *_xmlData, bool _fullInitFlag) {

    typeNameMap.clear();
    nameTypeMap.clear();

    std::map<std::string, unsigned char>::iterator name_type_mitr;

    vector<unsigned char> frozenTypeVec;
    CC3DXMLElementList cellTypeVec = _xmlData->getElements("CellType");

    vector<unsigned char> specifiedIDs;
    unsigned char type_id;
    maxTypeId = 0;

    for (auto &x: cellTypeVec)
        if (x->findAttribute("TypeId"))
            specifiedIDs.push_back(x->getAttributeAsByte("TypeId"));

    // If type ID is specified then use it, otherwise generate lowest unique ID from all current and specified IDs.
    for (int i = 0; i < cellTypeVec.size(); ++i) {
        type_id = 0;
        if (cellTypeVec[i]->findAttribute("TypeId")) type_id = cellTypeVec[i]->getAttributeAsByte("TypeId");
        else {
            for (unsigned char x = 0; x < typeNameMap.size() + specifiedIDs.size() + 1; ++x)
                if (std::find(specifiedIDs.begin(), specifiedIDs.end(), x) == specifiedIDs.end() &&
                    typeNameMap.find(x) == typeNameMap.end()) {
                    type_id = x;
                    break;
                }
        }

        if (type_id > maxTypeId) maxTypeId = type_id;

        std::string type_name = cellTypeVec[i]->getAttribute("TypeName");

        if (typeNameMap.find(type_id) != typeNameMap.end()) {
            throw CC3DException("Type id: " + to_string((int) type_id) + " has already been defined");
        }

        typeNameMap[type_id] = type_name;

        name_type_mitr = nameTypeMap.find(type_name);

        if (name_type_mitr != nameTypeMap.end())
            throw CC3DException("Type name " + type_name + " has already been defined");
        nameTypeMap[type_name] = type_id;

        if (cellTypeVec[i]->findAttribute("Freeze")) {
            frozenTypeVec.push_back(type_id);
        }
    }

    potts->setFrozenTypeVector(frozenTypeVec);

    //enforcing the Medium has id =0
    name_type_mitr = nameTypeMap.find("Medium");
    if (name_type_mitr == nameTypeMap.end()) {
        throw CC3DException(
                "Medium cell type is not defined. Please define Medium cell type and make sure its type id is set to 0 ");
    } else if (name_type_mitr->second != 0) {
        throw CC3DException(
                "Medium type id can only be set to 0. Please define Medium cell type and make sure its type id is set to 0.");
    }


}

void CellTypePlugin::init(Simulator *simulator, ParseData *_pd) {

}

void CellTypePlugin::update(ParseData *_pd, bool _fullInitFlag) {

}


string CellTypePlugin::getTypeName(const char type) const {


    std::map<unsigned char, std::string>::const_iterator typeNameMapItr = typeNameMap.find((const unsigned char) type);


    if (typeNameMapItr != typeNameMap.end()) {
        return typeNameMapItr->second;
    } else {
        throw CC3DException(string("getTypeName: Unknown cell type  ") + type + "!");
    }


}

unsigned char CellTypePlugin::getTypeId(const string typeName) const {


    std::map<std::string, unsigned char>::const_iterator nameTypeMapItr = nameTypeMap.find(typeName);


<<<<<<< HEAD
unsigned char CellTypePlugin::getMaxTypeId() const {
  Log(LOG_DEBUG) << "typeNameMap.size()="<<typeNameMap.size();
	if (! typeNameMap.size()){
		return 0;
	}else{
		return (--(typeNameMap.end()))->first; //returning last type number (unsigned char) 
	}
}
=======
    if (nameTypeMapItr != nameTypeMap.end()) {
        return nameTypeMapItr->second;
    } else {
        throw CC3DException(string("getTypeName: Unknown cell type  ") + typeName + "!");
    }
>>>>>>> 6ed90e64

}<|MERGE_RESOLUTION|>--- conflicted
+++ resolved
@@ -9,11 +9,7 @@
 
 #include "CellTypePlugin.h"
 
-<<<<<<< HEAD
-#include<core/CompuCell3D/CC3DLogger.h>
-=======
 #include <PublicUtilities/CC3DLogger.h>
->>>>>>> 6ed90e64
 
 std::string CellTypePlugin::toString(){
    return "CellType";
@@ -34,14 +30,6 @@
 
 void CellTypePlugin::init(Simulator *simulator, CC3DXMLElement *_xmlData) {
 
-<<<<<<< HEAD
-   potts = simulator->getPotts();
-   potts->registerCellGChangeWatcher(this);
-   potts->registerAutomaton(this);
-   update(_xmlData);
-   simulator->registerSteerableObject((SteerableObject*)this);
-   Log(LOG_DEBUG) << "initialized cell type plugin";
-=======
     potts = simulator->getPotts();
     potts->registerCellGChangeWatcher(this);
     potts->registerAutomaton(this);
@@ -49,7 +37,6 @@
     simulator->registerSteerableObject((SteerableObject * )
     this);
     CC3D_Log(LOG_DEBUG) << "initialized cell type plugin";
->>>>>>> 6ed90e64
 }
 
 
@@ -150,21 +137,10 @@
     std::map<std::string, unsigned char>::const_iterator nameTypeMapItr = nameTypeMap.find(typeName);
 
 
-<<<<<<< HEAD
-unsigned char CellTypePlugin::getMaxTypeId() const {
-  Log(LOG_DEBUG) << "typeNameMap.size()="<<typeNameMap.size();
-	if (! typeNameMap.size()){
-		return 0;
-	}else{
-		return (--(typeNameMap.end()))->first; //returning last type number (unsigned char) 
-	}
-}
-=======
     if (nameTypeMapItr != nameTypeMap.end()) {
         return nameTypeMapItr->second;
     } else {
         throw CC3DException(string("getTypeName: Unknown cell type  ") + typeName + "!");
     }
->>>>>>> 6ed90e64
 
 }