/*************************************************************************
 *    CompuCell - A software framework for multimodel simulations of     *
 * biocomplexity problems Copyright (C) 2003 University of Notre Dame,   *
 *                             Indiana                                   *
 *                                                                       *
 * This program is free software; IF YOU AGREE TO CITE USE OF CompuCell  *
 *  IN ALL RELATED RESEARCH PUBLICATIONS according to the terms of the   *
 *  CompuCell GNU General Public License RIDER you can redistribute it   *
 * and/or modify it under the terms of the GNU General Public License as *
 *  published by the Free Software Foundation; either version 2 of the   *
 *         License, or (at your option) any later version.               *
 *                                                                       *
 * This program is distributed in the hope that it will be useful, but   *
 *      WITHOUT ANY WARRANTY; without even the implied warranty of       *
 *  MERCHANTABILITY or FITNESS FOR A PARTICULAR PURPOSE.  See the GNU    *
 *             General Public License for more details.                  *
 *                                                                       *
 *  You should have received a copy of the GNU General Public License    *
 *     along with this program; if not, write to the Free Software       *
 *      Foundation, Inc., 675 Mass Ave, Cambridge, MA 02139, USA.        *
 *************************************************************************/


#include <CompuCell3D/CC3D.h>

using namespace CompuCell3D;

#include <CompuCell3D/plugins/NeighborTracker/NeighborTrackerPlugin.h>

#include "ContactMultiCadPlugin.h"




ContactMultiCadPlugin::ContactMultiCadPlugin() :
    xmlData(0),
    contactEnergyPtr(&ContactMultiCadPlugin::contactEnergyLinear),
    weightDistance(false)
{}

ContactMultiCadPlugin::~ContactMultiCadPlugin() {
}

void ContactMultiCadPlugin::init(Simulator *simulator, CC3DXMLElement *_xmlData) {
    xmlData = _xmlData;
    sim = simulator;
    potts = simulator->getPotts();

    potts->getCellFactoryGroupPtr()->registerClass(&contactMultiCadDataAccessor);

    potts->registerEnergyFunctionWithName(this, "ContactMultiCad");
    simulator->registerSteerableObject(this);

}

void ContactMultiCadPlugin::extraInit(Simulator *simulator) {
    update(xmlData, true);
}



double ContactMultiCadPlugin::changeEnergy(const Point3D &pt,
    const CellG *newCell,
    const CellG *oldCell) {
    //cerr<<"ChangeEnergy"<<endl;


    double energy = 0;
    unsigned int token = 0;
    double distance = 0;
    //   Point3D n;
    Neighbor neighbor;

    CellG *nCell = 0;
    WatchableField3D<CellG *> *fieldG = (WatchableField3D<CellG *> *)potts->getCellFieldG();

    //cerr<<"maxNeighborIndex="<<maxNeighborIndex<<endl;

    if (weightDistance) {
        for (unsigned int nIdx = 0; nIdx <= maxNeighborIndex; ++nIdx) {
            neighbor = boundaryStrategy->getNeighborDirect(const_cast<Point3D&>(pt), nIdx);

            if (!neighbor.distance) {
                //if distance is 0 then the neighbor returned is invalid
                continue;
            }

            distance = neighbor.distance;

            nCell = fieldG->get(neighbor.pt);

            if (nCell != oldCell) {
                if ((nCell != 0) && (oldCell != 0)) {
                    if ((nCell->clusterId) != (oldCell->clusterId)) {
                        energy -= (this->*contactEnergyPtr)(oldCell, nCell) / neighbor.distance;
                    }
                }
                else {
                    energy -= (this->*contactEnergyPtr)(oldCell, nCell) / neighbor.distance;
                }

            }
            if (nCell != newCell) {
                if ((newCell != 0) && (nCell != 0)) {
                    if ((newCell->clusterId) != (nCell->clusterId)) {
                        energy += (this->*contactEnergyPtr)(newCell, nCell) / neighbor.distance;
                    }
                }
                else {
                    energy += (this->*contactEnergyPtr)(newCell, nCell) / neighbor.distance;

                }
            }
        }
    }
    else {
        //default behaviour  no energy weighting 

        for (unsigned int nIdx = 0; nIdx <= maxNeighborIndex; ++nIdx) {
            neighbor = boundaryStrategy->getNeighborDirect(const_cast<Point3D&>(pt), nIdx);
            if (!neighbor.distance) {
                //if distance is 0 then the neighbor returned is invalid
                continue;
            }
            nCell = fieldG->get(neighbor.pt);

            if (nCell != oldCell) {
                if ((nCell != 0) && (oldCell != 0)) {
                    if ((nCell->clusterId) != (oldCell->clusterId)) {
                        energy -= (this->*contactEnergyPtr)(oldCell, nCell);
                    }
                }
                else {
                    energy -= (this->*contactEnergyPtr)(oldCell, nCell);
                }
            }
            if (nCell != newCell) {
                if ((newCell != 0) && (nCell != 0)) {
                    if ((newCell->clusterId) != (nCell->clusterId)) {
                        energy += (this->*contactEnergyPtr)(newCell, nCell);
                    }
                }
                else {
                    energy += (this->*contactEnergyPtr)(newCell, nCell);

                }
            }
        }

    }

    //cerr<<"energy="<<energy<<endl;
    return energy;
}


double ContactMultiCadPlugin::contactEnergyLinear(const CellG *cell1, const CellG *cell2) {

    CellG *cell;
    CellG *neighbor;

    double energy = 0.0;

    if (cell1) {
        cell = const_cast<CellG *>(cell1);
        neighbor = const_cast<CellG *>(cell2);
    }
    else {
        cell = const_cast<CellG *>(cell2);
        neighbor = const_cast<CellG *>(cell1);
    }


    //adding "regular" contact energy
    energy = energyOffset + contactEnergy(cell, neighbor); //The minus sign is because we are adding "regular" energy to the energy expresion
                                          //thus when using energyOffset-energy expresion we need to compensate for extra minus sign
 //    cerr<<"energy before="<<-energy<<endl;
    if (neighbor) {

        vector<float> & jVecCell = contactMultiCadDataAccessor.get(cell->extraAttribPtr)->jVec;
        vector<float> & jVecNeighbor = contactMultiCadDataAccessor.get(neighbor->extraAttribPtr)->jVec;
        //cerr<<"jVecCell="<<jVecCell.size()<<endl;
        //cerr<<"jVecNeighbor="<<jVecNeighbor.size()<<endl;

        //cerr<<"numberOfCadherins="<<numberOfCadherins<<endl;
        //cerr<<"cadherinSpecificityArray.size()="<<cadherinSpecificityArray.size()<<" "<<cadherinSpecificityArray[0].size()<<endl;
        for (int i = 0; i < numberOfCadherins; ++i)
            for (int j = 0; j < numberOfCadherins; ++j) {

                //cerr<<" i="<<i<<" j="<<j<<" jVecCell[i]="<<jVecCell[i]<<" jVecNeighbor[j]"<<jVecNeighbor[j]<<" cadherinSpecificityArray[i][j]="<<cadherinSpecificityArray[i][j]<<endl;
                energy -= jVecCell[i] * jVecNeighbor[j] * cadherinSpecificityArray[i][j];

            }
        //cerr<<"energy after="<<energyOffset-energy<<endl;
        return energy;

    }
    else {
        //cerr<<"energy after contact with medium="<<-energy<<endl;
        return energy;

    }

}


double ContactMultiCadPlugin::contactEnergy(const CellG *cell1, const CellG *cell2) {
    return contactEnergyArray[cell1 ? cell1->type : 0][cell2 ? cell2->type : 0];
}

void ContactMultiCadPlugin::setContactEnergy(const string typeName1,
    const string typeName2,
    const double energy) {

    unsigned char type1 = automaton->getTypeId(typeName1);
    unsigned char type2 = automaton->getTypeId(typeName2);

    contactEnergyArray[type1][type2] = energy;
    contactEnergyArray[type2][type1] = energy;
}


<<<<<<< HEAD
void ContactMultiCadPlugin::update(CC3DXMLElement *_xmlData, bool _fullInitFlag) {
=======
    contactEnergies_t::iterator it = contactEnergies.find(index);
    if (it != contactEnergies.end()) throw CC3DException(string("Contact energy for ") + typeName1 + " " + typeName2 + " already set!");
>>>>>>> 52aeeb34

    automaton = potts->getAutomaton();
    ASSERT_OR_THROW("CELL TYPE PLUGIN WAS NOT PROPERLY INITIALIZED YET. MAKE SURE THIS IS THE FIRST PLUGIN THAT YOU SET", automaton);
    set<unsigned char> cellTypesSet;
    contactEnergyArray.clear();

    CC3DXMLElementList energyVec = _xmlData->getElements("Energy");

    for (int i = 0; i < energyVec.size(); ++i) {

        setContactEnergy(energyVec[i]->getAttribute("Type1"), energyVec[i]->getAttribute("Type2"), energyVec[i]->getDouble());

        //inserting all the types to the set (duplicate are automatically eleminated) to figure out max value of type Id
        cellTypesSet.insert(automaton->getTypeId(energyVec[i]->getAttribute("Type1")));
        cellTypesSet.insert(automaton->getTypeId(energyVec[i]->getAttribute("Type2")));

    }

    cerr << "size=" << contactEnergyArray.size() << endl;
    for (auto& i : cellTypesSet)
        for (auto& j : cellTypesSet) {

            cerr << "contact[" << to_string(i) << "][" << to_string(j) << "]=" << contactEnergyArray[i][j] << endl;

        }


    //Here I initialize max neighbor index for direct acces to the list of neighbors 
    boundaryStrategy = BoundaryStrategy::getInstance();
    maxNeighborIndex = 0;

    if (_xmlData->getFirstElement("WeightEnergyByDistance")) {
        weightDistance = true;
    }


    if (_xmlData->getFirstElement("Depth")) {
        maxNeighborIndex = boundaryStrategy->getMaxNeighborIndexFromDepth(_xmlData->getFirstElement("Depth")->getDouble());
        //cerr<<"got here will do depth"<<endl;
    }
    else {
        //cerr<<"got here will do neighbor order"<<endl;
        if (_xmlData->getFirstElement("NeighborOrder")) {

            maxNeighborIndex = boundaryStrategy->getMaxNeighborIndexFromNeighborOrder(_xmlData->getFirstElement("NeighborOrder")->getUInt());
        }
        else {
            maxNeighborIndex = boundaryStrategy->getMaxNeighborIndexFromNeighborOrder(1);

        }

    }
    if (_xmlData->findElement("EnergyOffset")) {
        energyOffset = _xmlData->getFirstElement("EnergyOffset")->getDouble();
    }
    if (_xmlData->findElement("ContactFunctionType")) {
        contactFunctionType = _xmlData->getFirstElement("ContactFunctionType")->getText();
        changeToLower(contactFunctionType);

        if (contactFunctionType == "linear") {
            contactEnergyPtr = &ContactMultiCadPlugin::contactEnergyLinear;
        }

    }
    cerr << "Contact maxNeighborIndex=" << maxNeighborIndex << endl;




<<<<<<< HEAD
=======
    automaton = potts->getAutomaton();
    if (!automaton) throw CC3DException("CELL TYPE PLUGIN WAS NOT PROPERLY INITIALIZED YET. MAKE SURE THIS IS THE FIRST PLUGIN THAT YOU SET");
    set<unsigned char> cellTypesSet;
    contactEnergies.clear();

    CC3DXMLElementList energyVec = _xmlData->getElements("Energy");

    for (int i = 0; i < energyVec.size(); ++i) {

        setContactEnergy(energyVec[i]->getAttribute("Type1"), energyVec[i]->getAttribute("Type2"), energyVec[i]->getDouble());

        //inserting all the types to the set (duplicate are automatically eleminated) to figure out max value of type Id
        cellTypesSet.insert(automaton->getTypeId(energyVec[i]->getAttribute("Type1")));
        cellTypesSet.insert(automaton->getTypeId(energyVec[i]->getAttribute("Type2")));

    }

    //Now that we know all the types used in the simulation we will find size of the contactEnergyArray
    vector<unsigned char> cellTypesVector(cellTypesSet.begin(), cellTypesSet.end());//coping set to the vector

    int size = *max_element(cellTypesVector.begin(), cellTypesVector.end());
    size += 1;//if max element is e.g. 5 then size has to be 6 for an array to be properly allocated


    int index;
    contactEnergyArray.clear();
    contactEnergyArray.assign(size, vector<double>(size, 0.0));

    for (int i = 0; i < size; ++i)
        for (int j = 0; j < size; ++j) {

            index = getIndex(cellTypesVector[i], cellTypesVector[j]);

            contactEnergyArray[i][j] = contactEnergies[index];

        }
    cerr << "size=" << size << endl;
    for (int i = 0; i < size; ++i)
        for (int j = 0; j < size; ++j) {

            cerr << "contact[" << i << "][" << j << "]=" << contactEnergyArray[i][j] << endl;

        }


    //Here I initialize max neighbor index for direct acces to the list of neighbors 
    boundaryStrategy = BoundaryStrategy::getInstance();
    maxNeighborIndex = 0;

    if (_xmlData->getFirstElement("WeightEnergyByDistance")) {
        weightDistance = true;
    }


    if (_xmlData->getFirstElement("Depth")) {
        maxNeighborIndex = boundaryStrategy->getMaxNeighborIndexFromDepth(_xmlData->getFirstElement("Depth")->getDouble());
        //cerr<<"got here will do depth"<<endl;
    }
    else {
        //cerr<<"got here will do neighbor order"<<endl;
        if (_xmlData->getFirstElement("NeighborOrder")) {

            maxNeighborIndex = boundaryStrategy->getMaxNeighborIndexFromNeighborOrder(_xmlData->getFirstElement("NeighborOrder")->getUInt());
        }
        else {
            maxNeighborIndex = boundaryStrategy->getMaxNeighborIndexFromNeighborOrder(1);

        }

    }
    if (_xmlData->findElement("EnergyOffset")) {
        energyOffset = _xmlData->getFirstElement("EnergyOffset")->getDouble();
    }
    if (_xmlData->findElement("ContactFunctionType")) {
        contactFunctionType = _xmlData->getFirstElement("ContactFunctionType")->getText();
        changeToLower(contactFunctionType);

        if (contactFunctionType == "linear") {
            contactEnergyPtr = &ContactMultiCadPlugin::contactEnergyLinear;
        }

    }
    cerr << "Contact maxNeighborIndex=" << maxNeighborIndex << endl;




>>>>>>> 52aeeb34
    unsigned int cadIndex = 0;
    cadherinNameSet.clear();
    mapCadNameToIndex.clear();
    cadherinNameOrderedVector.clear();
    vector<ContactMultiCadSpecificityCadherin> vecMultCadSpecCad;

    //Check if there is PSecificity Cadherin element present

    bool specCadFlag = _xmlData->findElement("SpecificityCadherin");

    //will store xml data in vecMultCadSpecCad for SpecificityCadherin sections
    if (specCadFlag) {
        CC3DXMLElementList specCadVec = _xmlData->getElements("SpecificityCadherin");
        for (int i = 0; i < specCadVec.size(); ++i) {
            ContactMultiCadSpecificityCadherin cmcsc;

            cerr << "BEFORE GETTING LIST OF SPECIFICITY" << endl;
            CC3DXMLElementList specVec = specCadVec[i]->getElements("Specificity");
            cerr << "specVec.size()=" << specVec.size() << endl;

            for (int j = 0; j < specVec.size(); ++j) {
                cmcsc.Specificity(specVec[j]->getAttribute("Cadherin1"), specVec[j]->getAttribute("Cadherin2"), specVec[j]->getDouble());
                cerr << "cmcsc.cadherinNameLocalSet.size()=" << cmcsc.cadherinNameLocalSet.size() << endl;
                cerr << "Cadherin1=" << specVec[j]->getAttribute("Cadherin1") << " Cadherin2" << specVec[j]->getAttribute("Cadherin1") << " spec=" << specVec[j]->getDouble() << endl;
            }

            vecMultCadSpecCad.push_back(cmcsc);

        }

        //copy all set elements to a master set - cadherinNameSet, defined in ContactMultiCadEnergy class
        for (int i = 0; i < vecMultCadSpecCad.size(); ++i) {
            std::set<std::string> & cadherinNameLocalSetRef = vecMultCadSpecCad[i].cadherinNameLocalSet;
            cerr << "cadherinNameLocalSetRef.size()=" << cadherinNameLocalSetRef.size() << endl;

            cadherinNameSet.insert(cadherinNameLocalSetRef.begin(), cadherinNameLocalSetRef.end());
        }


        for (set<string>::iterator sitr = cadherinNameSet.begin(); sitr != cadherinNameSet.end(); ++sitr) {

            mapCadNameToIndex.insert(make_pair(*sitr, cadIndex));
            cadherinNameOrderedVector.push_back(*sitr);
            ++cadIndex;
        }


        numberOfCadherins = cadherinNameOrderedVector.size();
        cerr << "numberOfCadherins=" << numberOfCadherins << endl;
        //allocate and initialize cadherinSpecificityArray 

        cadherinSpecificityArray.assign(numberOfCadherins, vector<double>(numberOfCadherins, 0.));

        map<string, unsigned int>::iterator mitr_i;
        map<string, unsigned int>::iterator mitr_j;

        cadherinDataList.clear();

        for (int i = 0; i < vecMultCadSpecCad.size(); ++i) {
            std::vector<CadherinData> & cadherinDataVecRef = vecMultCadSpecCad[i].specificityCadherinTuppleVec;

            cadherinDataList.insert(cadherinDataList.end(), cadherinDataVecRef.begin(), cadherinDataVecRef.end());

        }

        for (list<CadherinData>::iterator litr = cadherinDataList.begin(); litr != cadherinDataList.end(); ++litr) {
            mitr_i = mapCadNameToIndex.find(litr->cad1Name);
            mitr_j = mapCadNameToIndex.find(litr->cad2Name);

            int i = mitr_i->second;
            int j = mitr_j->second;
            cadherinSpecificityArray[i][j] = litr->specificity;
            cadherinSpecificityArray[j][i] = cadherinSpecificityArray[i][j];

        }

        for (int i = 0; i < numberOfCadherins; ++i)
            for (int j = 0; j < numberOfCadherins; ++j) {
                cerr << "specificity[" << i << "][" << j << "]=" << cadherinSpecificityArray[i][j] << endl;
            }

    }
    cerr << "GOT HERE INSIDE UPDATE" << endl;


}

std::string ContactMultiCadPlugin::toString() {
    return "ContactMultiCad";
}


std::string ContactMultiCadPlugin::steerableName() {
    return toString();
}

<|MERGE_RESOLUTION|>--- conflicted
+++ resolved
@@ -220,15 +220,10 @@
 }
 
 
-<<<<<<< HEAD
 void ContactMultiCadPlugin::update(CC3DXMLElement *_xmlData, bool _fullInitFlag) {
-=======
-    contactEnergies_t::iterator it = contactEnergies.find(index);
-    if (it != contactEnergies.end()) throw CC3DException(string("Contact energy for ") + typeName1 + " " + typeName2 + " already set!");
->>>>>>> 52aeeb34
 
     automaton = potts->getAutomaton();
-    ASSERT_OR_THROW("CELL TYPE PLUGIN WAS NOT PROPERLY INITIALIZED YET. MAKE SURE THIS IS THE FIRST PLUGIN THAT YOU SET", automaton);
+    if (!automaton) throw CC3DException("CELL TYPE PLUGIN WAS NOT PROPERLY INITIALIZED YET. MAKE SURE THIS IS THE FIRST PLUGIN THAT YOU SET");
     set<unsigned char> cellTypesSet;
     contactEnergyArray.clear();
 
@@ -295,96 +290,6 @@
 
 
 
-<<<<<<< HEAD
-=======
-    automaton = potts->getAutomaton();
-    if (!automaton) throw CC3DException("CELL TYPE PLUGIN WAS NOT PROPERLY INITIALIZED YET. MAKE SURE THIS IS THE FIRST PLUGIN THAT YOU SET");
-    set<unsigned char> cellTypesSet;
-    contactEnergies.clear();
-
-    CC3DXMLElementList energyVec = _xmlData->getElements("Energy");
-
-    for (int i = 0; i < energyVec.size(); ++i) {
-
-        setContactEnergy(energyVec[i]->getAttribute("Type1"), energyVec[i]->getAttribute("Type2"), energyVec[i]->getDouble());
-
-        //inserting all the types to the set (duplicate are automatically eleminated) to figure out max value of type Id
-        cellTypesSet.insert(automaton->getTypeId(energyVec[i]->getAttribute("Type1")));
-        cellTypesSet.insert(automaton->getTypeId(energyVec[i]->getAttribute("Type2")));
-
-    }
-
-    //Now that we know all the types used in the simulation we will find size of the contactEnergyArray
-    vector<unsigned char> cellTypesVector(cellTypesSet.begin(), cellTypesSet.end());//coping set to the vector
-
-    int size = *max_element(cellTypesVector.begin(), cellTypesVector.end());
-    size += 1;//if max element is e.g. 5 then size has to be 6 for an array to be properly allocated
-
-
-    int index;
-    contactEnergyArray.clear();
-    contactEnergyArray.assign(size, vector<double>(size, 0.0));
-
-    for (int i = 0; i < size; ++i)
-        for (int j = 0; j < size; ++j) {
-
-            index = getIndex(cellTypesVector[i], cellTypesVector[j]);
-
-            contactEnergyArray[i][j] = contactEnergies[index];
-
-        }
-    cerr << "size=" << size << endl;
-    for (int i = 0; i < size; ++i)
-        for (int j = 0; j < size; ++j) {
-
-            cerr << "contact[" << i << "][" << j << "]=" << contactEnergyArray[i][j] << endl;
-
-        }
-
-
-    //Here I initialize max neighbor index for direct acces to the list of neighbors 
-    boundaryStrategy = BoundaryStrategy::getInstance();
-    maxNeighborIndex = 0;
-
-    if (_xmlData->getFirstElement("WeightEnergyByDistance")) {
-        weightDistance = true;
-    }
-
-
-    if (_xmlData->getFirstElement("Depth")) {
-        maxNeighborIndex = boundaryStrategy->getMaxNeighborIndexFromDepth(_xmlData->getFirstElement("Depth")->getDouble());
-        //cerr<<"got here will do depth"<<endl;
-    }
-    else {
-        //cerr<<"got here will do neighbor order"<<endl;
-        if (_xmlData->getFirstElement("NeighborOrder")) {
-
-            maxNeighborIndex = boundaryStrategy->getMaxNeighborIndexFromNeighborOrder(_xmlData->getFirstElement("NeighborOrder")->getUInt());
-        }
-        else {
-            maxNeighborIndex = boundaryStrategy->getMaxNeighborIndexFromNeighborOrder(1);
-
-        }
-
-    }
-    if (_xmlData->findElement("EnergyOffset")) {
-        energyOffset = _xmlData->getFirstElement("EnergyOffset")->getDouble();
-    }
-    if (_xmlData->findElement("ContactFunctionType")) {
-        contactFunctionType = _xmlData->getFirstElement("ContactFunctionType")->getText();
-        changeToLower(contactFunctionType);
-
-        if (contactFunctionType == "linear") {
-            contactEnergyPtr = &ContactMultiCadPlugin::contactEnergyLinear;
-        }
-
-    }
-    cerr << "Contact maxNeighborIndex=" << maxNeighborIndex << endl;
-
-
-
-
->>>>>>> 52aeeb34
     unsigned int cadIndex = 0;
     cadherinNameSet.clear();
     mapCadNameToIndex.clear();
