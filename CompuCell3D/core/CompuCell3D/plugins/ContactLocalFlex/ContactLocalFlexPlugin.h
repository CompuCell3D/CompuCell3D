--- conflicted
+++ resolved
@@ -27,14 +27,6 @@
 
 #include <CompuCell3D/CC3D.h>
 
-<<<<<<< HEAD
-=======
-
-// // // #include <CompuCell3D/Potts3D/CellGChangeWatcher.h>
-// // // // #include <CompuCell3D/Potts3D/TypeChangeWatcher.h>
-// // // #include <CompuCell3D/Plugin.h>
-
->>>>>>> 52aeeb34
 #include "ContactLocalFlexData.h"
 
 #include "ContactLocalFlexDLLSpecifier.h"
@@ -77,53 +69,37 @@
 
     unsigned int maxNeighborIndex;
     BoundaryStrategy * boundaryStrategy;
-	  CC3DXMLElement *xmlData;
+	CC3DXMLElement *xmlData;
 
   public:
     ContactLocalFlexPlugin();
     virtual ~ContactLocalFlexPlugin();
     
-<<<<<<< HEAD
-    BasicClassAccessor<ContactLocalFlexDataContainer> * getContactDataContainerAccessorPtr(){return & contactDataContainerAccessor;}
+    ExtraMembersGroupAccessor<ContactLocalFlexDataContainer> * getContactDataContainerAccessorPtr(){return & contactDataContainerAccessor;}
     void initializeContactLocalFlexData();
 
     //CellGCellwatcher interface
     virtual void field3DChange(const Point3D &pt, CellG *newCell, CellG *oldCell);
 	  //EnergyFunction interface
     virtual double changeEnergy(const Point3D &pt, const CellG *newCell, const CellG *oldCell);
-    //Plugin interface 
+    //Plugin interface
     virtual void init(Simulator *simulator, CC3DXMLElement *_xmlData=0);
     virtual void extraInit(Simulator *simulator);
     virtual std::string toString();
-=======
-   ExtraMembersGroupAccessor<ContactLocalFlexDataContainer> * getContactDataContainerAccessorPtr(){return & contactDataContainerAccessor;}
-   void initializeContactLocalFlexData();
-
-	//CellGCellwatcher interface
-   virtual void field3DChange(const Point3D &pt, CellG *newCell,
-                                 CellG *oldCell);
-	//EnergyFunction interface
-    virtual double changeEnergy(const Point3D &pt, const CellG *newCell,
-                                const CellG *oldCell);
-	//Plugin interface 
-	virtual void init(Simulator *simulator, CC3DXMLElement *_xmlData=0);
-	virtual void extraInit(Simulator *simulator);
-	virtual std::string toString();
->>>>>>> 52aeeb34
 
     //Steerrable interface
     virtual void update(CC3DXMLElement *_xmlData, bool _fullInitFlag=false);
     virtual std::string steerableName();
 
 
-	  //void initializeContactEnergy(CC3DXMLElement *_xmlData);
+	//void initializeContactEnergy(CC3DXMLElement *_xmlData);
 
     /**
      * @return The contact energy between cell1 and cell2.
      */
     double contactEnergy(const CellG *cell1, const CellG *cell2);
 
-	  double defaultContactEnergy(const CellG *cell1, const CellG *cell2);
+	double defaultContactEnergy(const CellG *cell1, const CellG *cell2);
 
     /**
      * Sets the contact energy for two cell types.  A -1 type is interpreted
