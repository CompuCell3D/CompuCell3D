--- conflicted
+++ resolved
@@ -25,15 +25,6 @@
 
 #include <CompuCell3D/CC3D.h>
 
-<<<<<<< HEAD
-=======
-// // // #include <CompuCell3D/Plugin.h>
-
-// // // #include <CompuCell3D/Potts3D/EnergyFunction.h>
-
-// // // #include <CompuCell3D/Potts3D/Cell.h>
-
->>>>>>> 52aeeb34
 #include "LengthConstraintData.h"
 
 #include "LengthConstraintDLLSpecifier.h"
