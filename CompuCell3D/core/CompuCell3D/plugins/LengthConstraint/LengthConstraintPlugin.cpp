#include <CompuCell3D/CC3D.h>
#include <limits>

using namespace CompuCell3D;

using namespace std;


#include "LengthConstraintPlugin.h"

LengthConstraintPlugin::LengthConstraintPlugin() : xmlData(0), potts(0), changeEnergyFcnPtr(0) {}

LengthConstraintPlugin::~LengthConstraintPlugin() {}

void LengthConstraintPlugin::init(Simulator *simulator, CC3DXMLElement *_xmlData) {

    xmlData = _xmlData;
    this->simulator = simulator;
    potts = simulator->getPotts();

    bool pluginAlreadyRegisteredFlag;
    Plugin *plugin = Simulator::pluginManager.get("MomentOfInertia",
                                                  &pluginAlreadyRegisteredFlag); //this will load VolumeTracker plugin if it is not already loaded
    if (!pluginAlreadyRegisteredFlag)
        plugin->init(simulator);

    boundaryStrategy = BoundaryStrategy::getInstance();

    potts->getCellFactoryGroupPtr()->registerClass(&lengthConstraintDataAccessor);
    potts->registerEnergyFunctionWithName(this, "LengthConstraint");


    simulator->registerSteerableObject(this);

    Dim3D fieldDim = potts->getCellFieldG()->getDim();
    if (fieldDim.x == 1) {
        changeEnergyFcnPtr = &LengthConstraintPlugin::changeEnergy_yz;

    } else if (fieldDim.y == 1) {
        changeEnergyFcnPtr = &LengthConstraintPlugin::changeEnergy_xz;

    } else if (fieldDim.z == 1) {
        changeEnergyFcnPtr = &LengthConstraintPlugin::changeEnergy_xy;

    } else {
        changeEnergyFcnPtr = &LengthConstraintPlugin::changeEnergy_3D;
    }

}

///////////////////////////////////////////////////////////////////////////////////////////////////////////////////////////////////////////
void LengthConstraintPlugin::setLengthConstraintData(CellG *_cell, double _lambdaLength, double _targetLength,
                                                     double _minorTargetLength) {
    if (_cell) {
        lengthConstraintDataAccessor.get(_cell->extraAttribPtr)->lambdaLength = _lambdaLength;
        lengthConstraintDataAccessor.get(_cell->extraAttribPtr)->targetLength = _targetLength;
        lengthConstraintDataAccessor.get(_cell->extraAttribPtr)->minorTargetLength = _minorTargetLength;
    }
}

///////////////////////////////////////////////////////////////////////////////////////////////////////////////////////////////////////////
double LengthConstraintPlugin::getLambdaLength(CellG *_cell) {
    if (_cell) {
        return lengthConstraintDataAccessor.get(_cell->extraAttribPtr)->lambdaLength;
    }
    return 0.0;
}

///////////////////////////////////////////////////////////////////////////////////////////////////////////////////////////////////////////
double LengthConstraintPlugin::getTargetLength(CellG *_cell) {
    if (_cell) {
        return lengthConstraintDataAccessor.get(_cell->extraAttribPtr)->targetLength;
    }
    return 0.0;
}

///////////////////////////////////////////////////////////////////////////////////////////////////////////////////////////////////////////
double LengthConstraintPlugin::getMinorTargetLength(CellG *_cell) {
    if (_cell) {
        return lengthConstraintDataAccessor.get(_cell->extraAttribPtr)->minorTargetLength;
    }
    return 0.0;
}
///////////////////////////////////////////////////////////////////////////////////////////////////////////////////////////////////////////

void LengthConstraintPlugin::update(CC3DXMLElement *_xmlData, bool _fullInitFlag) {

    typeNameVec.clear();
    lengthEnergyParamMap.clear();
    Automaton *automaton = potts->getAutomaton();

    CC3DXMLElementList lengthEnergyParamVecXML = _xmlData->getElements("LengthEnergyParameters");
    for (int i = 0; i < lengthEnergyParamVecXML.size(); ++i) {
        LengthEnergyParam lengthEnergyParam(
                lengthEnergyParamVecXML[i]->getAttribute("CellType"),
                lengthEnergyParamVecXML[i]->getAttributeAsDouble("TargetLength"),
                lengthEnergyParamVecXML[i]->getAttributeAsDouble("LambdaLength")
        );

        if (lengthEnergyParamVecXML[i]->findAttribute("MinorTargetLength")) {
            lengthEnergyParam.minorTargetLength = lengthEnergyParamVecXML[i]->getAttributeAsDouble("MinorTargetLength");
        }

        typeNameVec.push_back(lengthEnergyParam.cellTypeName);
        lengthEnergyParamMap[automaton->getTypeId(lengthEnergyParam.cellTypeName)] = lengthEnergyParam;
    }
    //have to make sure that potts ptr is initilized
    if (!potts) throw CC3DException("Potts pointer is unitialized");
}


void LengthConstraintPlugin::extraInit(Simulator *simulator) {
    update(xmlData, true);
}

double LengthConstraintPlugin::changeEnergy(const Point3D &pt, const CellG *newCell, const CellG *oldCell) {


    /// E = lambda * (length - targetLength) ^ 2
    if (oldCell == newCell) return 0.0;
    double energy = (this->*changeEnergyFcnPtr)(pt, newCell, oldCell);

    return _get_non_nan_energy(energy);

}


double LengthConstraintPlugin::changeEnergy_xz(const Point3D &pt, const CellG *newCell, const CellG *oldCell) {


    // Assumption: COM and Volume has not been updated.

    /// E = lambda * (length - targetLength) ^ 2

    //Center of mass, length constraints calculations are done withou checking whether cell volume reaches 0 or not
    // when cell is about to disappear this results in Nan values of energy - because division by 0 is involved or
    // sqrt(expression involving compoinents of inertia tensor) is NaN
    //in all such cases we set energy to 0 i.e. if energy=Nan we set it to energy=0.0

    double energy = 0.0;

    Coordinates3D<double> ptTrans = boundaryStrategy->calculatePointCoordinates(pt);
    //as in the original version
    if (newCell) {

        //local definitions of length constraint have priority over by type definitions
        double lambdaLength = lengthConstraintDataAccessor.get(newCell->extraAttribPtr)->lambdaLength;;
        double targetLength = lengthConstraintDataAccessor.get(newCell->extraAttribPtr)->targetLength;;

        if (lambdaLength == 0.0) {
            auto lengthEnergyParamMapItr = lengthEnergyParamMap.find(newCell->type);
            if (lengthEnergyParamMapItr != lengthEnergyParamMap.end()) {
                lambdaLength = lengthEnergyParamMapItr->second.lambdaLength;
                targetLength = lengthEnergyParamMapItr->second.targetLength;
            }
        }
        //we can optimize it further in case user does not specify local paramteress (i.e. per cell id and by-type definition is not specified as well)

        double xcm = (newCell->xCM / (float) newCell->volume);
        double zcm = (newCell->zCM / (float) newCell->volume);
        double newXCM = (newCell->xCM + ptTrans.x) / ((float) newCell->volume + 1);
        double newZCM = (newCell->zCM + ptTrans.z) / ((float) newCell->volume + 1);

        double newIxx = newCell->iXX + (newCell->volume) * zcm * zcm - (newCell->volume + 1) * (newZCM * newZCM) +
                        ptTrans.z * ptTrans.z;
        double newIzz = newCell->iZZ + (newCell->volume) * xcm * xcm - (newCell->volume + 1) * (newXCM * newXCM) +
                        ptTrans.x * ptTrans.x;
        double newIxz = newCell->iXZ - (newCell->volume) * xcm * zcm + (newCell->volume + 1) * newXCM * newZCM -
                        ptTrans.x * ptTrans.z;

        double currLength = 4.0 * sqrt(((float) ((0.5 * (newCell->iXX + newCell->iZZ)) + .5 * sqrt((float) (
                (newCell->iXX - newCell->iZZ) * (newCell->iXX - newCell->iZZ) +
                4 * (newCell->iXZ) * (newCell->iXZ))))) / (float) (newCell->volume));

        double currEnergy = lambdaLength * (currLength - targetLength) * (currLength - targetLength);
        double newLength = 4.0 * sqrt(((float) ((0.5 * (newIxx + newIzz)) + .5 * sqrt((float) (
                (newIxx - newIzz) * (newIxx - newIzz) + 4 * newIxz * newIxz)))) / (float) (newCell->volume + 1));
        double newEnergy = lambdaLength * (newLength - targetLength) * (newLength - targetLength);
        energy += newEnergy - currEnergy;
    }
    if (oldCell) {
        //local definitions of length constraint have priority over by type definitions
        double lambdaLength = lengthConstraintDataAccessor.get(oldCell->extraAttribPtr)->lambdaLength;;
        double targetLength = lengthConstraintDataAccessor.get(oldCell->extraAttribPtr)->targetLength;;

        if (lambdaLength == 0.0) {
            auto lengthEnergyParamMapItr = lengthEnergyParamMap.find(oldCell->type);
            if (lengthEnergyParamMapItr != lengthEnergyParamMap.end()) {
                lambdaLength = lengthEnergyParamMapItr->second.lambdaLength;
                targetLength = lengthEnergyParamMapItr->second.targetLength;
            }
        }

        double xcm = (oldCell->xCM / (float) oldCell->volume);
        double zcm = (oldCell->zCM / (float) oldCell->volume);
        double newXCM = (oldCell->xCM - ptTrans.x) / ((float) oldCell->volume - 1);
        double newZCM = (oldCell->zCM - ptTrans.z) / ((float) oldCell->volume - 1);

        double newIxx = oldCell->iXX + (oldCell->volume) * (zcm * zcm) - (oldCell->volume - 1) * (newZCM * newZCM) -
                        ptTrans.z * ptTrans.z;
        double newIzz = oldCell->iZZ + (oldCell->volume) * (xcm * xcm) - (oldCell->volume - 1) * (newXCM * newXCM) -
                        ptTrans.x * ptTrans.x;
        double newIxz = oldCell->iXZ - (oldCell->volume) * (xcm * zcm) + (oldCell->volume - 1) * newXCM * newZCM +
                        ptTrans.x * ptTrans.z;

        double currLength = 4.0 * sqrt(((float) ((0.5 * (oldCell->iXX + oldCell->iZZ)) + .5 * sqrt((float) (
                (oldCell->iXX - oldCell->iZZ) * (oldCell->iXX - oldCell->iZZ) +
                4 * (oldCell->iXZ) * (oldCell->iXZ))))) / (float) (oldCell->volume));
        double currEnergy = lambdaLength * (currLength - targetLength) * (currLength - targetLength);
        double newLength;
        if (oldCell->volume <= 1) {
            newLength = 0.0;
        } else {
            newLength = 4.0 * sqrt(((float) ((0.5 * (newIxx + newIzz)) + .5 * sqrt((float) (
                    (newIxx - newIzz) * (newIxx - newIzz) + 4 * newIxz * newIxz)))) / (float) (oldCell->volume - 1));
        }

        double newEnergy = lambdaLength * (newLength - targetLength) * (newLength - targetLength);
        energy += newEnergy - currEnergy;
    }

    return energy;
}


double LengthConstraintPlugin::changeEnergy_xy(const Point3D &pt, const CellG *newCell, const CellG *oldCell) {

    // Assumption: COM and Volume has not been updated.

    /// E = lambda * (length - targetLength) ^ 2

    //Center of mass, length constraints calculations are done withou checking whether cell volume reaches 0 or not
    // when cell is about to disappear this results in Nan values of energy - because division by 0 is involved or
    // sqrt(expression involving compoinents of inertia tensor) is NaN
    //in all such cases we set energy to 0 i.e. if energy=Nan we set it to energy=0.0

    double energy = 0.0;

    Coordinates3D<double> ptTrans = boundaryStrategy->calculatePointCoordinates(pt);

    //as in the original version
    if (newCell) {
        //local definitions of length constraint have priority over by type definitions
        double lambdaLength = lengthConstraintDataAccessor.get(newCell->extraAttribPtr)->lambdaLength;;
        double targetLength = lengthConstraintDataAccessor.get(newCell->extraAttribPtr)->targetLength;;

        if (lambdaLength == 0.0) {
            auto lengthEnergyParamMapItr = lengthEnergyParamMap.find(newCell->type);
            if (lengthEnergyParamMapItr != lengthEnergyParamMap.end()) {
                lambdaLength = lengthEnergyParamMapItr->second.lambdaLength;
                targetLength = lengthEnergyParamMapItr->second.targetLength;
            }
        }

        double xcm = (newCell->xCM / (float) newCell->volume);
        double ycm = (newCell->yCM / (float) newCell->volume);
        double newXCM = (newCell->xCM + ptTrans.x) / ((float) newCell->volume + 1);
        double newYCM = (newCell->yCM + ptTrans.y) / ((float) newCell->volume + 1);

        double newIxx = newCell->iXX + (newCell->volume) * ycm * ycm - (newCell->volume + 1) * (newYCM * newYCM) +
                        ptTrans.y * ptTrans.y;
        double newIyy = newCell->iYY + (newCell->volume) * xcm * xcm - (newCell->volume + 1) * (newXCM * newXCM) +
                        ptTrans.x * ptTrans.x;
        double newIxy = newCell->iXY - (newCell->volume) * xcm * ycm + (newCell->volume + 1) * newXCM * newYCM -
                        ptTrans.x * ptTrans.y;

        double currLength = 4.0 * sqrt(((float) ((0.5 * (newCell->iXX + newCell->iYY)) + .5 * sqrt((float) (
                (newCell->iXX - newCell->iYY) * (newCell->iXX - newCell->iYY) +
                4 * (newCell->iXY) * (newCell->iXY))))) / (float) (newCell->volume));

        double currEnergy = lambdaLength * (currLength - targetLength) * (currLength - targetLength);
        double newLength = 4.0 * sqrt(((float) ((0.5 * (newIxx + newIyy)) + .5 * sqrt((float) (
                (newIxx - newIyy) * (newIxx - newIyy) + 4 * newIxy * newIxy)))) / (float) (newCell->volume + 1));
        double newEnergy = lambdaLength * (newLength - targetLength) * (newLength - targetLength);
        energy += newEnergy - currEnergy;
    }
    if (oldCell) {
        //local definitions of length constraint have priority over by type definitions
        double lambdaLength = lengthConstraintDataAccessor.get(oldCell->extraAttribPtr)->lambdaLength;;
        double targetLength = lengthConstraintDataAccessor.get(oldCell->extraAttribPtr)->targetLength;;

        if (lambdaLength == 0.0) {
            auto lengthEnergyParamMapItr = lengthEnergyParamMap.find(oldCell->type);
            if (lengthEnergyParamMapItr != lengthEnergyParamMap.end()) {
                lambdaLength = lengthEnergyParamMapItr->second.lambdaLength;
                targetLength = lengthEnergyParamMapItr->second.targetLength;
            }
        }

        double xcm = (oldCell->xCM / (float) oldCell->volume);
        double ycm = (oldCell->yCM / (float) oldCell->volume);
        double newXCM = (oldCell->xCM - ptTrans.x) / ((float) oldCell->volume - 1);
        double newYCM = (oldCell->yCM - ptTrans.y) / ((float) oldCell->volume - 1);

        double newIxx = oldCell->iXX + (oldCell->volume) * (ycm * ycm) - (oldCell->volume - 1) * (newYCM * newYCM) -
                        ptTrans.y * ptTrans.y;
        double newIyy = oldCell->iYY + (oldCell->volume) * (xcm * xcm) - (oldCell->volume - 1) * (newXCM * newXCM) -
                        ptTrans.x * ptTrans.x;
        double newIxy = oldCell->iXY - (oldCell->volume) * (xcm * ycm) + (oldCell->volume - 1) * newXCM * newYCM +
                        ptTrans.x * ptTrans.y;

        double currLength = 4.0 * sqrt(((float) ((0.5 * (oldCell->iXX + oldCell->iYY)) + .5 * sqrt((float) (
                (oldCell->iXX - oldCell->iYY) * (oldCell->iXX - oldCell->iYY) +
                4 * (oldCell->iXY) * (oldCell->iXY))))) / (float) (oldCell->volume));
        double currEnergy = lambdaLength * (currLength - targetLength) * (currLength - targetLength);

        double newLength;
        if (oldCell->volume <= 1) {
            newLength = 0.0;
        } else {
            newLength = 4.0 * sqrt(((float) ((0.5 * (newIxx + newIyy)) + .5 * sqrt((float) (
                    (newIxx - newIyy) * (newIxx - newIyy) + 4 * newIxy * newIxy)))) / (float) (oldCell->volume - 1));
        }

        double newEnergy = lambdaLength * (newLength - targetLength) * (newLength - targetLength);

        energy += newEnergy - currEnergy;
    }

    return energy;
}


double LengthConstraintPlugin::changeEnergy_yz(const Point3D &pt, const CellG *newCell, const CellG *oldCell) {

    // Assumption: COM and Volume has not been updated.

    /// E = lambda * (length - targetLength) ^ 2

    //Center of mass, length constraints calculations are done withou checking whether cell volume reaches 0 or not
    // when cell is about to disappear this results in Nan values of energy - because division by 0 is involved or
    // sqrt(expression involving compoinents of inertia tensor) is NaN
    //in all such cases we set energy to 0 i.e. if energy=Nan we set it to energy=0.0

    double energy = 0.0;

    Coordinates3D<double> ptTrans = boundaryStrategy->calculatePointCoordinates(pt);
    //as in the original version
    if (newCell) {
        //local definitions of length constraint have priority over by type definitions
        double lambdaLength = lengthConstraintDataAccessor.get(newCell->extraAttribPtr)->lambdaLength;;
        double targetLength = lengthConstraintDataAccessor.get(newCell->extraAttribPtr)->targetLength;;

        if (lambdaLength == 0.0) {
            auto lengthEnergyParamMapItr = lengthEnergyParamMap.find(newCell->type);
            if (lengthEnergyParamMapItr != lengthEnergyParamMap.end()) {
                lambdaLength = lengthEnergyParamMapItr->second.lambdaLength;
                targetLength = lengthEnergyParamMapItr->second.targetLength;
            }
        }

        double ycm = (newCell->yCM / (float) newCell->volume);
        double zcm = (newCell->zCM / (float) newCell->volume);
        double newYCM = (newCell->yCM + ptTrans.y) / ((float) newCell->volume + 1);
        double newZCM = (newCell->zCM + ptTrans.z) / ((float) newCell->volume + 1);

        double newIyy = newCell->iYY + (newCell->volume) * zcm * zcm - (newCell->volume + 1) * (newZCM * newZCM) +
                        ptTrans.z * ptTrans.z;
        double newIzz = newCell->iZZ + (newCell->volume) * ycm * ycm - (newCell->volume + 1) * (newYCM * newYCM) +
                        ptTrans.y * ptTrans.y;
        double newIyz = newCell->iYZ - (newCell->volume) * ycm * zcm + (newCell->volume + 1) * newYCM * newZCM -
                        ptTrans.y * ptTrans.z;


        double currLength = 4.0 * sqrt(((float) ((0.5 * (newCell->iYY + newCell->iZZ)) + .5 * sqrt((float) (
                (newCell->iYY - newCell->iZZ) * (newCell->iYY - newCell->iZZ) +
                4 * (newCell->iYZ) * (newCell->iYZ))))) / (float) (newCell->volume));

        double currEnergy = lambdaLength * (currLength - targetLength) * (currLength - targetLength);
        double newLength = 4.0 * sqrt(((float) ((0.5 * (newIyy + newIzz)) + .5 * sqrt((float) (
                (newIyy - newIzz) * (newIyy - newIzz) + 4 * newIyz * newIyz)))) / (float) (newCell->volume + 1));
        double newEnergy = lambdaLength * (newLength - targetLength) * (newLength - targetLength);
        energy += newEnergy - currEnergy;
    }
    if (oldCell) {
        //local definitions of length constraint have priority over by type definitions
        double lambdaLength = lengthConstraintDataAccessor.get(oldCell->extraAttribPtr)->lambdaLength;;
        double targetLength = lengthConstraintDataAccessor.get(oldCell->extraAttribPtr)->targetLength;;

        if (lambdaLength == 0.0) {
            auto lengthEnergyParamMapItr = lengthEnergyParamMap.find(oldCell->type);
            if (lengthEnergyParamMapItr != lengthEnergyParamMap.end()) {
                lambdaLength = lengthEnergyParamMapItr->second.lambdaLength;
                targetLength = lengthEnergyParamMapItr->second.targetLength;
            }
        }

        double ycm = (oldCell->yCM / (float) oldCell->volume);
        double zcm = (oldCell->zCM / (float) oldCell->volume);
        double newYCM = (oldCell->yCM - ptTrans.y) / ((float) oldCell->volume - 1);
        double newZCM = (oldCell->zCM - ptTrans.z) / ((float) oldCell->volume - 1);

        double newIyy = oldCell->iYY + (oldCell->volume) * (zcm * zcm) - (oldCell->volume - 1) * (newZCM * newZCM) -
                        ptTrans.z * ptTrans.z;
        double newIzz = oldCell->iZZ + (oldCell->volume) * (ycm * ycm) - (oldCell->volume - 1) * (newYCM * newYCM) -
                        ptTrans.y * ptTrans.y;
        double newIyz = oldCell->iYZ - (oldCell->volume) * (ycm * zcm) + (oldCell->volume - 1) * newYCM * newZCM +
                        ptTrans.y * ptTrans.z;


        double currLength = 4.0 * sqrt(((float) ((0.5 * (oldCell->iYY + oldCell->iZZ)) + .5 * sqrt((float) (
                (oldCell->iYY - oldCell->iZZ) * (oldCell->iYY - oldCell->iZZ) +
                4 * (oldCell->iYZ) * (oldCell->iYZ))))) / (float) (oldCell->volume));

        double currEnergy = lambdaLength * (currLength - targetLength) * (currLength - targetLength);

        double newLength;
        if (oldCell->volume <= 1) {
            newLength = 0.0;
        } else {
            newLength = 4.0 * sqrt(((float) ((0.5 * (newIyy + newIzz)) + .5 * sqrt((float) (
                    (newIyy - newIzz) * (newIyy - newIzz) + 4 * newIyz * newIyz)))) / (float) (oldCell->volume - 1));
        }


        double newEnergy = lambdaLength * (newLength - targetLength) * (newLength - targetLength);
        energy += newEnergy - currEnergy;
    }

    return energy;

}

double LengthConstraintPlugin::spring_energy(double lam, double x, double x0) {
    return lam * pow(x - x0, 2.0);
}


double LengthConstraintPlugin::changeEnergy_3D(const Point3D &pt, const CellG *newCell, const CellG *oldCell) {

    // Assumption: COM and Volume has not been updated.

    /// E = lambda * (length - targetLength) ^ 2

    //Center of mass, length constraints calculations are done withou checking whether cell volume reaches 0 or not
    // when cell is about to disappear this results in Nan values of energy - because division by 0 is involved or
    // sqrt(expression involving compoinents of inertia tensor) is NaN
    //in all such cases we set energy to 0 i.e. if energy=Nan we set it to energy=0.0


    double energy = 0.0;
    double delta_en_new = 0.0;
    double delta_en = 0.0;

    double xcm, ycm, zcm, newXCM, newYCM, newZCM;

    double newIxx, newIyy, newIzz, newIxy, newIxz, newIyz;
    double lambdaLength, targetLength, minorTargetLength;

    double currEnergy = 0.0;
    double newLength = 0.0;
    double newMinorLength = 0.0;
    double newEnergy = 0.0;
    double currLength = 0.0;
    double currMinorLength = 0.0;


    Coordinates3D<double> ptTrans = boundaryStrategy->calculatePointCoordinates(pt);

    //as in the original version
    if (newCell) {
        //local definitions of length constraint have priority over by type definitions
        double lambdaLength = lengthConstraintDataAccessor.get(newCell->extraAttribPtr)->lambdaLength;;
        double targetLength = lengthConstraintDataAccessor.get(newCell->extraAttribPtr)->targetLength;;
        double minorTargetLength = lengthConstraintDataAccessor.get(newCell->extraAttribPtr)->minorTargetLength;;

        if (lambdaLength == 0.0) {
            auto lengthEnergyParamMapItr = lengthEnergyParamMap.find(newCell->type);
            if (lengthEnergyParamMapItr != lengthEnergyParamMap.end()) {
                lambdaLength = lengthEnergyParamMapItr->second.lambdaLength;
                targetLength = lengthEnergyParamMapItr->second.targetLength;
                minorTargetLength = lengthEnergyParamMapItr->second.minorTargetLength;
            }
        }

        xcm = (newCell->xCM / (float) newCell->volume);
        ycm = (newCell->yCM / (float) newCell->volume);
        zcm = (newCell->zCM / (float) newCell->volume);
        newXCM = (newCell->xCM + ptTrans.x) / ((float) newCell->volume + 1);
        newYCM = (newCell->yCM + ptTrans.y) / ((float) newCell->volume + 1);
        newZCM = (newCell->zCM + ptTrans.z) / ((float) newCell->volume + 1);

        newIxx = newCell->iXX + (newCell->volume) * (ycm * ycm + zcm * zcm) -
                 (newCell->volume + 1) * (newYCM * newYCM + newZCM * newZCM) + ptTrans.y * ptTrans.y +
                 ptTrans.z * ptTrans.z;
        newIyy = newCell->iYY + (newCell->volume) * (xcm * xcm + zcm * zcm) -
                 (newCell->volume + 1) * (newXCM * newXCM + newZCM * newZCM) + ptTrans.x * ptTrans.x +
                 ptTrans.z * ptTrans.z;
        newIzz = newCell->iZZ + (newCell->volume) * (xcm * xcm + ycm * ycm) -
                 (newCell->volume + 1) * (newXCM * newXCM + newYCM * newYCM) + ptTrans.x * ptTrans.x +
                 ptTrans.y * ptTrans.y;

        newIxy = newCell->iXY - (newCell->volume) * xcm * ycm + (newCell->volume + 1) * newXCM * newYCM -
                 ptTrans.x * ptTrans.y;
        newIxz = newCell->iXZ - (newCell->volume) * xcm * zcm + (newCell->volume + 1) * newXCM * newZCM -
                 ptTrans.x * ptTrans.z;
        newIyz = newCell->iYZ - (newCell->volume) * ycm * zcm + (newCell->volume + 1) * newYCM * newZCM -
                 ptTrans.y * ptTrans.z;

        vector<double> aCoeff(4, 0.0);
        vector<double> aCoeffNew(4, 0.0);
        vector <complex<double>> roots;
        vector <complex<double>> rootsNew;

        //initialize coefficients of cubic eq used to find eigenvalues of inertia tensor - before pixel copy
        aCoeff[0] = -1.0;

        aCoeff[1] = newCell->iXX + newCell->iYY + newCell->iZZ;

        aCoeff[2] = newCell->iXY * newCell->iXY + newCell->iXZ * newCell->iXZ + newCell->iYZ * newCell->iYZ
                    - newCell->iXX * newCell->iYY - newCell->iXX * newCell->iZZ - newCell->iYY * newCell->iZZ;

        aCoeff[3] = newCell->iXX * newCell->iYY * newCell->iZZ + 2 * newCell->iXY * newCell->iXZ * newCell->iYZ
                    - newCell->iXX * newCell->iYZ * newCell->iYZ
                    - newCell->iYY * newCell->iXZ * newCell->iXZ
                    - newCell->iZZ * newCell->iXY * newCell->iXY;

        roots = solveCubicEquationRealCoeeficients(aCoeff);


        //initialize coefficients of cubic eq used to find eigenvalues of inertia tensor - after pixel copy

        aCoeffNew[0] = -1.0;

        aCoeffNew[1] = newIxx + newIyy + newIzz;

        aCoeffNew[2] = newIxy * newIxy + newIxz * newIxz + newIyz * newIyz
                       - newIxx * newIyy - newIxx * newIzz - newIyy * newIzz;

        aCoeffNew[3] = newIxx * newIyy * newIzz + 2 * newIxy * newIxz * newIyz
                       - newIxx * newIyz * newIyz
                       - newIyy * newIxz * newIxz
                       - newIzz * newIxy * newIxy;

        rootsNew = solveCubicEquationRealCoeeficients(aCoeffNew);


        //finding semiaxes of the ellipsoid
        //Ixx=m/5.0*(a_y^2+a_z^2) - andy cyclical permutations for other coordinate combinations
        //a_x,a_y,a_z are lengths of semiaxes of the allipsoid
        // We can invert above system of equations to get:
        vector<double> axes(3, 0.0);

        axes[0] = sqrt((2.5 / newCell->volume) * (roots[1].real() + roots[2].real() - roots[0].real()));
        axes[1] = sqrt((2.5 / newCell->volume) * (roots[0].real() + roots[2].real() - roots[1].real()));
        axes[2] = sqrt((2.5 / newCell->volume) * (roots[0].real() + roots[1].real() - roots[2].real()));

        //sorting semiaxes according the their lengths (shortest first)
        sort(axes.begin(), axes.end());

<<<<<<< HEAD
		// for (int i = 0 ; i < axesNew.size() ; ++i)
		// Log(LOG_TRACE) << "axesNew["<<i<<"]="<<axesNew[i];

		// for (int i = 0 ;i<roots.size();++i){
			// Log(LOG_TRACE) << "root["<<i<<"]="<<roots[i];
		// }
		Log(LOG_TRACE) << "newCell->volume="<<newCell->volume<<" newCell->surface="<<newCell->surface;
		double currLength=2.0*axes[2];
		double currMinorLength=2.0*axes[0];
		Log(LOG_TRACE) << " currLength="<<currLength<<" currMinorLength="<<currMinorLength;
		Log(LOG_TRACE) << "minorTargetLength="<<lengthEnergyParamVector[newCell->type].minorTargetLength;
=======
        vector<double> axesNew(3, 0.0);

        axesNew[0] = sqrt(
                (2.5 / (newCell->volume + 1)) * (rootsNew[1].real() + rootsNew[2].real() - rootsNew[0].real()));
        axesNew[1] = sqrt(
                (2.5 / (newCell->volume + 1)) * (rootsNew[0].real() + rootsNew[2].real() - rootsNew[1].real()));
        axesNew[2] = sqrt(
                (2.5 / (newCell->volume + 1)) * (rootsNew[0].real() + rootsNew[1].real() - rootsNew[2].real()));
>>>>>>> 6ed90e64

        //sorting semiaxes according the their lengths (shortest first)
        sort(axesNew.begin(), axesNew.end());

        currLength = 2.0 * axes[2];
        currMinorLength = 2.0 * axes[0];

<<<<<<< HEAD
		double newEnergy = lambdaLength * ((newLength - targetLength)*(newLength - targetLength)+(newMinorLength - minorTargetLength)*(newMinorLength - minorTargetLength));
		energy += newEnergy - currEnergy;
		Log(LOG_TRACE) << <"NEW energy="<<energy;
	}
	if (oldCell) {
		Log(LOG_TRACE) << "****************OLD CELL PART***********************";
		double lambdaLength=lengthConstraintDataAccessor.get(oldCell->extraAttribPtr)->lambdaLength;;
		double targetLength=lengthConstraintDataAccessor.get(oldCell->extraAttribPtr)->targetLength;;
		double minorTargetLength=lengthConstraintDataAccessor.get(oldCell->extraAttribPtr)->minorTargetLength;;
=======
        currEnergy = lambdaLength * ((currLength - targetLength) * (currLength - targetLength) +
                                     (currMinorLength - minorTargetLength) * (currMinorLength - minorTargetLength));

        newLength = 2.0 * axesNew[2];
        newMinorLength = 2.0 * axesNew[0];
>>>>>>> 6ed90e64

        newEnergy = lambdaLength * ((newLength - targetLength) * (newLength - targetLength) +
                                    (newMinorLength - minorTargetLength) * (newMinorLength - minorTargetLength));

        energy += newEnergy - currEnergy;

    }


    if (oldCell) {
        
        lambdaLength = lengthConstraintDataAccessor.get(oldCell->extraAttribPtr)->lambdaLength;;
        targetLength = lengthConstraintDataAccessor.get(oldCell->extraAttribPtr)->targetLength;;
        minorTargetLength = lengthConstraintDataAccessor.get(oldCell->extraAttribPtr)->minorTargetLength;;

        if (lambdaLength == 0.0) {
            auto lengthEnergyParamMapItr = lengthEnergyParamMap.find(oldCell->type);
            if (lengthEnergyParamMapItr != lengthEnergyParamMap.end()) {
                lambdaLength = lengthEnergyParamMapItr->second.lambdaLength;
                targetLength = lengthEnergyParamMapItr->second.targetLength;
                minorTargetLength = lengthEnergyParamMapItr->second.minorTargetLength;
            }
        }
        xcm = (oldCell->xCM / (float) oldCell->volume);
        ycm = (oldCell->yCM / (float) oldCell->volume);
        zcm = (oldCell->zCM / (float) oldCell->volume);
        newXCM = (oldCell->xCM - ptTrans.x) / ((float) oldCell->volume - 1);
        newYCM = (oldCell->yCM - ptTrans.y) / ((float) oldCell->volume - 1);
        newZCM = (oldCell->zCM - ptTrans.z) / ((float) oldCell->volume - 1);

        newIxx = oldCell->iXX + (oldCell->volume) * (ycm * ycm + zcm * zcm) -
                 (oldCell->volume - 1) * (newYCM * newYCM + newZCM * newZCM) -
                 (ptTrans.y * ptTrans.y + ptTrans.z * ptTrans.z);
        newIyy = oldCell->iYY + (oldCell->volume) * (xcm * xcm + zcm * zcm) -
                 (oldCell->volume - 1) * (newXCM * newXCM + newZCM * newZCM) -
                 (ptTrans.x * ptTrans.x + ptTrans.z * ptTrans.z);
        newIzz = oldCell->iZZ + (oldCell->volume) * (xcm * xcm + ycm * ycm) -
                 (oldCell->volume - 1) * (newXCM * newXCM + newYCM * newYCM) -
                 (ptTrans.x * ptTrans.x + ptTrans.y * ptTrans.y);

        newIxy = oldCell->iXY - (oldCell->volume) * (xcm * ycm) + (oldCell->volume - 1) * newXCM * newYCM +
                 ptTrans.x * ptTrans.y;
        newIxz = oldCell->iXZ - (oldCell->volume) * (xcm * zcm) + (oldCell->volume - 1) * newXCM * newZCM +
                 ptTrans.x * ptTrans.z;
        newIyz = oldCell->iYZ - (oldCell->volume) * (ycm * zcm) + (oldCell->volume - 1) * newYCM * newZCM +
                 ptTrans.y * ptTrans.z;


        vector<double> aCoeff(4, 0.0);
        vector<double> aCoeffNew(4, 0.0);
        vector <complex<double>> roots;
        vector <complex<double>> rootsNew;

        //initialize coefficients of cubic eq used to find eigenvalues of inertia tensor - before pixel copy
        aCoeff[0] = -1.0;

        aCoeff[1] = oldCell->iXX + oldCell->iYY + oldCell->iZZ;

        aCoeff[2] = oldCell->iXY * oldCell->iXY + oldCell->iXZ * oldCell->iXZ + oldCell->iYZ * oldCell->iYZ
                    - oldCell->iXX * oldCell->iYY - oldCell->iXX * oldCell->iZZ - oldCell->iYY * oldCell->iZZ;

        aCoeff[3] = oldCell->iXX * oldCell->iYY * oldCell->iZZ + 2 * oldCell->iXY * oldCell->iXZ * oldCell->iYZ
                    - oldCell->iXX * oldCell->iYZ * oldCell->iYZ
                    - oldCell->iYY * oldCell->iXZ * oldCell->iXZ
                    - oldCell->iZZ * oldCell->iXY * oldCell->iXY;

        roots = solveCubicEquationRealCoeeficients(aCoeff);


        //initialize coefficients of cubic eq used to find eigenvalues of inertia tensor - after pixel copy

        aCoeffNew[0] = -1.0;

<<<<<<< HEAD
		double currLength = 2.0*axes[2];
		double currMinorLength=2.0*axes[0];
		Log(LOG_TRACE) << "roots[1].real()+roots[2].real()-roots[0].real()="<<roots[1].real()+roots[2].real()-roots[0].real();
		Log(LOG_TRACE) << "rootsNew[1].real()+rootsNew[2].real()-rootsNew[0].real()="<<rootsNew[1].real()+rootsNew[2].real()-rootsNew[0].real();

		//for (int i =0 ; i<3 ;++i){
			// Log(LOG_TRACE) << "rootsNew["<<i<<"]="<<rootsNew[i];		
		//}

		//for (int i =0 ; i<3 ;++i){
			// Log(LOG_TRACE) << "axesNew["<<i<<"]="<<axesNew[i];			
		//}
=======
        aCoeffNew[1] = newIxx + newIyy + newIzz;

        aCoeffNew[2] = newIxy * newIxy + newIxz * newIxz + newIyz * newIyz
                       - newIxx * newIyy - newIxx * newIzz - newIyy * newIzz;
>>>>>>> 6ed90e64

        aCoeffNew[3] = newIxx * newIyy * newIzz + 2 * newIxy * newIxz * newIyz
                       - newIxx * newIyz * newIyz
                       - newIyy * newIxz * newIxz
                       - newIzz * newIxy * newIxy;

        rootsNew = solveCubicEquationRealCoeeficients(aCoeffNew);

        //finding semiaxes of the ellipsoid
        //Ixx=m/5.0*(a_y^2+a_z^2) - and cyclical permutations for other coordinate combinations
        //a_x,a_y,a_z are lengths of semiaxes of the allipsoid
        // We can invert above system of equations to get:
        vector<double> axes(3, 0.0);

<<<<<<< HEAD
		energy += newEnergy - currEnergy;
		Log(LOG_TRACE) << "lambdaLength="<<lambdaLength <<" targetLength="<<targetLength<<" minorTargetLength="<<minorTargetLength;
		
	}
	Log(LOG_TRACE) << "energy="<<energy;
	if(energy!=energy)
		return 0.0;
	else
		return energy;
}
=======
        axes[0] = sqrt((2.5 / oldCell->volume) * (roots[1].real() + roots[2].real() - roots[0].real()));
        axes[1] = sqrt((2.5 / oldCell->volume) * (roots[0].real() + roots[2].real() - roots[1].real()));
        axes[2] = sqrt((2.5 / oldCell->volume) * (roots[0].real() + roots[1].real() - roots[2].real()));

        //sorting semiaxes according the their lengths (shortest first)
        sort(axes.begin(), axes.end());
>>>>>>> 6ed90e64

        vector<double> axesNew(3, 0.0);
        if (oldCell->volume <= 1) {
            axesNew[0] = 0.0;
            axesNew[1] = 0.0;
            axesNew[2] = 0.0;
        } else {
            axesNew[0] = sqrt(
                    (2.5 / (oldCell->volume - 1)) * (rootsNew[1].real() + rootsNew[2].real() - rootsNew[0].real()));
            axesNew[1] = sqrt(
                    (2.5 / (oldCell->volume - 1)) * (rootsNew[0].real() + rootsNew[2].real() - rootsNew[1].real()));
            axesNew[2] = sqrt(
                    (2.5 / (oldCell->volume - 1)) * (rootsNew[0].real() + rootsNew[1].real() - rootsNew[2].real()));
        }
        //sorting semiaxes according the their lengths (shortest first)
        sort(axesNew.begin(), axesNew.end());

        currLength = 2.0 * axes[2];
        currMinorLength = 2.0 * axes[0];

        currEnergy = lambdaLength * ((currLength - targetLength) * (currLength - targetLength) +
                                     (currMinorLength - minorTargetLength) * (currMinorLength - minorTargetLength));

        newLength = 2.0 * axesNew[2];
        newMinorLength = 2.0 * axesNew[0];

        newEnergy = lambdaLength * ((newLength - targetLength) * (newLength - targetLength) +
                                    (newMinorLength - minorTargetLength) * (newMinorLength - minorTargetLength));

        energy += newEnergy - currEnergy;

    }

    return energy;

}

double LengthConstraintPlugin::_get_non_nan_energy(double energy) {
    if (energy != energy)
        return 0.0;
    else
        return energy;
}


std::string LengthConstraintPlugin::toString() {
    return string("LengthConstraint");
}

std::string LengthConstraintPlugin::steerableName() {

    return toString();

}
<|MERGE_RESOLUTION|>--- conflicted
+++ resolved
@@ -548,19 +548,6 @@
         //sorting semiaxes according the their lengths (shortest first)
         sort(axes.begin(), axes.end());
 
-<<<<<<< HEAD
-		// for (int i = 0 ; i < axesNew.size() ; ++i)
-		// Log(LOG_TRACE) << "axesNew["<<i<<"]="<<axesNew[i];
-
-		// for (int i = 0 ;i<roots.size();++i){
-			// Log(LOG_TRACE) << "root["<<i<<"]="<<roots[i];
-		// }
-		Log(LOG_TRACE) << "newCell->volume="<<newCell->volume<<" newCell->surface="<<newCell->surface;
-		double currLength=2.0*axes[2];
-		double currMinorLength=2.0*axes[0];
-		Log(LOG_TRACE) << " currLength="<<currLength<<" currMinorLength="<<currMinorLength;
-		Log(LOG_TRACE) << "minorTargetLength="<<lengthEnergyParamVector[newCell->type].minorTargetLength;
-=======
         vector<double> axesNew(3, 0.0);
 
         axesNew[0] = sqrt(
@@ -569,7 +556,6 @@
                 (2.5 / (newCell->volume + 1)) * (rootsNew[0].real() + rootsNew[2].real() - rootsNew[1].real()));
         axesNew[2] = sqrt(
                 (2.5 / (newCell->volume + 1)) * (rootsNew[0].real() + rootsNew[1].real() - rootsNew[2].real()));
->>>>>>> 6ed90e64
 
         //sorting semiaxes according the their lengths (shortest first)
         sort(axesNew.begin(), axesNew.end());
@@ -577,23 +563,11 @@
         currLength = 2.0 * axes[2];
         currMinorLength = 2.0 * axes[0];
 
-<<<<<<< HEAD
-		double newEnergy = lambdaLength * ((newLength - targetLength)*(newLength - targetLength)+(newMinorLength - minorTargetLength)*(newMinorLength - minorTargetLength));
-		energy += newEnergy - currEnergy;
-		Log(LOG_TRACE) << <"NEW energy="<<energy;
-	}
-	if (oldCell) {
-		Log(LOG_TRACE) << "****************OLD CELL PART***********************";
-		double lambdaLength=lengthConstraintDataAccessor.get(oldCell->extraAttribPtr)->lambdaLength;;
-		double targetLength=lengthConstraintDataAccessor.get(oldCell->extraAttribPtr)->targetLength;;
-		double minorTargetLength=lengthConstraintDataAccessor.get(oldCell->extraAttribPtr)->minorTargetLength;;
-=======
         currEnergy = lambdaLength * ((currLength - targetLength) * (currLength - targetLength) +
                                      (currMinorLength - minorTargetLength) * (currMinorLength - minorTargetLength));
 
         newLength = 2.0 * axesNew[2];
         newMinorLength = 2.0 * axesNew[0];
->>>>>>> 6ed90e64
 
         newEnergy = lambdaLength * ((newLength - targetLength) * (newLength - targetLength) +
                                     (newMinorLength - minorTargetLength) * (newMinorLength - minorTargetLength));
@@ -667,25 +641,10 @@
 
         aCoeffNew[0] = -1.0;
 
-<<<<<<< HEAD
-		double currLength = 2.0*axes[2];
-		double currMinorLength=2.0*axes[0];
-		Log(LOG_TRACE) << "roots[1].real()+roots[2].real()-roots[0].real()="<<roots[1].real()+roots[2].real()-roots[0].real();
-		Log(LOG_TRACE) << "rootsNew[1].real()+rootsNew[2].real()-rootsNew[0].real()="<<rootsNew[1].real()+rootsNew[2].real()-rootsNew[0].real();
-
-		//for (int i =0 ; i<3 ;++i){
-			// Log(LOG_TRACE) << "rootsNew["<<i<<"]="<<rootsNew[i];		
-		//}
-
-		//for (int i =0 ; i<3 ;++i){
-			// Log(LOG_TRACE) << "axesNew["<<i<<"]="<<axesNew[i];			
-		//}
-=======
         aCoeffNew[1] = newIxx + newIyy + newIzz;
 
         aCoeffNew[2] = newIxy * newIxy + newIxz * newIxz + newIyz * newIyz
                        - newIxx * newIyy - newIxx * newIzz - newIyy * newIzz;
->>>>>>> 6ed90e64
 
         aCoeffNew[3] = newIxx * newIyy * newIzz + 2 * newIxy * newIxz * newIyz
                        - newIxx * newIyz * newIyz
@@ -700,25 +659,12 @@
         // We can invert above system of equations to get:
         vector<double> axes(3, 0.0);
 
-<<<<<<< HEAD
-		energy += newEnergy - currEnergy;
-		Log(LOG_TRACE) << "lambdaLength="<<lambdaLength <<" targetLength="<<targetLength<<" minorTargetLength="<<minorTargetLength;
-		
-	}
-	Log(LOG_TRACE) << "energy="<<energy;
-	if(energy!=energy)
-		return 0.0;
-	else
-		return energy;
-}
-=======
         axes[0] = sqrt((2.5 / oldCell->volume) * (roots[1].real() + roots[2].real() - roots[0].real()));
         axes[1] = sqrt((2.5 / oldCell->volume) * (roots[0].real() + roots[2].real() - roots[1].real()));
         axes[2] = sqrt((2.5 / oldCell->volume) * (roots[0].real() + roots[1].real() - roots[2].real()));
 
         //sorting semiaxes according the their lengths (shortest first)
         sort(axes.begin(), axes.end());
->>>>>>> 6ed90e64
 
         vector<double> axesNew(3, 0.0);
         if (oldCell->volume <= 1) {
