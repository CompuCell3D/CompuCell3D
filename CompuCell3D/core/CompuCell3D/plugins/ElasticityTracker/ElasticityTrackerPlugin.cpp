#include <CompuCell3D/CC3D.h>

using namespace CompuCell3D;
using namespace std;


#include "ElasticityTrackerPlugin.h"


ElasticityTrackerPlugin::ElasticityTrackerPlugin() :
        pUtils(0),
        lockPtr(0),
        cellFieldG(0),
        initialized(false),
        maxNeighborIndex(0),
        boundaryStrategy(0),
        manualInit(false),
        xmlData(0) {}

ElasticityTrackerPlugin::~ElasticityTrackerPlugin() {
    pUtils->destroyLock(lockPtr);
    delete lockPtr;
    lockPtr = 0;
}


void ElasticityTrackerPlugin::init(Simulator *_simulator, CC3DXMLElement *_xmlData) {

    xmlData = _xmlData;
    simulator = _simulator;
    Potts3D *potts = simulator->getPotts();
    cellFieldG = (WatchableField3D < CellG * > *)
    potts->getCellFieldG();

    pUtils = simulator->getParallelUtils();
    lockPtr = new ParallelUtilsOpenMP::OpenMPLock_t;
    pUtils->initLock(lockPtr);

    ///getting cell inventory
    cellInventoryPtr = &potts->getCellInventory();



    ///will register ElasticityTracker here
    ExtraMembersGroupAccessorBase *elasticityTrackerAccessorPtr = &elasticityTrackerAccessor;
    ///************************************************************************************************
    ///REMARK. HAVE TO USE THE SAME CLASS ACCESSOR INSTANCE THAT WAS USED TO REGISTER WITH FACTORY
    ///************************************************************************************************
    potts->getCellFactoryGroupPtr()->registerClass(elasticityTrackerAccessorPtr);


    fieldDim = cellFieldG->getDim();

    boundaryStrategy = BoundaryStrategy::getInstance();
    maxNeighborIndex = boundaryStrategy->getMaxNeighborIndexFromNeighborOrder(1);//1st nearest neighbor

    bool pluginAlreadyRegisteredFlag;
    //this will load COM plugin if it is not already loaded
    Plugin *plugin = Simulator::pluginManager.get("CenterOfMass",
                                                  &pluginAlreadyRegisteredFlag);
    if (!pluginAlreadyRegisteredFlag)
        plugin->init(simulator);


    //register elasticityTracker after CenterOfMass and after VolumeTracker - implicitly called from CenterOfmass
    potts->registerCellGChangeWatcher(
            this);
}

///////////////////////////////////////////////////////////////////////////////////////////////////////////////////////////////////////////

void ElasticityTrackerPlugin::extraInit(Simulator *_simulator) {
    elasticityTypesNames.clear();
    elasticityTypes.clear();
    CC3DXMLElementList includeTypeNamesXMLVec = xmlData->getElements("IncludeType");
    for (int i = 0; i < includeTypeNamesXMLVec.size(); ++i) {
        elasticityTypesNames.insert(includeTypeNamesXMLVec[i]->getText());
    }

    Automaton *automaton = simulator->getPotts()->getAutomaton();
    // Initializing set of elasticitytypes
    for (set<string>::iterator sitr = elasticityTypesNames.begin(); sitr != elasticityTypesNames.end(); ++sitr) {
        elasticityTypes.insert(automaton->getTypeId(*sitr));
    }

    if (xmlData->getFirstElement("ManualInitialization")) {
        manualInit = true;
    }

}
///////////////////////////////////////////////////////////////////////////////////////////////////////////////////////////////////////////


void ElasticityTrackerPlugin::field3DChange(const Point3D &pt, CellG *newCell,
<<<<<<< HEAD
				  CellG *oldCell) {  

   //do not do any updates until the lattice is fully initialized
   //if(simulator->getStep()<0){
   //   return;
   //}
   
	if (newCell==oldCell) //this may happen if you are trying to assign same cell to one pixel twice 
		return;
	
   if(simulator->getStep()>=0 && ! initialized){
        pUtils->setLock(lockPtr);
		if (! manualInit){
			initializeElasticityNeighborList(); //we will check  initialized flag inside initializeElasticityNeighborList to make sure that only one thread executes this function - there will be many threads that will enter this section
		}
      pUtils->unsetLock(lockPtr);
   }

   if (initialized){
      if(oldCell && oldCell->volume==0 && elasticityTypes.find(oldCell->type)!=elasticityTypes.end()){
         //remove oldCell from neighbor list of old cell neighbors
         set<ElasticityTrackerData>::iterator sitr;
         set<ElasticityTrackerData> * elasticityNeighborsPtr=&elasticityTrackerAccessor.get(oldCell->extraAttribPtr)->elasticityNeighbors;
         set<ElasticityTrackerData> * elasticityNeighborsTmpPtr;
         Log(LOG_TRACE) << "oldCell="<<oldCell<<" oldCell->id="<<oldCell->id<<" oldCell->type="<<(int)oldCell->type<<" oldCell->volume="<<oldCell->volume;
         for(sitr=elasticityNeighborsPtr->begin() ; sitr != elasticityNeighborsPtr->end() ; ++sitr){
            //getting set of elasticityNeighbors from the neighbor (pointed by sitr) of the oldCell
            Log(LOG_TRACE) << "sitr->neighborAddress->id="<<sitr->neighborAddress->id;
            elasticityNeighborsTmpPtr=&elasticityTrackerAccessor.get(sitr->neighborAddress->extraAttribPtr)->elasticityNeighbors ;
            //removing oldCell from the set
            elasticityNeighborsTmpPtr->erase(ElasticityTrackerData(oldCell));
         }
      }
   }


   
   
=======
                                            CellG *oldCell) {
>>>>>>> 6ed90e64

    //do not do any updates until the lattice is fully initialized


    if (newCell == oldCell) //this may happen if you are trying to assign same cell to one pixel twice
        return;

    if (simulator->getStep() >= 0 && !initialized) {
        pUtils->setLock(lockPtr);
        if (!manualInit) {
            initializeElasticityNeighborList(); //we will check  initialized flag inside initializeElasticityNeighborList to make sure that only one thread executes this function - there will be many threads that will enter this section
        }
        pUtils->unsetLock(lockPtr);
    }

    if (initialized) {
        if (oldCell && oldCell->volume == 0 && elasticityTypes.find(oldCell->type) != elasticityTypes.end()) {
            //remove oldCell from neighbor list of old cell neighbors
            set<ElasticityTrackerData>::iterator sitr;
            set <ElasticityTrackerData> *elasticityNeighborsPtr = &elasticityTrackerAccessor.get(
                    oldCell->extraAttribPtr)->elasticityNeighbors;
            set <ElasticityTrackerData> *elasticityNeighborsTmpPtr;
            for (sitr = elasticityNeighborsPtr->begin(); sitr != elasticityNeighborsPtr->end(); ++sitr) {
                //getting set of elasticityNeighbors from the neighbor (pointed by sitr) of the oldCell
                elasticityNeighborsTmpPtr = &elasticityTrackerAccessor.get(
                        sitr->neighborAddress->extraAttribPtr)->elasticityNeighbors;
                //removing oldCell from the set
                elasticityNeighborsTmpPtr->erase(ElasticityTrackerData(oldCell));
            }
        }
    }

}


void ElasticityTrackerPlugin::initializeElasticityNeighborList() {

    //we double-check this flag to makes sure this function does not get called multiple times by different threads
    if (initialized)
        return;
    Point3D pt;
    CellG *cell;
    CellG *nCell;
    Neighbor neighbor;
    set <ElasticityTrackerData> *elasticityNeighborsTmpPtr;
    set<unsigned char>::iterator endSitr = elasticityTypes.end();

    for (unsigned int x = 0; x < fieldDim.x; ++x)
        for (unsigned int y = 0; y < fieldDim.y; ++y)
            for (unsigned int z = 0; z < fieldDim.z; ++z) {
                pt = Point3D(x, y, z);
                cell = cellFieldG->get(pt);
                for (unsigned int nIdx = 0; nIdx <= maxNeighborIndex; ++nIdx) {
                    neighbor = boundaryStrategy->getNeighborDirect(const_cast<Point3D &>(pt), nIdx);
                    if (!neighbor.distance) {
                        //if distance is 0 then the neighbor returned is invalid
                        continue;
                    }
                    nCell = cellFieldG->get(neighbor.pt);
                    if (nCell != cell) {
                        if (nCell &&
                            cell) {//only cells which are of certain types are considered as elasticityNeighbors
                            if (elasticityTypes.find(nCell->type) != endSitr &&
                                elasticityTypes.find(cell->type) != endSitr) {
                                elasticityNeighborsTmpPtr = &elasticityTrackerAccessor.get(
                                        nCell->extraAttribPtr)->elasticityNeighbors;
                                elasticityNeighborsTmpPtr->insert(ElasticityTrackerData(cell));
                                elasticityNeighborsTmpPtr = &elasticityTrackerAccessor.get(
                                        cell->extraAttribPtr)->elasticityNeighbors;
                                elasticityNeighborsTmpPtr->insert(ElasticityTrackerData(nCell));
                            }
                        }
                    }
                }
            }
<<<<<<< HEAD
         }
         
      initialized=true;
// CellInventory::cellInventoryIterator cInvItr;
// for(cInvItr=cellInventoryPtr->cellInventoryBegin() ; cInvItr !=cellInventoryPtr->cellInventoryEnd() ;++cInvItr ){
//          
//       cell=*cInvItr;
//       elasticityNeighborsTmpPtr=&elasticityTrackerAccessor.get(cell->extraAttribPtr)->elasticityNeighbors;
//       Log(LOG_TRACE) << "cell.ID "<<cell->id<<" has "<<elasticityNeighborsTmpPtr->size()<<" Elasticity neighbors";
// 
//    }
// 
// 
// exit(0);
=======

    initialized = true;
>>>>>>> 6ed90e64

}

void ElasticityTrackerPlugin::assignElasticityPair(CellG *_cell1, CellG *_cell2) {

    if (_cell1 && _cell2) {
        set <ElasticityTrackerData> *elasticityNeighborsTmpPtr1;
        set <ElasticityTrackerData> *elasticityNeighborsTmpPtr2;
        elasticityNeighborsTmpPtr1 = &elasticityTrackerAccessor.get(_cell1->extraAttribPtr)->elasticityNeighbors;
        elasticityNeighborsTmpPtr1->insert(ElasticityTrackerData(_cell2));

        elasticityNeighborsTmpPtr2 = &elasticityTrackerAccessor.get(_cell2->extraAttribPtr)->elasticityNeighbors;
        elasticityNeighborsTmpPtr2->insert(ElasticityTrackerData(_cell1));
    }

}

void ElasticityTrackerPlugin::addNewElasticLink(CellG *_cell1, CellG *_cell2, float _lambdaElasticityLink,
                                                float _targetLinkLength) {
    if (_cell1 && _cell2) {
        set <ElasticityTrackerData> *elasticityNeighborsTmpPtr1;
        set <ElasticityTrackerData> *elasticityNeighborsTmpPtr2;
        elasticityNeighborsTmpPtr1 = &elasticityTrackerAccessor.get(_cell1->extraAttribPtr)->elasticityNeighbors;

        elasticityNeighborsTmpPtr1->insert(ElasticityTrackerData(_cell2, _lambdaElasticityLink, _targetLinkLength));

        elasticityNeighborsTmpPtr2 = &elasticityTrackerAccessor.get(_cell2->extraAttribPtr)->elasticityNeighbors;
        elasticityNeighborsTmpPtr2->insert(ElasticityTrackerData(_cell1, _lambdaElasticityLink, _targetLinkLength));
    }
}


void ElasticityTrackerPlugin::removeElasticityPair(CellG *_cell1, CellG *_cell2) {

    if (_cell1 && _cell2) {
        set <ElasticityTrackerData> *elasticityNeighborsTmpPtr1;
        set <ElasticityTrackerData> *elasticityNeighborsTmpPtr2;
        elasticityNeighborsTmpPtr1 = &elasticityTrackerAccessor.get(_cell1->extraAttribPtr)->elasticityNeighbors;
        elasticityNeighborsTmpPtr1->erase(ElasticityTrackerData(_cell2));

        elasticityNeighborsTmpPtr2 = &elasticityTrackerAccessor.get(_cell2->extraAttribPtr)->elasticityNeighbors;
        elasticityNeighborsTmpPtr2->erase(ElasticityTrackerData(_cell1));
    }


}

ElasticityTrackerData *ElasticityTrackerPlugin::findTrackerData(CellG *_cell1, CellG *_cell2) {
    if (_cell1 && _cell2) {

        set <ElasticityTrackerData> *elasticityNeighborsTmpPtr1;
        set<ElasticityTrackerData>::iterator sitr;

        elasticityNeighborsTmpPtr1 = &elasticityTrackerAccessor.get(_cell1->extraAttribPtr)->elasticityNeighbors;
        sitr = elasticityNeighborsTmpPtr1->find(ElasticityTrackerData(_cell2));
        if (sitr != elasticityNeighborsTmpPtr1->end()) {
            return const_cast<ElasticityTrackerData *>(&(*sitr));
        } else {
            return 0;
        }

    }

}<|MERGE_RESOLUTION|>--- conflicted
+++ resolved
@@ -1,294 +1,236 @@
-#include <CompuCell3D/CC3D.h>
-
-using namespace CompuCell3D;
-using namespace std;
-
-
-#include "ElasticityTrackerPlugin.h"
-
-
-ElasticityTrackerPlugin::ElasticityTrackerPlugin() :
-        pUtils(0),
-        lockPtr(0),
-        cellFieldG(0),
-        initialized(false),
-        maxNeighborIndex(0),
-        boundaryStrategy(0),
-        manualInit(false),
-        xmlData(0) {}
-
-ElasticityTrackerPlugin::~ElasticityTrackerPlugin() {
-    pUtils->destroyLock(lockPtr);
-    delete lockPtr;
-    lockPtr = 0;
-}
-
-
-void ElasticityTrackerPlugin::init(Simulator *_simulator, CC3DXMLElement *_xmlData) {
-
-    xmlData = _xmlData;
-    simulator = _simulator;
-    Potts3D *potts = simulator->getPotts();
-    cellFieldG = (WatchableField3D < CellG * > *)
-    potts->getCellFieldG();
-
-    pUtils = simulator->getParallelUtils();
-    lockPtr = new ParallelUtilsOpenMP::OpenMPLock_t;
-    pUtils->initLock(lockPtr);
-
-    ///getting cell inventory
-    cellInventoryPtr = &potts->getCellInventory();
-
-
-
-    ///will register ElasticityTracker here
-    ExtraMembersGroupAccessorBase *elasticityTrackerAccessorPtr = &elasticityTrackerAccessor;
-    ///************************************************************************************************
-    ///REMARK. HAVE TO USE THE SAME CLASS ACCESSOR INSTANCE THAT WAS USED TO REGISTER WITH FACTORY
-    ///************************************************************************************************
-    potts->getCellFactoryGroupPtr()->registerClass(elasticityTrackerAccessorPtr);
-
-
-    fieldDim = cellFieldG->getDim();
-
-    boundaryStrategy = BoundaryStrategy::getInstance();
-    maxNeighborIndex = boundaryStrategy->getMaxNeighborIndexFromNeighborOrder(1);//1st nearest neighbor
-
-    bool pluginAlreadyRegisteredFlag;
-    //this will load COM plugin if it is not already loaded
-    Plugin *plugin = Simulator::pluginManager.get("CenterOfMass",
-                                                  &pluginAlreadyRegisteredFlag);
-    if (!pluginAlreadyRegisteredFlag)
-        plugin->init(simulator);
-
-
-    //register elasticityTracker after CenterOfMass and after VolumeTracker - implicitly called from CenterOfmass
-    potts->registerCellGChangeWatcher(
-            this);
-}
-
-///////////////////////////////////////////////////////////////////////////////////////////////////////////////////////////////////////////
-
-void ElasticityTrackerPlugin::extraInit(Simulator *_simulator) {
-    elasticityTypesNames.clear();
-    elasticityTypes.clear();
-    CC3DXMLElementList includeTypeNamesXMLVec = xmlData->getElements("IncludeType");
-    for (int i = 0; i < includeTypeNamesXMLVec.size(); ++i) {
-        elasticityTypesNames.insert(includeTypeNamesXMLVec[i]->getText());
-    }
-
-    Automaton *automaton = simulator->getPotts()->getAutomaton();
-    // Initializing set of elasticitytypes
-    for (set<string>::iterator sitr = elasticityTypesNames.begin(); sitr != elasticityTypesNames.end(); ++sitr) {
-        elasticityTypes.insert(automaton->getTypeId(*sitr));
-    }
-
-    if (xmlData->getFirstElement("ManualInitialization")) {
-        manualInit = true;
-    }
-
-}
-///////////////////////////////////////////////////////////////////////////////////////////////////////////////////////////////////////////
-
-
-void ElasticityTrackerPlugin::field3DChange(const Point3D &pt, CellG *newCell,
-<<<<<<< HEAD
-				  CellG *oldCell) {  
-
-   //do not do any updates until the lattice is fully initialized
-   //if(simulator->getStep()<0){
-   //   return;
-   //}
-   
-	if (newCell==oldCell) //this may happen if you are trying to assign same cell to one pixel twice 
-		return;
-	
-   if(simulator->getStep()>=0 && ! initialized){
-        pUtils->setLock(lockPtr);
-		if (! manualInit){
-			initializeElasticityNeighborList(); //we will check  initialized flag inside initializeElasticityNeighborList to make sure that only one thread executes this function - there will be many threads that will enter this section
-		}
-      pUtils->unsetLock(lockPtr);
-   }
-
-   if (initialized){
-      if(oldCell && oldCell->volume==0 && elasticityTypes.find(oldCell->type)!=elasticityTypes.end()){
-         //remove oldCell from neighbor list of old cell neighbors
-         set<ElasticityTrackerData>::iterator sitr;
-         set<ElasticityTrackerData> * elasticityNeighborsPtr=&elasticityTrackerAccessor.get(oldCell->extraAttribPtr)->elasticityNeighbors;
-         set<ElasticityTrackerData> * elasticityNeighborsTmpPtr;
-         Log(LOG_TRACE) << "oldCell="<<oldCell<<" oldCell->id="<<oldCell->id<<" oldCell->type="<<(int)oldCell->type<<" oldCell->volume="<<oldCell->volume;
-         for(sitr=elasticityNeighborsPtr->begin() ; sitr != elasticityNeighborsPtr->end() ; ++sitr){
-            //getting set of elasticityNeighbors from the neighbor (pointed by sitr) of the oldCell
-            Log(LOG_TRACE) << "sitr->neighborAddress->id="<<sitr->neighborAddress->id;
-            elasticityNeighborsTmpPtr=&elasticityTrackerAccessor.get(sitr->neighborAddress->extraAttribPtr)->elasticityNeighbors ;
-            //removing oldCell from the set
-            elasticityNeighborsTmpPtr->erase(ElasticityTrackerData(oldCell));
-         }
-      }
-   }
-
-
-   
-   
-=======
-                                            CellG *oldCell) {
->>>>>>> 6ed90e64
-
-    //do not do any updates until the lattice is fully initialized
-
-
-    if (newCell == oldCell) //this may happen if you are trying to assign same cell to one pixel twice
-        return;
-
-    if (simulator->getStep() >= 0 && !initialized) {
-        pUtils->setLock(lockPtr);
-        if (!manualInit) {
-            initializeElasticityNeighborList(); //we will check  initialized flag inside initializeElasticityNeighborList to make sure that only one thread executes this function - there will be many threads that will enter this section
-        }
-        pUtils->unsetLock(lockPtr);
-    }
-
-    if (initialized) {
-        if (oldCell && oldCell->volume == 0 && elasticityTypes.find(oldCell->type) != elasticityTypes.end()) {
-            //remove oldCell from neighbor list of old cell neighbors
-            set<ElasticityTrackerData>::iterator sitr;
-            set <ElasticityTrackerData> *elasticityNeighborsPtr = &elasticityTrackerAccessor.get(
-                    oldCell->extraAttribPtr)->elasticityNeighbors;
-            set <ElasticityTrackerData> *elasticityNeighborsTmpPtr;
-            for (sitr = elasticityNeighborsPtr->begin(); sitr != elasticityNeighborsPtr->end(); ++sitr) {
-                //getting set of elasticityNeighbors from the neighbor (pointed by sitr) of the oldCell
-                elasticityNeighborsTmpPtr = &elasticityTrackerAccessor.get(
-                        sitr->neighborAddress->extraAttribPtr)->elasticityNeighbors;
-                //removing oldCell from the set
-                elasticityNeighborsTmpPtr->erase(ElasticityTrackerData(oldCell));
-            }
-        }
-    }
-
-}
-
-
-void ElasticityTrackerPlugin::initializeElasticityNeighborList() {
-
-    //we double-check this flag to makes sure this function does not get called multiple times by different threads
-    if (initialized)
-        return;
-    Point3D pt;
-    CellG *cell;
-    CellG *nCell;
-    Neighbor neighbor;
-    set <ElasticityTrackerData> *elasticityNeighborsTmpPtr;
-    set<unsigned char>::iterator endSitr = elasticityTypes.end();
-
-    for (unsigned int x = 0; x < fieldDim.x; ++x)
-        for (unsigned int y = 0; y < fieldDim.y; ++y)
-            for (unsigned int z = 0; z < fieldDim.z; ++z) {
-                pt = Point3D(x, y, z);
-                cell = cellFieldG->get(pt);
-                for (unsigned int nIdx = 0; nIdx <= maxNeighborIndex; ++nIdx) {
-                    neighbor = boundaryStrategy->getNeighborDirect(const_cast<Point3D &>(pt), nIdx);
-                    if (!neighbor.distance) {
-                        //if distance is 0 then the neighbor returned is invalid
-                        continue;
-                    }
-                    nCell = cellFieldG->get(neighbor.pt);
-                    if (nCell != cell) {
-                        if (nCell &&
-                            cell) {//only cells which are of certain types are considered as elasticityNeighbors
-                            if (elasticityTypes.find(nCell->type) != endSitr &&
-                                elasticityTypes.find(cell->type) != endSitr) {
-                                elasticityNeighborsTmpPtr = &elasticityTrackerAccessor.get(
-                                        nCell->extraAttribPtr)->elasticityNeighbors;
-                                elasticityNeighborsTmpPtr->insert(ElasticityTrackerData(cell));
-                                elasticityNeighborsTmpPtr = &elasticityTrackerAccessor.get(
-                                        cell->extraAttribPtr)->elasticityNeighbors;
-                                elasticityNeighborsTmpPtr->insert(ElasticityTrackerData(nCell));
-                            }
-                        }
-                    }
-                }
-            }
-<<<<<<< HEAD
-         }
-         
-      initialized=true;
-// CellInventory::cellInventoryIterator cInvItr;
-// for(cInvItr=cellInventoryPtr->cellInventoryBegin() ; cInvItr !=cellInventoryPtr->cellInventoryEnd() ;++cInvItr ){
-//          
-//       cell=*cInvItr;
-//       elasticityNeighborsTmpPtr=&elasticityTrackerAccessor.get(cell->extraAttribPtr)->elasticityNeighbors;
-//       Log(LOG_TRACE) << "cell.ID "<<cell->id<<" has "<<elasticityNeighborsTmpPtr->size()<<" Elasticity neighbors";
-// 
-//    }
-// 
-// 
-// exit(0);
-=======
-
-    initialized = true;
->>>>>>> 6ed90e64
-
-}
-
-void ElasticityTrackerPlugin::assignElasticityPair(CellG *_cell1, CellG *_cell2) {
-
-    if (_cell1 && _cell2) {
-        set <ElasticityTrackerData> *elasticityNeighborsTmpPtr1;
-        set <ElasticityTrackerData> *elasticityNeighborsTmpPtr2;
-        elasticityNeighborsTmpPtr1 = &elasticityTrackerAccessor.get(_cell1->extraAttribPtr)->elasticityNeighbors;
-        elasticityNeighborsTmpPtr1->insert(ElasticityTrackerData(_cell2));
-
-        elasticityNeighborsTmpPtr2 = &elasticityTrackerAccessor.get(_cell2->extraAttribPtr)->elasticityNeighbors;
-        elasticityNeighborsTmpPtr2->insert(ElasticityTrackerData(_cell1));
-    }
-
-}
-
-void ElasticityTrackerPlugin::addNewElasticLink(CellG *_cell1, CellG *_cell2, float _lambdaElasticityLink,
-                                                float _targetLinkLength) {
-    if (_cell1 && _cell2) {
-        set <ElasticityTrackerData> *elasticityNeighborsTmpPtr1;
-        set <ElasticityTrackerData> *elasticityNeighborsTmpPtr2;
-        elasticityNeighborsTmpPtr1 = &elasticityTrackerAccessor.get(_cell1->extraAttribPtr)->elasticityNeighbors;
-
-        elasticityNeighborsTmpPtr1->insert(ElasticityTrackerData(_cell2, _lambdaElasticityLink, _targetLinkLength));
-
-        elasticityNeighborsTmpPtr2 = &elasticityTrackerAccessor.get(_cell2->extraAttribPtr)->elasticityNeighbors;
-        elasticityNeighborsTmpPtr2->insert(ElasticityTrackerData(_cell1, _lambdaElasticityLink, _targetLinkLength));
-    }
-}
-
-
-void ElasticityTrackerPlugin::removeElasticityPair(CellG *_cell1, CellG *_cell2) {
-
-    if (_cell1 && _cell2) {
-        set <ElasticityTrackerData> *elasticityNeighborsTmpPtr1;
-        set <ElasticityTrackerData> *elasticityNeighborsTmpPtr2;
-        elasticityNeighborsTmpPtr1 = &elasticityTrackerAccessor.get(_cell1->extraAttribPtr)->elasticityNeighbors;
-        elasticityNeighborsTmpPtr1->erase(ElasticityTrackerData(_cell2));
-
-        elasticityNeighborsTmpPtr2 = &elasticityTrackerAccessor.get(_cell2->extraAttribPtr)->elasticityNeighbors;
-        elasticityNeighborsTmpPtr2->erase(ElasticityTrackerData(_cell1));
-    }
-
-
-}
-
-ElasticityTrackerData *ElasticityTrackerPlugin::findTrackerData(CellG *_cell1, CellG *_cell2) {
-    if (_cell1 && _cell2) {
-
-        set <ElasticityTrackerData> *elasticityNeighborsTmpPtr1;
-        set<ElasticityTrackerData>::iterator sitr;
-
-        elasticityNeighborsTmpPtr1 = &elasticityTrackerAccessor.get(_cell1->extraAttribPtr)->elasticityNeighbors;
-        sitr = elasticityNeighborsTmpPtr1->find(ElasticityTrackerData(_cell2));
-        if (sitr != elasticityNeighborsTmpPtr1->end()) {
-            return const_cast<ElasticityTrackerData *>(&(*sitr));
-        } else {
-            return 0;
-        }
-
-    }
-
+#include <CompuCell3D/CC3D.h>
+
+using namespace CompuCell3D;
+using namespace std;
+
+
+#include "ElasticityTrackerPlugin.h"
+
+
+ElasticityTrackerPlugin::ElasticityTrackerPlugin() :
+        pUtils(0),
+        lockPtr(0),
+        cellFieldG(0),
+        initialized(false),
+        maxNeighborIndex(0),
+        boundaryStrategy(0),
+        manualInit(false),
+        xmlData(0) {}
+
+ElasticityTrackerPlugin::~ElasticityTrackerPlugin() {
+    pUtils->destroyLock(lockPtr);
+    delete lockPtr;
+    lockPtr = 0;
+}
+
+
+void ElasticityTrackerPlugin::init(Simulator *_simulator, CC3DXMLElement *_xmlData) {
+
+    xmlData = _xmlData;
+    simulator = _simulator;
+    Potts3D *potts = simulator->getPotts();
+    cellFieldG = (WatchableField3D < CellG * > *)
+    potts->getCellFieldG();
+
+    pUtils = simulator->getParallelUtils();
+    lockPtr = new ParallelUtilsOpenMP::OpenMPLock_t;
+    pUtils->initLock(lockPtr);
+
+    ///getting cell inventory
+    cellInventoryPtr = &potts->getCellInventory();
+
+
+
+    ///will register ElasticityTracker here
+    ExtraMembersGroupAccessorBase *elasticityTrackerAccessorPtr = &elasticityTrackerAccessor;
+    ///************************************************************************************************
+    ///REMARK. HAVE TO USE THE SAME CLASS ACCESSOR INSTANCE THAT WAS USED TO REGISTER WITH FACTORY
+    ///************************************************************************************************
+    potts->getCellFactoryGroupPtr()->registerClass(elasticityTrackerAccessorPtr);
+
+
+    fieldDim = cellFieldG->getDim();
+
+    boundaryStrategy = BoundaryStrategy::getInstance();
+    maxNeighborIndex = boundaryStrategy->getMaxNeighborIndexFromNeighborOrder(1);//1st nearest neighbor
+
+    bool pluginAlreadyRegisteredFlag;
+    //this will load COM plugin if it is not already loaded
+    Plugin *plugin = Simulator::pluginManager.get("CenterOfMass",
+                                                  &pluginAlreadyRegisteredFlag);
+    if (!pluginAlreadyRegisteredFlag)
+        plugin->init(simulator);
+
+
+    //register elasticityTracker after CenterOfMass and after VolumeTracker - implicitly called from CenterOfmass
+    potts->registerCellGChangeWatcher(
+            this);
+}
+
+///////////////////////////////////////////////////////////////////////////////////////////////////////////////////////////////////////////
+
+void ElasticityTrackerPlugin::extraInit(Simulator *_simulator) {
+    elasticityTypesNames.clear();
+    elasticityTypes.clear();
+    CC3DXMLElementList includeTypeNamesXMLVec = xmlData->getElements("IncludeType");
+    for (int i = 0; i < includeTypeNamesXMLVec.size(); ++i) {
+        elasticityTypesNames.insert(includeTypeNamesXMLVec[i]->getText());
+    }
+
+    Automaton *automaton = simulator->getPotts()->getAutomaton();
+    // Initializing set of elasticitytypes
+    for (set<string>::iterator sitr = elasticityTypesNames.begin(); sitr != elasticityTypesNames.end(); ++sitr) {
+        elasticityTypes.insert(automaton->getTypeId(*sitr));
+    }
+
+    if (xmlData->getFirstElement("ManualInitialization")) {
+        manualInit = true;
+    }
+
+}
+///////////////////////////////////////////////////////////////////////////////////////////////////////////////////////////////////////////
+
+
+void ElasticityTrackerPlugin::field3DChange(const Point3D &pt, CellG *newCell,
+                                            CellG *oldCell) {
+
+    //do not do any updates until the lattice is fully initialized
+
+
+    if (newCell == oldCell) //this may happen if you are trying to assign same cell to one pixel twice
+        return;
+
+    if (simulator->getStep() >= 0 && !initialized) {
+        pUtils->setLock(lockPtr);
+        if (!manualInit) {
+            initializeElasticityNeighborList(); //we will check  initialized flag inside initializeElasticityNeighborList to make sure that only one thread executes this function - there will be many threads that will enter this section
+        }
+        pUtils->unsetLock(lockPtr);
+    }
+
+    if (initialized) {
+        if (oldCell && oldCell->volume == 0 && elasticityTypes.find(oldCell->type) != elasticityTypes.end()) {
+            //remove oldCell from neighbor list of old cell neighbors
+            set<ElasticityTrackerData>::iterator sitr;
+            set <ElasticityTrackerData> *elasticityNeighborsPtr = &elasticityTrackerAccessor.get(
+                    oldCell->extraAttribPtr)->elasticityNeighbors;
+            set <ElasticityTrackerData> *elasticityNeighborsTmpPtr;
+            for (sitr = elasticityNeighborsPtr->begin(); sitr != elasticityNeighborsPtr->end(); ++sitr) {
+                //getting set of elasticityNeighbors from the neighbor (pointed by sitr) of the oldCell
+                elasticityNeighborsTmpPtr = &elasticityTrackerAccessor.get(
+                        sitr->neighborAddress->extraAttribPtr)->elasticityNeighbors;
+                //removing oldCell from the set
+                elasticityNeighborsTmpPtr->erase(ElasticityTrackerData(oldCell));
+            }
+        }
+    }
+
+}
+
+
+void ElasticityTrackerPlugin::initializeElasticityNeighborList() {
+
+    //we double-check this flag to makes sure this function does not get called multiple times by different threads
+    if (initialized)
+        return;
+    Point3D pt;
+    CellG *cell;
+    CellG *nCell;
+    Neighbor neighbor;
+    set <ElasticityTrackerData> *elasticityNeighborsTmpPtr;
+    set<unsigned char>::iterator endSitr = elasticityTypes.end();
+
+    for (unsigned int x = 0; x < fieldDim.x; ++x)
+        for (unsigned int y = 0; y < fieldDim.y; ++y)
+            for (unsigned int z = 0; z < fieldDim.z; ++z) {
+                pt = Point3D(x, y, z);
+                cell = cellFieldG->get(pt);
+                for (unsigned int nIdx = 0; nIdx <= maxNeighborIndex; ++nIdx) {
+                    neighbor = boundaryStrategy->getNeighborDirect(const_cast<Point3D &>(pt), nIdx);
+                    if (!neighbor.distance) {
+                        //if distance is 0 then the neighbor returned is invalid
+                        continue;
+                    }
+                    nCell = cellFieldG->get(neighbor.pt);
+                    if (nCell != cell) {
+                        if (nCell &&
+                            cell) {//only cells which are of certain types are considered as elasticityNeighbors
+                            if (elasticityTypes.find(nCell->type) != endSitr &&
+                                elasticityTypes.find(cell->type) != endSitr) {
+                                elasticityNeighborsTmpPtr = &elasticityTrackerAccessor.get(
+                                        nCell->extraAttribPtr)->elasticityNeighbors;
+                                elasticityNeighborsTmpPtr->insert(ElasticityTrackerData(cell));
+                                elasticityNeighborsTmpPtr = &elasticityTrackerAccessor.get(
+                                        cell->extraAttribPtr)->elasticityNeighbors;
+                                elasticityNeighborsTmpPtr->insert(ElasticityTrackerData(nCell));
+                            }
+                        }
+                    }
+                }
+            }
+
+    initialized = true;
+
+}
+
+void ElasticityTrackerPlugin::assignElasticityPair(CellG *_cell1, CellG *_cell2) {
+
+    if (_cell1 && _cell2) {
+        set <ElasticityTrackerData> *elasticityNeighborsTmpPtr1;
+        set <ElasticityTrackerData> *elasticityNeighborsTmpPtr2;
+        elasticityNeighborsTmpPtr1 = &elasticityTrackerAccessor.get(_cell1->extraAttribPtr)->elasticityNeighbors;
+        elasticityNeighborsTmpPtr1->insert(ElasticityTrackerData(_cell2));
+
+        elasticityNeighborsTmpPtr2 = &elasticityTrackerAccessor.get(_cell2->extraAttribPtr)->elasticityNeighbors;
+        elasticityNeighborsTmpPtr2->insert(ElasticityTrackerData(_cell1));
+    }
+
+}
+
+void ElasticityTrackerPlugin::addNewElasticLink(CellG *_cell1, CellG *_cell2, float _lambdaElasticityLink,
+                                                float _targetLinkLength) {
+    if (_cell1 && _cell2) {
+        set <ElasticityTrackerData> *elasticityNeighborsTmpPtr1;
+        set <ElasticityTrackerData> *elasticityNeighborsTmpPtr2;
+        elasticityNeighborsTmpPtr1 = &elasticityTrackerAccessor.get(_cell1->extraAttribPtr)->elasticityNeighbors;
+
+        elasticityNeighborsTmpPtr1->insert(ElasticityTrackerData(_cell2, _lambdaElasticityLink, _targetLinkLength));
+
+        elasticityNeighborsTmpPtr2 = &elasticityTrackerAccessor.get(_cell2->extraAttribPtr)->elasticityNeighbors;
+        elasticityNeighborsTmpPtr2->insert(ElasticityTrackerData(_cell1, _lambdaElasticityLink, _targetLinkLength));
+    }
+}
+
+
+void ElasticityTrackerPlugin::removeElasticityPair(CellG *_cell1, CellG *_cell2) {
+
+    if (_cell1 && _cell2) {
+        set <ElasticityTrackerData> *elasticityNeighborsTmpPtr1;
+        set <ElasticityTrackerData> *elasticityNeighborsTmpPtr2;
+        elasticityNeighborsTmpPtr1 = &elasticityTrackerAccessor.get(_cell1->extraAttribPtr)->elasticityNeighbors;
+        elasticityNeighborsTmpPtr1->erase(ElasticityTrackerData(_cell2));
+
+        elasticityNeighborsTmpPtr2 = &elasticityTrackerAccessor.get(_cell2->extraAttribPtr)->elasticityNeighbors;
+        elasticityNeighborsTmpPtr2->erase(ElasticityTrackerData(_cell1));
+    }
+
+
+}
+
+ElasticityTrackerData *ElasticityTrackerPlugin::findTrackerData(CellG *_cell1, CellG *_cell2) {
+    if (_cell1 && _cell2) {
+
+        set <ElasticityTrackerData> *elasticityNeighborsTmpPtr1;
+        set<ElasticityTrackerData>::iterator sitr;
+
+        elasticityNeighborsTmpPtr1 = &elasticityTrackerAccessor.get(_cell1->extraAttribPtr)->elasticityNeighbors;
+        sitr = elasticityNeighborsTmpPtr1->find(ElasticityTrackerData(_cell2));
+        if (sitr != elasticityNeighborsTmpPtr1->end()) {
+            return const_cast<ElasticityTrackerData *>(&(*sitr));
+        } else {
+            return 0;
+        }
+
+    }
+
 }