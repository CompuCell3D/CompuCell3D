--- conflicted
+++ resolved
@@ -7,11 +7,7 @@
 using namespace std;
 
 #include "CenterOfMassPlugin.h"
-<<<<<<< HEAD
-#include<core/CompuCell3D/CC3DLogger.h>
-=======
 #include <PublicUtilities/CC3DLogger.h>
->>>>>>> 6ed90e64
 
 CenterOfMassPlugin::CenterOfMassPlugin() : boundaryStrategy(0) {}
 
@@ -19,14 +15,6 @@
 
 void CenterOfMassPlugin::init(Simulator *simulator, CC3DXMLElement *_xmlData) {
 	boundaryStrategy=BoundaryStrategy::getInstance();
-<<<<<<< HEAD
-	Log(LOG_DEBUG) << "\n\n\n  \t\t\t CenterOfMassPlugin::init() - CALLING INIT OF CENTER OF MASS PLUGIN\n\n\n";
-	potts = simulator->getPotts();
-	bool pluginAlreadyRegisteredFlag;
-	Plugin *plugin=Simulator::pluginManager.get("VolumeTracker",&pluginAlreadyRegisteredFlag); //this will load VolumeTracker plugin if it is not already loaded
-	if(!pluginAlreadyRegisteredFlag)
-		plugin->init(simulator);
-=======
 	CC3D_Log(LOG_DEBUG) << std::endl << std::endl << std::endl << "  \t\t\t CenterOfMassPlugin::init() - CALLING INIT OF CENTER OF MASS PLUGIN" << std::endl << std::endl << std::endl;
     potts = simulator->getPotts();
     bool pluginAlreadyRegisteredFlag;
@@ -36,7 +24,6 @@
         plugin->init(simulator);
 
     potts->registerCellGChangeWatcher(this);
->>>>>>> 6ed90e64
 
     potts->getBoundaryXName() == "Periodic" ? boundaryConditionIndicator.x = 1 : boundaryConditionIndicator.x = 0;
     potts->getBoundaryYName() == "Periodic" ? boundaryConditionIndicator.y = 1 : boundaryConditionIndicator.y = 0;
@@ -67,223 +54,6 @@
 
 }
 
-<<<<<<< HEAD
-void CompuCell3D::CenterOfMassPlugin::field3DChange(const Point3D &pt, CellG *newCell,CellG * oldCell) {
-
-	if (newCell==oldCell) //this may happen if you are trying to assign same cell to one pixel twice 
-		return;
-
-	Coordinates3D<double> ptTrans=boundaryStrategy->calculatePointCoordinates(pt);
-	if ( !boundaryConditionIndicator.x && !boundaryConditionIndicator.y && !boundaryConditionIndicator.z ){
-
-		if (oldCell) {
-			//temporary code to check if viscosity is working - volume tracker always runs before COM plugin
-			if(!potts->checkIfFrozen(oldCell->type)){
-				oldCell->xCOMPrev= oldCell->xCM/(oldCell->volume+1);
-				oldCell->yCOMPrev= oldCell->yCM/(oldCell->volume+1);
-				oldCell->zCOMPrev= oldCell->zCM/(oldCell->volume+1);
-			}
-
-
-			oldCell->xCM -= ptTrans.x;
-			oldCell->yCM -= ptTrans.y;
-			oldCell->zCM -= ptTrans.z;
-
-			//storing actual center of mass
-			if(oldCell->volume){
-				oldCell->xCOM = oldCell->xCM /oldCell->volume;
-				oldCell->yCOM = oldCell->yCM /oldCell->volume;
-				oldCell->zCOM = oldCell->zCM /oldCell->volume;
-			}else{
-				oldCell->xCOM = 0.0;
-				oldCell->yCOM = 0.0;
-				oldCell->zCOM = 0.0;
-			}
-
-			if(potts->checkIfFrozen(oldCell->type)){
-				oldCell->xCOMPrev= oldCell->xCM/(oldCell->volume);
-				oldCell->yCOMPrev= oldCell->yCM/(oldCell->volume);
-				oldCell->zCOMPrev= oldCell->zCM/(oldCell->volume);
-			}
-		}
-
-		if (newCell) {
-			//temporary code to check if viscosity is working - volume tracker always runs before COM plugin
-			if(!potts->checkIfFrozen(newCell->type)){
-				if (newCell->volume>1){
-					newCell->xCOMPrev= newCell->xCM/(newCell->volume-1);
-					newCell->yCOMPrev= newCell->yCM/(newCell->volume-1);
-					newCell->zCOMPrev= newCell->zCM/(newCell->volume-1);
-				}else{
-					newCell->xCOMPrev= newCell->xCM;
-					newCell->yCOMPrev= newCell->yCM;
-					newCell->zCOMPrev= newCell->zCM;
-
-				}
-			}
-
-			newCell->xCM += ptTrans.x;
-			newCell->yCM += ptTrans.y;
-			newCell->zCM += ptTrans.z;
-
-			//storing actual center of mass
-			newCell->xCOM = newCell->xCM /newCell->volume;
-			newCell->yCOM = newCell->yCM /newCell->volume;
-			newCell->zCOM = newCell->zCM /newCell->volume;
-
-			if(potts->checkIfFrozen(newCell->type)){
-				
-				newCell->xCOMPrev= newCell->xCM/(newCell->volume);
-				newCell->yCOMPrev= newCell->yCM/(newCell->volume);
-				newCell->zCOMPrev= newCell->zCM/(newCell->volume);
-
-			}
-
-		}
-		return;
-	}
-
-	//if there are boundary conditions defined that we have to do some shifts to correctly calculate center of mass
-	//This approach will work only for cells whose span is much smaller that lattice dimension in the "periodic "direction
-	//e.g. cell that is very long and "wraps lattice" will have miscalculated CM using this algorithm. On the other hand, you do not really expect
-	//cells to have dimensions comparable to lattice...
-
-	if (oldCell) {
-			//temporary code to check if viscosity is working - volume tracker always runs before COM plugin
-			if(!potts->checkIfFrozen(oldCell->type)){
-				oldCell->xCOMPrev= oldCell->xCM/(oldCell->volume+1);
-				oldCell->yCOMPrev= oldCell->yCM/(oldCell->volume+1);
-				oldCell->zCOMPrev= oldCell->zCM/(oldCell->volume+1);
-			}
-
-
-	}
-
-	if (newCell) {
-			//temporary code to check if viscosity is working - volume tracker always runs before COM plugin
-			if(!potts->checkIfFrozen(newCell->type)){
-				if (newCell->volume>1){
-					newCell->xCOMPrev= newCell->xCM/(newCell->volume-1);
-					newCell->yCOMPrev= newCell->yCM/(newCell->volume-1);
-					newCell->zCOMPrev= newCell->zCM/(newCell->volume-1);
-				}else{
-					newCell->xCOMPrev= newCell->xCM;
-					newCell->yCOMPrev= newCell->yCM;
-					newCell->zCOMPrev= newCell->zCM;
-
-				}
-			}
-
-	}   
-
-	Coordinates3D<double> shiftVec;
-	Coordinates3D<double> shiftedPt;
-	Coordinates3D<double> distanceVecMin;
-	//determines minimum coordinates for the perpendicular lines paccinig through pt
-	Coordinates3D<double> distanceVecMax;
-	Coordinates3D<double> distanceVecMax_1;
-	//determines minimum coordinates for the perpendicular lines paccinig through pt
-	Coordinates3D<double> distanceVec; //measures lattice diatances along x,y,z - they can be different for different lattices. The lines have to pass through pt
-
-	distanceVecMin.x=boundaryStrategy->calculatePointCoordinates(Point3D(0,pt.y,pt.z)).x;
-	distanceVecMin.y=boundaryStrategy->calculatePointCoordinates(Point3D(pt.x,0,pt.z)).y;
-	distanceVecMin.z=boundaryStrategy->calculatePointCoordinates(Point3D(pt.x,pt.y,0)).z;
-
-	distanceVecMax.x=boundaryStrategy->calculatePointCoordinates(Point3D(fieldDim.x,pt.y,pt.z)).x;
-	distanceVecMax.y=boundaryStrategy->calculatePointCoordinates(Point3D(pt.x,fieldDim.y,pt.z)).y;
-	distanceVecMax.z=boundaryStrategy->calculatePointCoordinates(Point3D(pt.x,pt.y,fieldDim.z)).z;
-
-	distanceVecMax_1.x=boundaryStrategy->calculatePointCoordinates(Point3D(fieldDim.x-1,pt.y,pt.z)).x;
-	distanceVecMax_1.y=boundaryStrategy->calculatePointCoordinates(Point3D(pt.x,fieldDim.y-1,pt.z)).y;
-	distanceVecMax_1.z=boundaryStrategy->calculatePointCoordinates(Point3D(pt.x,pt.y,fieldDim.z-1)).z;
-
-	distanceVec=distanceVecMax-distanceVecMin;
-
-	Coordinates3D<double> fieldDimTrans= boundaryStrategy->calculatePointCoordinates(Point3D(fieldDim.x-1,fieldDim.y-1,fieldDim.z-1));
-
-	double xCM,yCM,zCM; //temporary centroids
-
-	double x,y,z;
-	double xo,yo,zo;
-
-	if (oldCell) {
-		xo=oldCell->xCM;
-		yo=oldCell->yCM;
-		zo=oldCell->zCM;
-
-		x=oldCell->xCM-ptTrans.x;
-		y=oldCell->yCM-ptTrans.y;
-		z=oldCell->zCM-ptTrans.z;
-
-		//calculating shiftVec - to translate CM
-
-		//(oldCell->xCM/(float)(oldCell->volume+1) -pos of CM before th flip - note that volume is updated earlier
-
-		//shift is defined to be zero vector for non-periodic b.c. - everything reduces to naive calculations then   
-		shiftVec.x= (oldCell->xCM/(oldCell->volume+1)-((int)fieldDimTrans.x)/2)*boundaryConditionIndicator.x;
-		shiftVec.y= (oldCell->yCM/(oldCell->volume+1)-((int)fieldDimTrans.y)/2)*boundaryConditionIndicator.y;
-		shiftVec.z= (oldCell->zCM/(oldCell->volume+1)-((int)fieldDimTrans.z)/2)*boundaryConditionIndicator.z;
-
-		//shift CM to approximately center of lattice, new centroids are:
-		xCM = oldCell->xCM - shiftVec.x*(oldCell->volume+1);
-		yCM = oldCell->yCM - shiftVec.y*(oldCell->volume+1);
-		zCM = oldCell->zCM - shiftVec.z*(oldCell->volume+1);
-		//Now shift pt
-		shiftedPt=ptTrans;
-		shiftedPt-=shiftVec;
-
-		//making sure that shifted point is in the lattice
-		if(shiftedPt.x < distanceVecMin.x){
-			shiftedPt.x += distanceVec.x;
-		}else if (shiftedPt.x > distanceVecMax_1.x){
-			shiftedPt.x -= distanceVec.x;
-		}  
-
-		if(shiftedPt.y < distanceVecMin.y){
-			shiftedPt.y += distanceVec.y;
-		}else if (shiftedPt.y > distanceVecMax_1.y){
-			shiftedPt.y -= distanceVec.y;
-		}  
-
-		if(shiftedPt.z < distanceVecMin.z){
-			shiftedPt.z += distanceVec.z;
-		}else if (shiftedPt.z > distanceVecMax_1.z){
-			shiftedPt.z -= distanceVec.z;
-		}
-		//update shifted centroids
-		xCM -= shiftedPt.x;
-		yCM -= shiftedPt.y;
-		zCM -= shiftedPt.z;
-
-		//shift back centroids
-		xCM += shiftVec.x * oldCell->volume;
-		yCM += shiftVec.y * oldCell->volume;
-		zCM += shiftVec.z * oldCell->volume;
-
-		//Check if CM is in the allowed area
-		if( xCM/(float)oldCell->volume < allowedAreaMin.x){
-			xCM += distanceVec.x*oldCell->volume;
-		}else if ( xCM/(float)oldCell->volume > allowedAreaMax.x){ //will allow to have xCM/vol slightly bigger (by 1) value than max lattice point
-			//to avoid rollovers for unsigned int from oldCell->xCM
-
-			xCM -= distanceVec.x*oldCell->volume;
-
-		}
-
-		if( yCM/(float)oldCell->volume < allowedAreaMin.y){
-			yCM += distanceVec.y*oldCell->volume;
-		}else if ( yCM/(float)oldCell->volume > allowedAreaMax.y){
-			yCM -= distanceVec.y*oldCell->volume;
-		}
-
-		if( zCM/(float)oldCell->volume < allowedAreaMin.z){
-			zCM += distanceVec.z*oldCell->volume;
-		}else if ( zCM/(float)oldCell->volume > allowedAreaMax.z){
-			zCM -= distanceVec.z*oldCell->volume;
-		}
-
-
-=======
 void CompuCell3D::CenterOfMassPlugin::field3DChange(const Point3D &pt, CellG *newCell, CellG *oldCell) {
 
     if (newCell == oldCell) //this may happen if you are trying to assign same cell to one pixel twice
@@ -358,7 +128,6 @@
         }
         return;
     }
->>>>>>> 6ed90e64
 
     //if there are boundary conditions defined that we have to do some shifts to correctly calculate center of mass
     //This approach will work only for cells whose span is much smaller that lattice dimension
@@ -367,12 +136,6 @@
     // On the other hand, you do not really expect
     //cells to have dimensions comparable to lattice...
 
-<<<<<<< HEAD
-	
-		//	xCM -= distanceVec.x*oldCell->volume;
-	
-		//}
-=======
     if (oldCell) {
         //temporary code to check if viscosity is working - volume tracker always runs before COM plugin
         if (!potts->checkIfFrozen(oldCell->type)) {
@@ -381,7 +144,6 @@
             oldCell->zCOMPrev = oldCell->zCM / (oldCell->volume + 1);
         }
 
->>>>>>> 6ed90e64
 
     }
 
@@ -535,46 +297,6 @@
 		}
 	}
 
-<<<<<<< HEAD
-	if (newCell) {
-		xo=newCell->xCM;
-		yo=newCell->yCM;
-		zo=newCell->zCM;
-
-		x=newCell->xCM+pt.x;
-		y=newCell->yCM+pt.y;
-		z=newCell->zCM+pt.z;
-
-		if(newCell->volume==1){
-			shiftVec.x=0;
-			shiftVec.y=0;
-			shiftVec.z=0;
-		}else{
-			shiftVec.x= (newCell->xCM/(newCell->volume-1)-((int)fieldDimTrans.x)/2)*boundaryConditionIndicator.x;
-			shiftVec.y= (newCell->yCM/(newCell->volume-1)-((int)fieldDimTrans.y)/2)*boundaryConditionIndicator.y;
-			shiftVec.z= (newCell->zCM/(newCell->volume-1)-((int)fieldDimTrans.z)/2)*boundaryConditionIndicator.z;
-		}
-
-		//shift CM to approximately center of lattice , new centroids are:
-		xCM = newCell->xCM - shiftVec.x*(newCell->volume-1);
-		yCM = newCell->yCM - shiftVec.y*(newCell->volume-1);
-		zCM = newCell->zCM - shiftVec.z*(newCell->volume-1);
-		//Now shift pt
-		shiftedPt=ptTrans;
-		shiftedPt-=shiftVec;
-
-		//making sure that shifted point is in the lattice
-		if(shiftedPt.x < distanceVecMin.x){
-			shiftedPt.x += distanceVec.x;
-		}else if (shiftedPt.x > distanceVecMax_1.x){
-			shiftedPt.x -= distanceVec.x;
-		}  
-
-		if(shiftedPt.y < distanceVecMin.y){
-			shiftedPt.y += distanceVec.y;
-		}else if (shiftedPt.y > distanceVecMax_1.y){
-			shiftedPt.y -= distanceVec.y;
-=======
     if (newCell) {
         xo = newCell->xCM;
         yo = newCell->yCM;
@@ -610,7 +332,6 @@
             shiftedPt.x += distanceVec.x;
         } else if (shiftedPt.x > distanceVecMax_1.x) {
             shiftedPt.x -= distanceVec.x;
->>>>>>> 6ed90e64
 		}  
 
         if (shiftedPt.y < distanceVecMin.y) {
@@ -672,53 +393,6 @@
             newCell->zCOMPrev = newCell->zCM / (newCell->volume);
 
 		}
-<<<<<<< HEAD
-
-		if( zCM/(float)newCell->volume < allowedAreaMin.z){
-			zCM += distanceVec.z*newCell->volume;
-		}else if ( zCM/(float)newCell->volume > allowedAreaMax.z){
-			zCM -= distanceVec.z*newCell->volume;
-		}
-
-
-		////Check if CM is in the lattice
-		//if( xCM/(float)newCell->volume < distanceVecMin.x){
-		//	xCM += distanceVec.x*newCell->volume;
-		//}else if ( xCM/(float)newCell->volume > distanceVecMax.x){ //will allow to have xCM/vol slightly bigger (by 1) value than max lattice point
-		//	//to avoid rollovers for unsigned int from oldCell->xCM
-		//	xCM -= distanceVec.x*newCell->volume;
-		//}
-
-		//if( yCM/(float)newCell->volume < distanceVecMin.y){
-		//	yCM += distanceVec.y*newCell->volume;
-		//}else if ( yCM/(float)newCell->volume > distanceVecMax.y){
-		//	yCM -= distanceVec.y*newCell->volume;
-		//}
-
-		//if( zCM/(float)newCell->volume < distanceVecMin.z){
-		//	zCM += distanceVec.z*newCell->volume;
-		//}else if ( zCM/(float)newCell->volume > distanceVecMax.z){
-		//	zCM -= distanceVec.z*newCell->volume;
-		//}
-
-		newCell->xCM = xCM;
-		newCell->yCM = yCM;
-		newCell->zCM = zCM;
-
-		//storing actual center of mass
-		newCell->xCOM = newCell->xCM /newCell->volume;
-		newCell->yCOM = newCell->yCM /newCell->volume;
-		newCell->zCOM = newCell->zCM /newCell->volume;
-
-		if(potts->checkIfFrozen(newCell->type)){
-			
-			newCell->xCOMPrev= newCell->xCM/(newCell->volume);
-			newCell->yCOMPrev= newCell->yCM/(newCell->volume);
-			newCell->zCOMPrev= newCell->zCM/(newCell->volume);
-
-		}
-=======
->>>>>>> 6ed90e64
 	}
 }
 
@@ -732,21 +406,12 @@
 
     CellInventory &cellInventory = potts->getCellInventory();
     CellInventory::cellInventoryIterator cInvItr;
-<<<<<<< HEAD
-    CellG * cell;
-    
-    for(cInvItr=cellInventory.cellInventoryBegin() ; cInvItr !=cellInventory.cellInventoryEnd() ;++cInvItr )
-    {
-		cell=cInvItr->second;
-		cell->xCOM+=shiftVec.x;
-=======
     CellG *cell;
 
     for (cInvItr = cellInventory.cellInventoryBegin(); cInvItr != cellInventory.cellInventoryEnd(); ++cInvItr) {
         cell = cInvItr->second;
 
         cell->xCOM+=shiftVec.x;
->>>>>>> 6ed90e64
 		cell->yCOM+=shiftVec.y;
 		cell->zCOM+=shiftVec.z;
 
@@ -764,240 +429,10 @@
 
 }
 
-<<<<<<< HEAD
-//void CenterOfMassPlugin::updateCOMsAfterLatticeShift(Dim3D _shiftVec){
-//    CellInventory &cellInventory = potts->getCellInventory();
-//    CellInventory::cellInventoryIterator cInvItr;
-//    CellG * cell;
-//    
-//    for(cInvItr=cellInventory.cellInventoryBegin() ; cInvItr !=cellInventory.cellInventoryEnd() ;++cInvItr )
-//    {
-//		cell=cInvItr->second;
-//		cell->xCOM+=_shiftVec.x;
-//		cell->yCOM+=_shiftVec.y;
-//		cell->zCOM+=_shiftVec.z;
-//
-//		cell->xCM+=_shiftVec.x*cell->volume;
-//		cell->yCM+=_shiftVec.y*cell->volume;
-//		cell->zCM+=_shiftVec.z*cell->volume;
-//
-//    }
-//    
-//    
-//}
-
-std::string CenterOfMassPlugin::toString(){return "CenterOfMass";}
-std::string CenterOfMassPlugin::steerableName(){return toString();}
-
-void CenterOfMassPlugin::field3DCheck(const Point3D &pt, CellG *newCell,CellG *oldCell){
-	//if no boundary conditions are present
-	//    if ( !boundaryConditionIndicator.x && !boundaryConditionIndicator.y && !boundaryConditionIndicator.z ){
-	// 
-	//       if (oldCell) {
-	//          oldCell->xCM -= pt.x;
-	//          oldCell->yCM -= pt.y;
-	//          oldCell->zCM -= pt.z;
-	//       }
-	// 
-	//       if (newCell) {
-	//          newCell->xCM += pt.x;
-	//          newCell->yCM += pt.y;
-	//          newCell->zCM += pt.z;
-	//       }
-	//       return;
-	//    }
-	// 
-	// 
-	//    Point3D shiftVec;
-	//    Point3D shiftedPt;
-	//    int xCM,yCM,zCM; //temporary centroids
-	// 
-	//    int nxCM,nyCM,nzCM; //temporary centroids
-	//    int oxCM,oyCM,ozCM; //temporary centroids
-	// 
-	//    int x,y,z;
-	//    int xo,yo,zo;
-	//     
-	//   if (oldCell) {
-	// 
-	//    xo=oldCell->xCM;
-	//    yo=oldCell->yCM;
-	//    zo=oldCell->zCM;
-	// 
-	//    x=oldCell->xCM-pt.x;
-	//    y=oldCell->yCM-pt.y;
-	//    z=oldCell->zCM-pt.z;
-	//       
-	//     //calculating shiftVec - to translate CM
-	// 
-	//     //(oldCell->xCM/(float)(oldCell->volume+1) -pos of CM before th flip - note that volume is updated earlier
-	// 
-	//     //shift is defined to be zero vector for non-periodic b.c. - everything reduces to naive calculations then   
-	//     shiftVec.x= (short)((oldCell->xCM/(float)(oldCell->volume+1)-fieldDim.x/2)*boundaryConditionIndicator.x);
-	//     shiftVec.y= (short)((oldCell->yCM/(float)(oldCell->volume+1)-fieldDim.y/2)*boundaryConditionIndicator.y);
-	//     shiftVec.z= (short)((oldCell->zCM/(float)(oldCell->volume+1)-fieldDim.z/2)*boundaryConditionIndicator.z);
-	// 
-	// 
-	//     //shift CM to approximately center of lattice, new centroids are:
-	//     xCM = oldCell->xCM - shiftVec.x*(oldCell->volume+1);
-	//     yCM = oldCell->yCM - shiftVec.y*(oldCell->volume+1);
-	//     zCM = oldCell->zCM - shiftVec.z*(oldCell->volume+1);
-	//     //Now shift pt
-	//     shiftedPt=pt;
-	//     shiftedPt-=shiftVec;
-	//     
-	//     //making sure that shifterd point is in the lattice
-	//     if(shiftedPt.x < 0){
-	//       shiftedPt.x += fieldDim.x;
-	//     }else if (shiftedPt.x > fieldDim.x-1){
-	//       shiftedPt.x -= fieldDim.x;
-	//     }  
-	// 
-	//     if(shiftedPt.y < 0){
-	//       shiftedPt.y += fieldDim.y;
-	//     }else if (shiftedPt.y > fieldDim.y-1){
-	//       shiftedPt.y -= fieldDim.y;
-	//     }  
-	// 
-	//     if(shiftedPt.z < 0){
-	//       shiftedPt.z += fieldDim.z;
-	//     }else if (shiftedPt.z > fieldDim.z-1){
-	//       shiftedPt.z -= fieldDim.z;
-	//     }
-	//     //update shifted centroids
-	//     xCM -= shiftedPt.x;
-	//     yCM -= shiftedPt.y;
-	//     zCM -= shiftedPt.z;
-	// 
-	//     //shift back centroids
-	//     xCM += shiftVec.x * oldCell->volume;
-	//     yCM += shiftVec.y * oldCell->volume;
-	//     zCM += shiftVec.z * oldCell->volume;
-	// 
-	//     //Check if CM is in the lattice
-	//     if( xCM/(float)oldCell->volume < 0){
-	//       xCM += fieldDim.x*oldCell->volume;
-	//     }else if ( xCM/(float)oldCell->volume > fieldDim.x){ //will allow to have xCM/vol slightly bigger (by 1) value than max lattice point
-	//                                                          //to avoid rollovers for unsigned int from oldCell->xCM
-	//                                                          
-	//       xCM -= fieldDim.x*oldCell->volume;
-	//     }
-	// 
-	//     if( yCM/(float)oldCell->volume < 0){
-	//       yCM += fieldDim.y*oldCell->volume;
-	//     }else if ( yCM/(float)oldCell->volume > fieldDim.y){
-	//       yCM -= fieldDim.y*oldCell->volume;
-	//     }
-	// 
-	//     if( zCM/(float)oldCell->volume < 0){
-	//       zCM += fieldDim.z*oldCell->volume;
-	//     }else if ( zCM/(float)oldCell->volume > fieldDim.z){
-	//       zCM -= fieldDim.z*oldCell->volume;
-	//     }
-	//         
-	//     oldCell->xCM = xCM;
-	//     oldCell->yCM = yCM;
-	//     oldCell->zCM = zCM;
-	// 
-	//     oxCM = xCM;
-	//     oyCM = yCM;
-	//     ozCM = zCM;
-	// 
-	//   }
-	// 
-	//   if (newCell) {
-	// 
-	//     xo=newCell->xCM;
-	//     yo=newCell->yCM;
-	//     zo=newCell->zCM;
-	// 
-	//     x=newCell->xCM+pt.x;
-	//     y=newCell->yCM+pt.y;
-	//     z=newCell->zCM+pt.z;
-	//   
-	//     if(newCell->volume==1){
-	//       shiftVec.x=0;
-	//       shiftVec.y=0;
-	//       shiftVec.z=0;
-	//       
-	//     }else{
-	//       shiftVec.x= (short)((newCell->xCM/(float)(newCell->volume-1)-fieldDim.x/2)*boundaryConditionIndicator.x);
-	//       shiftVec.y= (short)((newCell->yCM/(float)(newCell->volume-1)-fieldDim.y/2)*boundaryConditionIndicator.y);
-	//       shiftVec.z= (short)((newCell->zCM/(float)(newCell->volume-1)-fieldDim.z/2)*boundaryConditionIndicator.z);
-	//     }
-	//
-	//     //shift CM to approximately center of lattice , new centroids are:
-	//     xCM = newCell->xCM - shiftVec.x*(newCell->volume-1);
-	//     yCM = newCell->yCM - shiftVec.y*(newCell->volume-1);
-	//     zCM = newCell->zCM - shiftVec.z*(newCell->volume-1);
-	//     //Now shift pt
-	//     shiftedPt=pt;
-	//     shiftedPt-=shiftVec;
-	// 
-	//     //making sure that shifted point is in the lattice
-	//     if(shiftedPt.x < 0){
-	//       shiftedPt.x += fieldDim.x;
-	//     }else if (shiftedPt.x > fieldDim.x-1){
-	//       shiftedPt.x -= fieldDim.x;
-	//     }  
-	// 
-	//     if(shiftedPt.y < 0){
-	//       shiftedPt.y += fieldDim.y;
-	//     }else if (shiftedPt.y > fieldDim.y-1){
-	//       shiftedPt.y -= fieldDim.y;
-	//     }  
-	// 
-	//     if(shiftedPt.z < 0){
-	//       shiftedPt.z += fieldDim.z;
-	//     }else if (shiftedPt.z > fieldDim.z-1){
-	//       shiftedPt.z -= fieldDim.z;
-	//     }    
-	// 
-	//     //update shifted centroids
-	//     xCM += shiftedPt.x;
-	//     yCM += shiftedPt.y;
-	//     zCM += shiftedPt.z;
-	//     
-	//     //shift back centroids
-	//     xCM += shiftVec.x * newCell->volume;
-	//     yCM += shiftVec.y * newCell->volume;
-	//     zCM += shiftVec.z * newCell->volume;
-	//     
-	//     //Check if CM is in the lattice
-	//     if( xCM/(float)newCell->volume < 0){
-	//       xCM += fieldDim.x*newCell->volume;
-	//     }else if ( xCM/(float)newCell->volume > fieldDim.x){ //will allow to have xCM/vol slightly bigger (by 1) value than max lattice point
-	//                                                          //to avoid rollovers for unsigned int from oldCell->xCM
-	//       xCM -= fieldDim.x*newCell->volume;
-	//     }
-	// 
-	//     if( yCM/(float)newCell->volume < 0){
-	//       yCM += fieldDim.y*newCell->volume;
-	//     }else if ( yCM/(float)newCell->volume > fieldDim.y){
-	//       yCM -= fieldDim.y*newCell->volume;
-	//     }
-	// 
-	//     if( zCM/(float)newCell->volume < 0){
-	//       zCM += fieldDim.z*newCell->volume;
-	//     }else if ( zCM/(float)newCell->volume > fieldDim.z){
-	//       zCM -= fieldDim.z*newCell->volume;
-	//     }
-	//         
-	//     newCell->xCM = xCM;
-	//     newCell->yCM = yCM;
-	//     newCell->zCM = zCM;
-	// 
-	//     nxCM = xCM;
-	//     nyCM = yCM;
-	//     nzCM = zCM;
-	//     
-	//   }
-=======
 std::string CenterOfMassPlugin::toString() { return "CenterOfMass"; }
 
 std::string CenterOfMassPlugin::steerableName() { return toString(); }
 
 void CenterOfMassPlugin::field3DCheck(const Point3D &pt, CellG *newCell, CellG *oldCell) {
 
->>>>>>> 6ed90e64
 }