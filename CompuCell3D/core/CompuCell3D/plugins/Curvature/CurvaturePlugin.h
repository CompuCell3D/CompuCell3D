--- conflicted
+++ resolved
@@ -44,11 +44,7 @@
 	    ParallelUtilsOpenMP *pUtils;            
         
         
-<<<<<<< HEAD
-      	BasicClassAccessor<CurvatureTracker> curvatureTrackerAccessor;
-=======
-      ExtraMembersGroupAccessor<CurvatureTracker> curvatureTrackerAccessor;
->>>>>>> 52aeeb34
+        ExtraMembersGroupAccessor<CurvatureTracker> curvatureTrackerAccessor;
       
 		Potts3D *potts;
 
