/*************************************************************************
*    CompuCell - A software framework for multimodel simulations of     *
* biocomplexity problems Copyright (C) 2003 University of Notre Dame,   *
*                             Indiana                                   *
*                                                                       *
* This program is free software; IF YOU AGREE TO CITE USE OF CompuCell  *
*  IN ALL RELATED RESEARCH PUBLICATIONS according to the terms of the   *
*  CompuCell GNU General Public License RIDER you can redistribute it   *
* and/or modify it under the terms of the GNU General Public License as *
*  published by the Free Software Foundation; either version 2 of the   *
*         License, or (at your option) any later version.               *
*                                                                       *
* This program is distributed in the hope that it will be useful, but   *
*      WITHOUT ANY WARRANTY; without even the implied warranty of       *
*  MERCHANTABILITY or FITNESS FOR A PARTICULAR PURPOSE.  See the GNU    *
*             General Public License for more details.                  *
*                                                                       *
*  You should have received a copy of the GNU General Public License    *
*     along with this program; if not, write to the Free Software       *
*      Foundation, Inc., 675 Mass Ave, Cambridge, MA 02139, USA.        *
*************************************************************************/

#include <CompuCell3D/CC3D.h>

using namespace CompuCell3D;

<<<<<<< HEAD
=======

// // // #include <iostream>
// // // #include <algorithm>

>>>>>>> 52aeeb34
using namespace std;

#include "CurvaturePlugin.h"




CurvaturePlugin::CurvaturePlugin():
pUtils(0),
xmlData(0)   
{
	lambda=0.0;
	activationEnergy=0.0;

	targetDistance=0.0;


	maxDistance=1000.0;



	diffEnergyFcnPtr=&CurvaturePlugin::diffEnergyByType;
	functionType=BYCELLTYPE;


}

CurvaturePlugin::~CurvaturePlugin() {

}




void CurvaturePlugin::init(Simulator *simulator, CC3DXMLElement *_xmlData) {
	potts=simulator->getPotts();
	fieldDim=potts->getCellFieldG()->getDim();


	xmlData=_xmlData;
	simulator->getPotts()->registerEnergyFunctionWithName(this,toString());
	simulator->registerSteerableObject(this);

	bool pluginAlreadyRegisteredFlag;
	Plugin *plugin=Simulator::pluginManager.get("CenterOfMass",&pluginAlreadyRegisteredFlag); //this will load VolumeTracker plugin if it is not already loaded
	if(!pluginAlreadyRegisteredFlag)
		plugin->init(simulator);

	//first need to register center of mass plugin and then register Curvature
	potts->getCellFactoryGroupPtr()->registerClass(&curvatureTrackerAccessor);
	potts->registerCellGChangeWatcher(this);  

	pUtils=simulator->getParallelUtils();
	unsigned int maxNumberOfWorkNodes=pUtils->getMaxNumberOfWorkNodesPotts();        

	newJunctionInitiatedFlagWithinClusterVec.assign(maxNumberOfWorkNodes,false);
	newNeighborVec.assign(maxNumberOfWorkNodes,0);


}




void CurvaturePlugin::extraInit(Simulator *simulator){
	update(xmlData,true);
}


void CurvaturePlugin::handleEvent(CC3DEvent & _event){
    if (_event.id==CHANGE_NUMBER_OF_WORK_NODES){    
        unsigned int maxNumberOfWorkNodes=pUtils->getMaxNumberOfWorkNodesPotts();        

        newJunctionInitiatedFlagWithinClusterVec.assign(maxNumberOfWorkNodes,false);
        newNeighborVec.assign(maxNumberOfWorkNodes,0);
    }
    
    
}

void CurvaturePlugin::update(CC3DXMLElement *_xmlData, bool _fullInitFlag){
	automaton = potts->getAutomaton();

	// set<unsigned char> cellTypesSet;
	set<unsigned char> internalCellTypesSet;
	// set<unsigned char> typeSpecCellTypesSet;
	set<unsigned char> internalTypeSpecCellTypesSet;


	// plastParams.clear();
	 internalCurvatureParams.clear();
	// typeSpecificCurvatureParams.clear();
	internalTypeSpecificCurvatureParams.clear();

	ASSERT_OR_THROW("CELL TYPE PLUGIN WAS NOT PROPERLY INITIALIZED YET. MAKE SURE THIS IS THE FIRST PLUGIN THAT YOU SET", automaton);

<<<<<<< HEAD
	// extracting internal parameters - used with compartmental cells
	CC3DXMLElementList internalCurvatureParamVec=_xmlData->getElements("InternalParameters");
=======


	if (!automaton) throw CC3DException("CELL TYPE PLUGIN WAS NOT PROPERLY INITIALIZED YET. MAKE SURE THIS IS THE FIRST PLUGIN THAT YOU SET");

		// extracting internal parameters - used with compartmental cells
		CC3DXMLElementList internalCurvatureParamVec=_xmlData->getElements("InternalParameters");
>>>>>>> 52aeeb34
	for (int i = 0 ; i<internalCurvatureParamVec.size(); ++i){

		CurvatureTrackerData ctd;

		char type1 = automaton->getTypeId(internalCurvatureParamVec[i]->getAttribute("Type1"));
		char type2 = automaton->getTypeId(internalCurvatureParamVec[i]->getAttribute("Type2"));

		int index = getIndex(type1, type2);
        cerr << "setting curvature parameters between type1=" << (int)type1 << " and type2=" << (int)type2 << endl;
		curvatureParams_t::iterator it = internalCurvatureParams.find(index);
		if (it != internalCurvatureParams.end()) 
			throw CC3DException(string("Internal curvature parameters for ") + type1 + " " + type2 + " already set!");

		if(internalCurvatureParamVec[i]->getFirstElement("ActivationEnergy"))
			ctd.activationEnergy=internalCurvatureParamVec[i]->getFirstElement("ActivationEnergy")->getDouble();

		if(internalCurvatureParamVec[i]->getFirstElement("Lambda"))
			ctd.lambdaCurvature=internalCurvatureParamVec[i]->getFirstElement("Lambda")->getDouble();


		//if(internalCurvatureParamVec[i]->getFirstElement("MaxDistance"))
		//	ctd.maxDistance=internalCurvatureParamVec[i]->getFirstElement("MaxDistance")->getDouble();


		internalCurvatureParams[index] = ctd;



		//inserting all the types to the set (duplicate are automatically eleminated) to figure out max value of type Id
		internalCellTypesSet.insert(type1);
		internalCellTypesSet.insert(type2);			

	}

	//extracting internal type specific parameters
	CC3DXMLElement * internalTypeSpecificParams=_xmlData->getFirstElement("InternalTypeSpecificParameters");
	CC3DXMLElementList internalTypeSpecificCurvatureParamVec;
	if(internalTypeSpecificParams)
		internalTypeSpecificCurvatureParamVec=internalTypeSpecificParams->getElements("Parameters");



	for (int i = 0 ; i<internalTypeSpecificCurvatureParamVec.size(); ++i){

		CurvatureTrackerData ctd;

		char type = automaton->getTypeId(internalTypeSpecificCurvatureParamVec[i]->getAttribute("TypeName"));

		if(internalTypeSpecificCurvatureParamVec[i]->findAttribute("MaxNumberOfJunctions"))				
			ctd.maxNumberOfJunctions=internalTypeSpecificCurvatureParamVec[i]->getAttributeAsUInt("MaxNumberOfJunctions");


		if(internalTypeSpecificCurvatureParamVec[i]->findAttribute("NeighborOrder"))				
			ctd.neighborOrder=internalTypeSpecificCurvatureParamVec[i]->getAttributeAsUInt("NeighborOrder");

		internalTypeSpecificCurvatureParams[type]=ctd;
		internalTypeSpecCellTypesSet.insert(type);		

	}

	//Now internal parameters
	//Now that we know all the types used in the simulation we will find size of the plastParams
	vector<unsigned char> internalCellTypesVector(internalCellTypesSet.begin(),internalCellTypesSet.end());//coping set to the vector

	int size=0;
	if (internalCellTypesVector.size()){
		size= * max_element(internalCellTypesVector.begin(),internalCellTypesVector.end());
		size+=1;//if max element is e.g. 5 then size has to be 6 for an array to be properly allocated
	}

	internalCurvatureParamsArray.clear();
	int index;
	for(int i = 0 ; i < internalCellTypesVector.size() ; ++i)
		for(int j = 0 ; j < internalCellTypesVector.size() ; ++j){
			index = getIndex(internalCellTypesVector[i],internalCellTypesVector[j]);
			internalCurvatureParamsArray[internalCellTypesVector[i]][internalCellTypesVector[j]] = internalCurvatureParams[index];				
		}
<<<<<<< HEAD
=======
		//Now internal type specific parameters
>>>>>>> 52aeeb34

		//Now that we know all the types used in the simulation we will find size of the plastParams
		vector<unsigned char> internalTypeSpecCellTypesVector(internalTypeSpecCellTypesSet.begin(),internalTypeSpecCellTypesSet.end());//coping set to the vector
		size=0;

		if(internalTypeSpecCellTypesVector.size()){ 
			size= * max_element(internalTypeSpecCellTypesVector.begin(),internalTypeSpecCellTypesVector.end());
			size+=1;//if max element is e.g. 5 then size has to be 6 for an array to be properly allocated
		}

		internalTypeSpecificCurvatureParamsMap.clear();

		for(int i = 0 ; i < internalTypeSpecCellTypesVector.size() ; ++i){


			internalTypeSpecificCurvatureParamsMap[internalTypeSpecCellTypesVector[i]]=internalTypeSpecificCurvatureParams[internalTypeSpecCellTypesVector[i]];						

		}

<<<<<<< HEAD
		ASSERT_OR_THROW("THE NUMBER TYPE NAMES IN THE INTERNAL TYPE SPECIFIC SECTION DOES NOT MATCH THE NUMBER OF CELL TYPES IN INTERNAL PARAMETERS SECTION",internalTypeSpecificCurvatureParamsMap.size()==internalCurvatureParamsArray.size());
=======
		if (internalTypeSpecificCurvatureParamsVec.size() != internalCurvatureParamsArray.size())
			throw CC3DException("THE NUMBER TYPE NAMES IN THE INTERNAL TYPE SPECIFIC SECTION DOES NOT MATCH THE NUMBER OF CELL TYPES IN INTERNAL PARAMETERS SECTION");
>>>>>>> 52aeeb34

		boundaryStrategy=BoundaryStrategy::getInstance();
}




double CurvaturePlugin::potentialFunction(double _lambda,double _offset, double _targetDistance , double _distance){
	return _offset+_lambda*(_distance-_targetDistance)*(_distance-_targetDistance);
}

//not used
double CurvaturePlugin::diffEnergyLocal(float _deltaL,float _lAfter,const CurvatureTrackerData * _curvatureTrackerData,const CellG *_cell){

	// float lambdaLocal=_curvatureTrackerData->lambdaDistance;
	// float targetDistanceLocal=_curvatureTrackerData->targetDistance;

	// if(_cell->volume>1){
	// return lambdaLocal*_deltaL*(2*(_lAfter-targetDistanceLocal)+_deltaL);
	// }else{//after spin flip oldCell will disappear so the only contribution from before spin flip i.e. -(l-l0)^2
	// return -lambdaLocal*(_lAfter-targetDistanceLocal)*(_lAfter-targetDistanceLocal);
	// }
	return 0.0;
}

//not used
double CurvaturePlugin::diffEnergyGlobal(float _deltaL,float _lAfter,const CurvatureTrackerData * _curvatureTrackerData,const CellG *_cell){

	// if(_cell->volume>1){
	// return lambda*_deltaL*(2*(_lAfter-targetDistance)+_deltaL);
	// }else{//after spin flip oldCell will disappear so the only contribution from before spin flip i.e. -(l-l0)^2
	// return -lambda*(_lAfter-targetDistance)*(_lAfter-targetDistance);
	// }
	return 0.0;
}


double CurvaturePlugin::diffEnergyByType(float _deltaL,float _lAfter,const CurvatureTrackerData * _curvatureTrackerData,const CellG *_cell){

	// if(_cell->volume>1){
	// double diffEnergy=_curvatureTrackerData->lambdaCurvature*_deltaL*(2*(_lAfter-_curvatureTrackerData->targetDistance)+_deltaL);
	// //cerr<<"_curvatureTrackerData->targetDistance="<<_curvatureTrackerData->targetDistance<<endl;
	// //cerr<<"_curvatureTrackerData->lambdaDistance="<<_curvatureTrackerData->lambdaDistance<<endl;
	// //cerr<<"diff energy="<<diffEnergy<<endl;
	// return diffEnergy;
	// }else{//after spin flip oldCell will disappear so the only contribution from before spin flip i.e. -(l-l0)^2
	// return -_curvatureTrackerData->lambdaDistance*(_lAfter-_curvatureTrackerData->targetDistance)*(_lAfter-_curvatureTrackerData->targetDistance);
	// }
	return 0.0;
}


double CurvaturePlugin::tryAddingNewJunctionWithinCluster(const Point3D &pt,const CellG *newCell) {
	//cerr<<"internalTypeSpecificCurvatureParamsMap.size()="<<internalTypeSpecificCurvatureParamsMap.size()<<endl;
	//cerr<<"newCell->type="<<(int)newCell->type<<endl;

	int currentWorkNodeNumber=pUtils->getCurrentWorkNodeNumber();	
	short &  newJunctionInitiatedFlagWithinCluster = newJunctionInitiatedFlagWithinClusterVec[currentWorkNodeNumber];
	CellG * & newNeighbor=newNeighborVec[currentWorkNodeNumber];

	auto newCellInternalParamItr = internalTypeSpecificCurvatureParamsMap.find(newCell->type);

	if (newCellInternalParamItr == internalTypeSpecificCurvatureParamsMap.end()){ //the newCell type is not listed by the user
		newJunctionInitiatedFlagWithinCluster=false;
		return 0.0;
	}

	auto newCellInternalParam = newCellInternalParamItr->second;

	//check if new cell can accept new junctions
	if(curvatureTrackerAccessor.get(newCell->extraAttribPtr)->internalCurvatureNeighbors.size()>=newCellInternalParam.maxNumberOfJunctions){
		newJunctionInitiatedFlagWithinCluster=false;
		return 0.0;

	}



	boundaryStrategy=BoundaryStrategy::getInstance();
	int maxNeighborIndexLocal=boundaryStrategy->getMaxNeighborIndexFromNeighborOrder(newCellInternalParam.neighborOrder);
	Neighbor neighbor;
	CellG * nCell;
	WatchableField3D<CellG *> *fieldG =(WatchableField3D<CellG *> *) potts->getCellFieldG();
	//visit point neighbors of newCell and see if within of specified range there is another cell with which newCell can make a junction

	for(unsigned int nIdx=0 ; nIdx <= maxNeighborIndexLocal ; ++nIdx ){
		neighbor=boundaryStrategy->getNeighborDirect(const_cast<Point3D&>(pt),nIdx);
		if(!neighbor.distance){
			//if distance is 0 then the neighbor returned is invalid
			continue;
		}
		nCell=fieldG->get(neighbor.pt);

		if (!nCell) //no junctions with medium
			continue;


		if (nCell==newCell || nCell->clusterId!=newCell->clusterId)	// make sure that newCell and nCell are different and belong to the same clusters
			continue;

		auto nCellInternalParamItr = internalTypeSpecificCurvatureParamsMap.find(nCell->type);

		//check if type of neighbor cell is listed by the user
		if (nCellInternalParamItr == internalTypeSpecificCurvatureParamsMap.end()) continue;

		auto nCellInternalParam = nCellInternalParamItr->second;

		if(nCellInternalParam.maxNumberOfJunctions==0){	

			continue;
		}

		// check if neighbor cell can accept another junction
		if(curvatureTrackerAccessor.get(nCell->extraAttribPtr)->internalCurvatureNeighbors.size()>=nCellInternalParam.maxNumberOfJunctions){
			//checkIfJunctionPossible=false;
			continue;
		}
		// check if newCell can accept another junction
		if(curvatureTrackerAccessor.get(newCell->extraAttribPtr)->internalCurvatureNeighbors.size()>=newCellInternalParam.maxNumberOfJunctions){
			//checkIfJunctionPossible=false;
			continue;
		}

		//check if nCell has has a junction with newCell                
		set<CurvatureTrackerData>::iterator sitr=
			curvatureTrackerAccessor.get(newCell->extraAttribPtr)->internalCurvatureNeighbors.find(CurvatureTrackerData(nCell));
		if(sitr==curvatureTrackerAccessor.get(newCell->extraAttribPtr)->internalCurvatureNeighbors.end()){
			//new connection allowed
			newJunctionInitiatedFlagWithinCluster=true;
			newNeighbor=nCell;
			//cerr<<"newNeighbor="<<newNeighbor<<endl;

			break; 

		}


	}


	if(newJunctionInitiatedFlagWithinCluster){
		//cerr<<"\t\t\t newCell="<<newCell<<" newNeighbor="<<newNeighbor<<endl;
		//cerr<<"\t\t\t newCell->type="<<(int)newCell->type<<" newNeighbor->type="<<(int)newNeighbor->type<<" energy="<<internalCurvatureParamsArray[newCell->type][newNeighbor->type].activationEnergy<<endl; 		
		//cerr<<"\t\t\t internal nCell->.maxNumberOfJunctions="<<internalTypeSpecificCurvatureParamsMap[nCell->type].maxNumberOfJunctions<<endl;
		//cerr<<"\t\t\t newCell number of internal neighbors "<<CurvatureTrackerAccessor.get(newCell->extraAttribPtr)->internalCurvatureNeighbors.size()<<endl;
		//cerr<<"\t\t\t internal newCell.maxNumberOfJunctions="<<internalTypeSpecificCurvatureParamsMap[newCell->type].maxNumberOfJunctions<<endl;
		//cerr<<"internalCurvatureParamsArray="<<internalCurvatureParamsArray.size()<<" internalCurvatureParamsArray.size().size()="<<internalCurvatureParamsArray[0].size()<<endl;
		//cerr<<"newCell->type="<<(int)newCell->type<<endl;
		//cerr<<"1 newNeighbor="<<newNeighbor<<endl;
		//cerr<<"newNeighbor->type="<<(int)newNeighbor->type<<endl;
		return internalCurvatureParamsArray[newCell->type][newNeighbor->type].activationEnergy;

	}	else{
		return 0.0;

	}

}

double CurvaturePlugin::calculateInverseCurvatureSquare(const Vector3 & _leftVec, const Vector3 & _middleVec , const Vector3 & _rightVec){
	Vector3 segmentVec=(_rightVec-_leftVec);	
	double segmentMagnitude=segmentVec.Mag();
	Vector3 leftMid=_leftVec-_middleVec;
	Vector3 rightMid=_rightVec-_middleVec;
	double sinLeftMidRight=fabs((float)leftMid.Cross(rightMid).Mag()/(leftMid.Mag()*rightMid.Mag()));
	return 2*sinLeftMidRight/segmentMagnitude;

}

double CurvaturePlugin::changeEnergy(const Point3D &pt,const CellG *newCell,const CellG *oldCell) {

	//This plugin will not work properly with periodic boundary conditions. If necessary I can fix it

	if (newCell==oldCell) //this may happen if you are trying to assign same cell to one pixel twice 
		return 0.0;


	double energy=0.0;
	WatchableField3D<CellG *> *fieldG =(WatchableField3D<CellG *> *) potts->getCellFieldG();

	Neighbor neighbor;
	Neighbor neighborOfNeighbor;
	CellG * nCell;
	CellG * nnCell;



	int currentWorkNodeNumber=pUtils->getCurrentWorkNodeNumber();	    
	short &  newJunctionInitiatedFlagWithinCluster = newJunctionInitiatedFlagWithinClusterVec[currentWorkNodeNumber];	
	CellG * & newNeighbor=newNeighborVec[currentWorkNodeNumber];

	newJunctionInitiatedFlagWithinCluster=false;
	newNeighbor=0;

	//check if we need to create new junctions only new cell can initiate junctions
	//cerr<<" ENERGY="<<energy<<endl;
	if(newCell){

		double activationEnergy=tryAddingNewJunctionWithinCluster(pt,newCell);
		if(newJunctionInitiatedFlagWithinCluster){
			//cerr<<"GOT NEW JUNCTION"<<endl;

			//exit(0);
			energy+=activationEnergy;

			return energy;
		}
	}

	Coordinates3D<double> centroidOldAfter;
	Coordinates3D<double> centroidNewAfter;
	Coordinates3D<float> centMassOldAfter;
	Coordinates3D<float> centMassNewAfter;



	//    cerr<<"fieldDim="<<fieldDim<<endl;
	if(oldCell){
		centMassOldAfter.XRef()=oldCell->xCM/(float)oldCell->volume;
		centMassOldAfter.YRef()=oldCell->yCM/(float)oldCell->volume;
		centMassOldAfter.ZRef()=oldCell->zCM/(float)oldCell->volume;

		if(oldCell->volume>1){
			centroidOldAfter=precalculateCentroid(pt, oldCell, -1,fieldDim,boundaryStrategy);
			centMassOldAfter.XRef()=centroidOldAfter.X()/(float)(oldCell->volume-1);
			centMassOldAfter.YRef()=centroidOldAfter.Y()/(float)(oldCell->volume-1);
			centMassOldAfter.ZRef()=centroidOldAfter.Z()/(float)(oldCell->volume-1);

		}else{
			//          return 0.0;//if oldCell is to disappear the Plasticity energy will be zero
			centroidOldAfter.XRef()=oldCell->xCM;
			centroidOldAfter.YRef()=oldCell->yCM;
			centroidOldAfter.ZRef()=oldCell->zCM;
			centMassOldAfter.XRef()=centroidOldAfter.X()/(float)(oldCell->volume);
			centMassOldAfter.YRef()=centroidOldAfter.Y()/(float)(oldCell->volume);
			centMassOldAfter.ZRef()=centroidOldAfter.Z()/(float)(oldCell->volume);


		}

	}

	if(newCell){

		centMassNewAfter.XRef()=newCell->xCM/(float)newCell->volume;
		centMassNewAfter.YRef()=newCell->yCM/(float)newCell->volume;
		centMassNewAfter.ZRef()=newCell->zCM/(float)newCell->volume;

		centroidNewAfter=precalculateCentroid(pt, newCell, 1,fieldDim,boundaryStrategy);
		centMassNewAfter.XRef()=centroidNewAfter.X()/(float)(newCell->volume+1);
		centMassNewAfter.YRef()=centroidNewAfter.Y()/(float)(newCell->volume+1);
		centMassNewAfter.ZRef()=centroidNewAfter.Z()/(float)(newCell->volume+1);

	}

	//will loop over neighbors of the oldCell and calculate Plasticity energy
	set<CurvatureTrackerData> * curvatureNeighborsTmpPtr;
	set<CurvatureTrackerData>::iterator sitr;

	float deltaL;
	float lAfter;
	float oldVol;
	float newVol;
	float nCellVol;

	CellG *rightNeighborOfOldCell=0;
	CellG *leftNeighborOfOldCell=0;

	CellG *rightRightNeighborOfOldCell=0;
	CellG *leftLeftNeighborOfOldCell=0;

	//cerr<<"energy before old cell section="<<energy<<endl;
	if(oldCell){
		//cerr<<"energy for old cell section"<<endl;
		oldVol=oldCell->volume;

		Vector3 rightCM;
		Vector3 rightRightCM;
		Vector3 rightRightRightCM;

		Vector3 rightCMAfter;
		Vector3 rightRightCMAfter;
		Vector3 rightRightRightCMAfter;

		Vector3 midCM;
		Vector3 midCMAfter;

		Vector3 leftCMAfter;
		Vector3 leftLeftCMAfter;
		Vector3 leftLeftLeftCMAfter;

		Vector3 leftCM;
		Vector3 leftLeftCM;
		Vector3 leftLeftLeftCM;




		const CellG * midCell=oldCell;
		CellG * leftCell=0;
		CellG * leftLeftCell=0;
		CellG * leftLeftLeftCell=0;

		CellG * rightCell=0;
		CellG * rightRightCell=0;
		CellG * rightRightRightCell=0;


		//pick neighbors of the old cell
		int count=0;
		curvatureNeighborsTmpPtr=&curvatureTrackerAccessor.get(oldCell->extraAttribPtr)->internalCurvatureNeighbors ;
		for (sitr=curvatureNeighborsTmpPtr->begin() ; sitr != curvatureNeighborsTmpPtr->end() ;++sitr){
			if (!count)
				rightCell=sitr->neighborAddress;
			else
				leftCell=sitr->neighborAddress;            
			++count;
		}

		//pick neighbors of the rightCell (of the oldCell)
		if (rightCell){
			curvatureNeighborsTmpPtr= &curvatureTrackerAccessor.get(rightCell->extraAttribPtr)->internalCurvatureNeighbors;
			int count=0;
			for (sitr=curvatureNeighborsTmpPtr->begin() ; sitr != curvatureNeighborsTmpPtr->end() ;++sitr){
				if (count<=1 && sitr->neighborAddress!=oldCell){
					rightRightCell=sitr->neighborAddress;
				}
				else if (count>1)
					break;//considering only 2 neighbors
				++count;
			}
		}

		//pick neighbors of the rightRightCell (of the oldCell)
		if (rightRightCell){
			curvatureNeighborsTmpPtr= &curvatureTrackerAccessor.get(rightRightCell->extraAttribPtr)->internalCurvatureNeighbors;
			int count=0;
			for (sitr=curvatureNeighborsTmpPtr->begin() ; sitr != curvatureNeighborsTmpPtr->end() ;++sitr){
				if (count<=1 && sitr->neighborAddress!=rightCell){
					rightRightRightCell=sitr->neighborAddress;
				}
				else if (count>1)
					break;//considering only 2 neighbors
				++count;
			}
		}


		//pick neighbors of the leftCell (of the oldCell)
		if (leftCell){
			curvatureNeighborsTmpPtr= &curvatureTrackerAccessor.get(leftCell->extraAttribPtr)->internalCurvatureNeighbors;
			int count=0;
			for (sitr=curvatureNeighborsTmpPtr->begin() ; sitr != curvatureNeighborsTmpPtr->end() ;++sitr){
				if (count<=1 && sitr->neighborAddress!=oldCell){
					leftLeftCell=sitr->neighborAddress;
				}
				else if (count>1)
					break;//considering only 2 neighbors
				++count;
			}
		}

		//pick neighbors of the leftLeftCell (of the oldCell)
		if (leftLeftCell){
			curvatureNeighborsTmpPtr= &curvatureTrackerAccessor.get(leftLeftCell->extraAttribPtr)->internalCurvatureNeighbors;
			int count=0;
			for (sitr=curvatureNeighborsTmpPtr->begin() ; sitr != curvatureNeighborsTmpPtr->end() ;++sitr){
				if (count<=1 && sitr->neighborAddress!=leftCell){
					leftLeftLeftCell=sitr->neighborAddress;
				}
				else if (count>1)
					break;//considering only 2 neighbors
				++count;
			}
		}


		rightNeighborOfOldCell=rightCell;
		leftNeighborOfOldCell=leftCell;
		rightRightNeighborOfOldCell=rightRightCell;
		leftLeftNeighborOfOldCell=leftLeftCell;

		//at this point we have all the cells which will participate in energy calculations so we have to calculate before and after flip values
		midCMAfter.SetXYZ(centMassOldAfter.x,centMassOldAfter.y,centMassOldAfter.z);
		midCM.SetXYZ(oldCell->xCM/oldVol,oldCell->yCM/oldVol,oldCell->zCM/oldVol);

		if(rightCell){
			if(rightCell==newCell){
				rightCM.SetXYZ(newCell->xCM/(float)newCell->volume,newCell->yCM/(float)newCell->volume,newCell->zCM/(float)newCell->volume);
				rightCMAfter.SetXYZ(centMassNewAfter.x,centMassNewAfter.y,centMassNewAfter.z);            
			}else{
				rightCM.SetXYZ(rightCell->xCM/(float)rightCell->volume,rightCell->yCM/(float)rightCell->volume,rightCell->zCM/(float)rightCell->volume);
				rightCMAfter=Vector3(rightCM);
			}
		}

		if(leftCell){
			if(leftCell==newCell){
				leftCM.SetXYZ(newCell->xCM/(float)newCell->volume,newCell->yCM/(float)newCell->volume,newCell->zCM/(float)newCell->volume);
				leftCMAfter.SetXYZ(centMassNewAfter.x,centMassNewAfter.y,centMassNewAfter.z);            
			}else{
				leftCM.SetXYZ(leftCell->xCM/(float)leftCell->volume,leftCell->yCM/(float)leftCell->volume,leftCell->zCM/(float)leftCell->volume);
				leftCMAfter=Vector3(leftCM);
			}
		}

		//this cell remains unaltered but participates in the calculations of the energy
		if(leftLeftCell){
			leftLeftCM.SetXYZ(leftLeftCell->xCM/(float)leftLeftCell->volume,leftLeftCell->yCM/(float)leftLeftCell->volume,leftLeftCell->zCM/(float)leftLeftCell->volume);
			leftLeftCMAfter=leftLeftCM;
		}
		//this cell remains unaltered but participate inthe calculations of the energy
		if(leftLeftLeftCell){
			leftLeftLeftCM.SetXYZ(leftLeftLeftCell->xCM/(float)leftLeftLeftCell->volume,leftLeftLeftCell->yCM/(float)leftLeftLeftCell->volume,leftLeftLeftCell->zCM/(float)leftLeftLeftCell->volume);
			leftLeftLeftCMAfter=leftLeftLeftCM;
		}


		//this cell remains unaltered but participate inthe calculations of the energy
		if(rightRightCell){
			rightRightCM.SetXYZ(rightRightCell->xCM/(float)rightRightCell->volume,rightRightCell->yCM/(float)rightRightCell->volume,rightRightCell->zCM/(float)rightRightCell->volume);
			rightRightCMAfter=rightRightCM;
		}

		//this cell remains unaltered but participate inthe calculations of the energy
		if(rightRightRightCell){
			rightRightRightCM.SetXYZ(rightRightRightCell->xCM/(float)rightRightRightCell->volume,rightRightRightCell->yCM/(float)rightRightRightCell->volume,rightRightRightCell->zCM/(float)rightRightRightCell->volume);
			rightRightRightCMAfter=rightRightRightCM;
		}


		double lambda;

		//calculate change in curvature energy
		//cerr<<"pt="<<pt<<endl;
		if (midCell->volume>1){ 
			if (leftLeftLeftCell && leftLeftCell && leftCell){                

				lambda=internalCurvatureParamsArray[leftLeftLeftCell->type][leftLeftCell->type].lambdaCurvature;
				double energyPartial=lambda*(calculateInverseCurvatureSquare(leftLeftLeftCMAfter,leftLeftCMAfter,leftCMAfter)-calculateInverseCurvatureSquare(leftLeftLeftCM,leftLeftCM,leftCM));
				energy+=energyPartial;
				//if (newCell && oldCell){
				//cerr<<"lllCMAfter="<<leftLeftLeftCMAfter<<" lllBefore="<<leftLeftLeftCM<<endl;
				//cerr<<"llCMAfter="<<leftLeftCMAfter<<" llBefore="<<leftLeftCM<<endl;
				//cerr<<"lCMAfter="<<leftCMAfter<<" lBefore="<<leftCM<<endl;
				//
				//cerr<<"energy partial="<<energyPartial<<endl;
				//}
			}

			if (leftLeftCell && leftCell && midCell){


				lambda=internalCurvatureParamsArray[leftLeftCell->type][leftCell->type].lambdaCurvature;
				energy+=lambda*(calculateInverseCurvatureSquare(leftLeftCMAfter,leftCMAfter,midCMAfter)-calculateInverseCurvatureSquare(leftLeftCM,leftCM,midCM));


				//cerr<<"llCMAfter="<<leftLeftCMAfter<<" llBefore="<<leftLeftCM<<endl;
				//cerr<<"lCMAfter="<<leftCMAfter<<" lBefore="<<leftCM<<endl;
				//cerr<<"mCMAfter="<<midCMAfter<<" mBefore="<<midCM<<endl;
				//cerr<<"energy partial="<<energy<<endl;

			}

			if (leftCell && midCell && rightCell){

				lambda=internalCurvatureParamsArray[leftCell->type][midCell->type].lambdaCurvature;
				energy+=lambda*(calculateInverseCurvatureSquare(leftCMAfter,midCMAfter,rightCMAfter)-calculateInverseCurvatureSquare(leftCM,midCM,rightCM));


				//cerr<<"lCMAfter="<<leftCMAfter<<" lBefore="<<leftCM<<endl;
				//cerr<<"mCMAfter="<<midCMAfter<<" mBefore="<<midCM<<endl;
				//cerr<<"rCMAfter="<<rightCMAfter<<" rBefore="<<rightCM<<endl;
				//cerr<<"energy partial="<<energy<<endl;

			}

			if ( midCell && rightCell && rightRightCell){                

				lambda=internalCurvatureParamsArray[midCell->type][rightCell->type].lambdaCurvature;
				energy+=lambda*(calculateInverseCurvatureSquare(midCMAfter,rightCMAfter,rightRightCMAfter)-calculateInverseCurvatureSquare(midCM,rightCM,rightRightCM));


				//cerr<<"mCMAfter="<<midCMAfter<<" mBefore="<<midCM<<endl;
				//cerr<<"rCMAfter="<<rightCMAfter<<" rBefore="<<rightCM<<endl;
				//cerr<<"rrCMAfter="<<rightRightCMAfter<<" rrBefore="<<rightRightCM<<endl;
				//cerr<<"energy partial="<<energy<<endl;

			}
			if (  rightCell && rightRightCell && rightRightRightCell){                

				lambda=internalCurvatureParamsArray[rightCell->type][rightRightCell->type].lambdaCurvature;
				double energyPartial=lambda*(calculateInverseCurvatureSquare(rightCMAfter,rightRightCMAfter,rightRightRightCMAfter)-calculateInverseCurvatureSquare(rightCM,rightRightCM,rightRightRightCM));
				energy+=energyPartial;
				//if (newCell && oldCell){
				//cerr<<"rCMAfter="<<rightCMAfter<<" rBefore="<<rightCM<<endl;
				//cerr<<"rrCMAfter="<<rightRightCMAfter<<" rrBefore="<<rightRightCM<<endl;
				//cerr<<"rrrCMAfter="<<rightRightRightCMAfter<<" rtrBefore="<<rightRightRightCM<<endl;
				//cerr<<"energy partial="<<energyPartial<<endl;
				//}

			}


		}else{ // midCell=oldCell is about to disappear

			if (leftLeftLeftCell && leftLeftCell && leftCell){                

				lambda=internalCurvatureParamsArray[leftLeftLeftCell->type][leftLeftCell->type].lambdaCurvature;
				energy+=lambda*(calculateInverseCurvatureSquare(leftLeftLeftCMAfter,leftLeftCMAfter,leftCMAfter)-calculateInverseCurvatureSquare(leftLeftLeftCM,leftLeftCM,leftCM));
			}

			if (leftLeftCell && leftCell && midCell){

				lambda=internalCurvatureParamsArray[leftLeftCell->type][leftCell->type].lambdaCurvature;
				energy-=lambda*calculateInverseCurvatureSquare(leftLeftCM,leftCM,midCM);
				if(rightCell)
					energy+=calculateInverseCurvatureSquare(leftLeftCMAfter,leftCMAfter,rightCMAfter);
			}

			if (leftCell && midCell && rightCell){

				lambda=internalCurvatureParamsArray[leftCell->type][midCell->type].lambdaCurvature;
				energy-=lambda*calculateInverseCurvatureSquare(leftCM,midCM,rightCM);
				if(rightRightCell)
					energy+=calculateInverseCurvatureSquare(leftCMAfter,rightCMAfter,rightRightCMAfter);
			}else if (midCell && rightCell && rightRightCell){
				lambda=internalCurvatureParamsArray[midCell->type][rightCell->type].lambdaCurvature;
				energy-=lambda*calculateInverseCurvatureSquare(midCM,rightCM,rightRightCM);
				if(leftCell)
					energy+=calculateInverseCurvatureSquare(leftCMAfter,rightCMAfter,rightRightCMAfter);				
			}
			if (  rightCell && rightRightCell && rightRightRightCell){                

				lambda=internalCurvatureParamsArray[midCell->type][rightCell->type].lambdaCurvature;
				energy+=lambda*(calculateInverseCurvatureSquare(midCMAfter,rightCMAfter,rightRightCMAfter)-calculateInverseCurvatureSquare(midCM,rightCM,rightRightCM));
			}


		}

	}

	if(newCell && !oldCell){
		//cerr<<"energy for old cell section"<<endl;
		newVol=newCell->volume;
		Vector3 rightCM;
		Vector3 rightRightCM;
		Vector3 rightRightRightCM;

		Vector3 rightCMAfter;
		Vector3 rightRightCMAfter;
		Vector3 rightRightRightCMAfter;

		Vector3 midCM;
		Vector3 midCMAfter;

		Vector3 leftCMAfter;
		Vector3 leftLeftCMAfter;
		Vector3 leftLeftLeftCMAfter;

		Vector3 leftCM;
		Vector3 leftLeftCM;
		Vector3 leftLeftLeftCM;




		const CellG * midCell=newCell;
		CellG * leftCell=0;
		CellG * leftLeftCell=0;
		CellG * leftLeftLeftCell=0;

		CellG * rightCell=0;
		CellG * rightRightCell=0;
		CellG * rightRightRightCell=0;

		//pick neighbors of the new cell
		int count=0;
		curvatureNeighborsTmpPtr=&curvatureTrackerAccessor.get(newCell->extraAttribPtr)->internalCurvatureNeighbors ;
		for (sitr=curvatureNeighborsTmpPtr->begin() ; sitr != curvatureNeighborsTmpPtr->end() ;++sitr){
			if (!count)
				rightCell=sitr->neighborAddress;
			else
				leftCell=sitr->neighborAddress;            
			++count;
		}

		//pick neighbors of the rightCell (of the newCell)
		if (rightCell){
			curvatureNeighborsTmpPtr= &curvatureTrackerAccessor.get(rightCell->extraAttribPtr)->internalCurvatureNeighbors;
			int count=0;
			for (sitr=curvatureNeighborsTmpPtr->begin() ; sitr != curvatureNeighborsTmpPtr->end() ;++sitr){
				if (count<=1 && sitr->neighborAddress!=newCell){
					rightRightCell=sitr->neighborAddress;
				}
				else if (count>1)
					break;//considering only 2 neighbors
				++count;
			}
		}

		//pick neighbors of the leftCell (of the newCell)
		if (leftCell){
			curvatureNeighborsTmpPtr= &curvatureTrackerAccessor.get(leftCell->extraAttribPtr)->internalCurvatureNeighbors;
			int count=0;
			for (sitr=curvatureNeighborsTmpPtr->begin() ; sitr != curvatureNeighborsTmpPtr->end() ;++sitr){
				if (count<=1 && sitr->neighborAddress!=newCell){
					leftLeftCell=sitr->neighborAddress;
				}
				else if (count>1)
					break;//considering only 2 neighbors
				++count;
			}
		}

		//at this point we have all the cells which will participate in energy calculations so we have to calculate before and after flip values
		midCMAfter.SetXYZ(centMassNewAfter.x,centMassNewAfter.y,centMassNewAfter.z);
		midCM.SetXYZ(newCell->xCM/newVol,newCell->yCM/newVol,newCell->zCM/newVol);
		if(rightCell){
			rightCM.SetXYZ(rightCell->xCM/(float)rightCell->volume,rightCell->yCM/(float)rightCell->volume,rightCell->zCM/(float)rightCell->volume);
			rightCMAfter=Vector3(rightCM);          
		}

		if(leftCell){
			leftCM.SetXYZ(leftCell->xCM/(float)leftCell->volume,leftCell->yCM/(float)leftCell->volume,leftCell->zCM/(float)leftCell->volume);
			leftCMAfter=Vector3(leftCM);
		}

		//this cell remains unaltered but participate inthe calculations of the energy
		if(leftLeftCell){
			leftLeftCM.SetXYZ(leftLeftCell->xCM/(float)leftLeftCell->volume,leftLeftCell->yCM/(float)leftLeftCell->volume,leftLeftCell->zCM/(float)leftLeftCell->volume);
			leftLeftCMAfter=leftLeftCM;
		}

		//this cell remains unaltered but participate inthe calculations of the energy
		if(rightRightCell){
			rightRightCM.SetXYZ(rightRightCell->xCM/(float)rightRightCell->volume,rightRightCell->yCM/(float)rightRightCell->volume,rightRightCell->zCM/(float)rightRightCell->volume);
			rightRightCMAfter=rightRightCM;
		}


		double lambda;

		//calculate change in curvature energy
		if (leftLeftCell && leftCell && midCell){
			// lambda=curvatureTrackerAccessor.get(leftLeftCell->extraAttribPtr)->internalCurvatureNeighbors.begin()->lambdaCurvature;
			lambda=internalCurvatureParamsArray[leftLeftCell->type][leftCell->type].lambdaCurvature;
			energy+=lambda*(calculateInverseCurvatureSquare(leftLeftCMAfter,leftCMAfter,midCMAfter)-calculateInverseCurvatureSquare(leftLeftCM,leftCM,midCM));
		}

		if (leftCell && midCell && rightCell){
			// lambda=curvatureTrackerAccessor.get(leftCell->extraAttribPtr)->internalCurvatureNeighbors.begin()->lambdaCurvature;
			lambda=internalCurvatureParamsArray[leftCell->type][midCell->type].lambdaCurvature;
			energy+=lambda*(calculateInverseCurvatureSquare(leftCMAfter,midCMAfter,rightCMAfter)-calculateInverseCurvatureSquare(leftCM,midCM,rightCM));
		}

		if ( midCell && rightCell && rightRightCell){
			// lambda=curvatureTrackerAccessor.get(midCell->extraAttribPtr)->internalCurvatureNeighbors.begin()->lambdaCurvature;
			lambda=internalCurvatureParamsArray[midCell->type][rightCell->type].lambdaCurvature;
			energy+=lambda*(calculateInverseCurvatureSquare(midCMAfter,rightCMAfter,rightRightCMAfter)-calculateInverseCurvatureSquare(midCM,rightCM,rightRightCM));
		}



	}
	//cerr<<"DELTA E="<<energy<<endl;
	return energy;

}

void CurvaturePlugin::field3DChange(const Point3D &pt, CellG *newCell,CellG *oldCell){

	int currentWorkNodeNumber=pUtils->getCurrentWorkNodeNumber();	    
	short &  newJunctionInitiatedFlagWithinCluster = newJunctionInitiatedFlagWithinClusterVec[currentWorkNodeNumber];
	CellG * & newNeighbor=newNeighborVec[currentWorkNodeNumber];

	if (newJunctionInitiatedFlagWithinCluster){
		double xCMNew=newCell->xCM/float(newCell->volume);
		double yCMNew=newCell->yCM/float(newCell->volume);
		double zCMNew=newCell->zCM/float(newCell->volume);

		double xCMNeighbor=newNeighbor->xCM/float(newNeighbor->volume);
		double yCMNeighbor=newNeighbor->yCM/float(newNeighbor->volume);
		double zCMNeighbor=newNeighbor->zCM/float(newNeighbor->volume);

		double distance=distInvariantCM(xCMNew,yCMNew,zCMNew,xCMNeighbor,yCMNeighbor,zCMNeighbor,fieldDim,boundaryStrategy);
		//double distance=dist(xCMNew,yCMNew,zCMNew,xCMNeighbor,yCMNeighbor,zCMNeighbor);

		//if (curvatureTypes.size()==0||(curvatureTypes.find(newNeighbor->type)!=curvatureTypes.end() && curvatureTypes.find(newCell->type)!=curvatureTypes.end())){
		if (functionType==BYCELLTYPE){
			//cerr<<"adding internal junction between "<<newCell<<" and "<<newNeighbor<<endl;
			CurvatureTrackerData ctd=internalCurvatureParamsArray[newCell->type][newNeighbor->type];

			ctd.neighborAddress=newNeighbor;

			curvatureTrackerAccessor.get(newCell->extraAttribPtr)->internalCurvatureNeighbors.		
				insert(CurvatureTrackerData(ctd));

			//cerr<<"newCell="<<newCell<< " FTTPDs="<<CurvatureTrackerAccessor.get(newCell->extraAttribPtr)->internalCurvatureNeighbors.size()<<endl;

			ctd.neighborAddress=newCell;
			curvatureTrackerAccessor.get(newNeighbor->extraAttribPtr)->internalCurvatureNeighbors.
				insert(CurvatureTrackerData(ctd));

			//cerr<<"newNeighbor="<<newNeighbor<<" FTTPDs="<<CurvatureTrackerAccessor.get(newNeighbor->extraAttribPtr)->internalCurvatureNeighbors.size()<<endl;

		}

		//}

		return;
	}


	// oldCell is about to disappear so we need to remove all references to it from curvature neighbors
	if(oldCell && oldCell->volume==0){

		//cerr<<"oldCell.id="<<oldCell->id<<" is to be removed"<<endl;
		set<CurvatureTrackerData>::iterator sitr;		
		//go over compartments
		set<CurvatureTrackerData> & internalCurvatureNeighbors=curvatureTrackerAccessor.get(oldCell->extraAttribPtr)->internalCurvatureNeighbors;

		vector<pair<CellG*, CurvatureTrackerData> > oldCellNeighborVec;

		for(sitr=internalCurvatureNeighbors.begin() ; sitr != internalCurvatureNeighbors.end() ; ++sitr){
			//cerr<<" REMOVING NEIGHBOR "<<oldCell->id<<" from list of "<<sitr->neighborAddress->id<<endl;
			std::set<CurvatureTrackerData> & curvatureNeighborsRemovedNeighbor=
				curvatureTrackerAccessor.get(sitr->neighborAddress->extraAttribPtr)->internalCurvatureNeighbors;

			CurvatureTrackerData oldCellNeighbor(*sitr);

			oldCellNeighborVec.push_back(make_pair(sitr->neighborAddress,oldCellNeighbor));
			curvatureNeighborsRemovedNeighbor.erase(CurvatureTrackerData(oldCell));			            
		}

		oldCellNeighborVec[0].second.neighborAddress=oldCellNeighborVec[1].first;        
		//std::set<CurvatureTrackerData> & curvatureNeighbor_0=


		curvatureTrackerAccessor.get(oldCellNeighborVec[0].first->extraAttribPtr)->internalCurvatureNeighbors.insert(oldCellNeighborVec[0].second);

		oldCellNeighborVec[1].second.neighborAddress=oldCellNeighborVec[0].first;

		/*std::set<CurvatureTrackerData> & curvatureNeighbor_1=*/
		curvatureTrackerAccessor.get(oldCellNeighborVec[1].first->extraAttribPtr)->internalCurvatureNeighbors.insert(oldCellNeighborVec[1].second);


	}
}

std::string CurvaturePlugin::steerableName(){return "Curvature";}
std::string CurvaturePlugin::toString(){return steerableName();}


int CurvaturePlugin::getIndex(const int type1, const int type2) const {
	if (type1 < type2) return ((type1 + 1) | ((type2 + 1) << 16));
	else return ((type2 + 1) | ((type1 + 1) << 16));
}<|MERGE_RESOLUTION|>--- conflicted
+++ resolved
@@ -24,13 +24,6 @@
 
 using namespace CompuCell3D;
 
-<<<<<<< HEAD
-=======
-
-// // // #include <iostream>
-// // // #include <algorithm>
-
->>>>>>> 52aeeb34
 using namespace std;
 
 #include "CurvaturePlugin.h"
@@ -125,19 +118,10 @@
 	// typeSpecificCurvatureParams.clear();
 	internalTypeSpecificCurvatureParams.clear();
 
-	ASSERT_OR_THROW("CELL TYPE PLUGIN WAS NOT PROPERLY INITIALIZED YET. MAKE SURE THIS IS THE FIRST PLUGIN THAT YOU SET", automaton);
-
-<<<<<<< HEAD
+	if (!automaton) throw CC3DException("CELL TYPE PLUGIN WAS NOT PROPERLY INITIALIZED YET. MAKE SURE THIS IS THE FIRST PLUGIN THAT YOU SET");
+
 	// extracting internal parameters - used with compartmental cells
 	CC3DXMLElementList internalCurvatureParamVec=_xmlData->getElements("InternalParameters");
-=======
-
-
-	if (!automaton) throw CC3DException("CELL TYPE PLUGIN WAS NOT PROPERLY INITIALIZED YET. MAKE SURE THIS IS THE FIRST PLUGIN THAT YOU SET");
-
-		// extracting internal parameters - used with compartmental cells
-		CC3DXMLElementList internalCurvatureParamVec=_xmlData->getElements("InternalParameters");
->>>>>>> 52aeeb34
 	for (int i = 0 ; i<internalCurvatureParamVec.size(); ++i){
 
 		CurvatureTrackerData ctd;
@@ -148,7 +132,7 @@
 		int index = getIndex(type1, type2);
         cerr << "setting curvature parameters between type1=" << (int)type1 << " and type2=" << (int)type2 << endl;
 		curvatureParams_t::iterator it = internalCurvatureParams.find(index);
-		if (it != internalCurvatureParams.end()) 
+		if (it != internalCurvatureParams.end())
 			throw CC3DException(string("Internal curvature parameters for ") + type1 + " " + type2 + " already set!");
 
 		if(internalCurvatureParamVec[i]->getFirstElement("ActivationEnergy"))
@@ -215,10 +199,8 @@
 			index = getIndex(internalCellTypesVector[i],internalCellTypesVector[j]);
 			internalCurvatureParamsArray[internalCellTypesVector[i]][internalCellTypesVector[j]] = internalCurvatureParams[index];				
 		}
-<<<<<<< HEAD
-=======
+
 		//Now internal type specific parameters
->>>>>>> 52aeeb34
 
 		//Now that we know all the types used in the simulation we will find size of the plastParams
 		vector<unsigned char> internalTypeSpecCellTypesVector(internalTypeSpecCellTypesSet.begin(),internalTypeSpecCellTypesSet.end());//coping set to the vector
@@ -234,16 +216,12 @@
 		for(int i = 0 ; i < internalTypeSpecCellTypesVector.size() ; ++i){
 
 
-			internalTypeSpecificCurvatureParamsMap[internalTypeSpecCellTypesVector[i]]=internalTypeSpecificCurvatureParams[internalTypeSpecCellTypesVector[i]];						
-
-		}
-
-<<<<<<< HEAD
-		ASSERT_OR_THROW("THE NUMBER TYPE NAMES IN THE INTERNAL TYPE SPECIFIC SECTION DOES NOT MATCH THE NUMBER OF CELL TYPES IN INTERNAL PARAMETERS SECTION",internalTypeSpecificCurvatureParamsMap.size()==internalCurvatureParamsArray.size());
-=======
-		if (internalTypeSpecificCurvatureParamsVec.size() != internalCurvatureParamsArray.size())
+			internalTypeSpecificCurvatureParamsMap[internalTypeSpecCellTypesVector[i]]=internalTypeSpecificCurvatureParams[internalTypeSpecCellTypesVector[i]];
+
+		}
+
+		if (internalTypeSpecificCurvatureParamsMap.size() != internalCurvatureParamsArray.size())
 			throw CC3DException("THE NUMBER TYPE NAMES IN THE INTERNAL TYPE SPECIFIC SECTION DOES NOT MATCH THE NUMBER OF CELL TYPES IN INTERNAL PARAMETERS SECTION");
->>>>>>> 52aeeb34
 
 		boundaryStrategy=BoundaryStrategy::getInstance();
 }
@@ -351,7 +329,7 @@
 
 		auto nCellInternalParam = nCellInternalParamItr->second;
 
-		if(nCellInternalParam.maxNumberOfJunctions==0){	
+		if(nCellInternalParam.maxNumberOfJunctions==0){
 
 			continue;
 		}
