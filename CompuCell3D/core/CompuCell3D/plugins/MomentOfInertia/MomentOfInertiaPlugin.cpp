#include "CellMomentOfInertia.h"

#include <CompuCell3D/CC3D.h>

using namespace CompuCell3D;

#include "MomentOfInertiaPlugin.h"
<<<<<<< HEAD
#include<core/CompuCell3D/CC3DLogger.h>
=======
#include <PublicUtilities/CC3DLogger.h>
>>>>>>> 6ed90e64

using namespace std;

std::vector<double> CompuCell3D::minMaxComps(const double& i11, const double& i22, const double& i12) {
	double radical = 0.5*sqrt((i11-i22)*(i11-i22)+4.0*i12*i12);
	return std::vector<double>{0.5*(i11+i22)-radical, 0.5*(i11+i22)+radical};  // lMin, lMax
}

double CompuCell3D::eccFromComps(const double& lMin, const double& lMax) {
	double ratio=lMin/lMax;
	return fabs(ratio)>1.0 ? 1.0 : sqrt(1.0-ratio);
}

std::vector<double> CompuCell3D::cellOrientation_12(const double& i11, const double& i22, const double& i12) {
	auto lComps = CompuCell3D::minMaxComps(i11, i22, i12);
	return std::vector<double>{CompuCell3D::eccFromComps(lComps[0], lComps[1]), i12, lComps[1]-i11}; // ecc, l1, l2
}

vector<double> CompuCell3D::getSemiaxes12(const double& i11, const double& i22, const double& i12, const double& volume) {
	//in the case of an ellipse larger moment of inertia is w.r.t. semiminor axis and is equal 1/4*a**2*M
    // where a is semimajor axis
	auto lComps = CompuCell3D::minMaxComps(i11, i22, i12);
	auto lMin = fabs(lComps[0])<0.000001 ? 0.0 : lComps[0]; //to deal with round off errors
	return vector<double>{2*sqrt(lMin/volume), 2*sqrt(lComps[1]/volume)}; // semimajor axis, semimajor axis
}

MomentOfInertiaPlugin::MomentOfInertiaPlugin():potts(0),simulator(0),boundaryStrategy(0),lastMCSPrintedWarning(-1),cellOrientationFcnPtr(0) {}

MomentOfInertiaPlugin::~MomentOfInertiaPlugin() {}

void MomentOfInertiaPlugin::init(Simulator *simulator, CC3DXMLElement *_xmlData) {
<<<<<<< HEAD
	Log(LOG_DEBUG) << "\n\n\n  \t\t\t CALLING INIT OF MOMENT OF INERTIA PLUGIN\n\n\n";
=======
	CC3D_Log(LOG_DEBUG) << std::endl << std::endl << std::endl << "  \t\t\t CALLING INIT OF MOMENT OF INERTIA PLUGIN" << std::endl << std::endl << std::endl;
>>>>>>> 6ed90e64
	this->simulator=simulator;
	potts = simulator->getPotts();
	bool pluginAlreadyRegisteredFlag;
    //this will load VolumeTracker plugin if it is not already loaded
	Plugin *plugin=Simulator::pluginManager.get("CenterOfMass",&pluginAlreadyRegisteredFlag);
	if(!pluginAlreadyRegisteredFlag)
		plugin->init(simulator);

	potts->registerCellGChangeWatcher(this);

	potts->getBoundaryXName()=="Periodic" ? boundaryConditionIndicator.x=1 : boundaryConditionIndicator.x=0 ;
	potts->getBoundaryYName()=="Periodic" ? boundaryConditionIndicator.y=1 : boundaryConditionIndicator.y=0;
	potts->getBoundaryZName()=="Periodic" ? boundaryConditionIndicator.z=1 : boundaryConditionIndicator.z=0;

	fieldDim=potts->getCellFieldG()->getDim();

	if(fieldDim.x==1){
		cellOrientationFcnPtr=&MomentOfInertiaPlugin::cellOrientation_yz;
		getSemiaxesFctPtr=&MomentOfInertiaPlugin::getSemiaxesYZ;

	}else if(fieldDim.y==1){
		cellOrientationFcnPtr=&MomentOfInertiaPlugin::cellOrientation_xz;
		getSemiaxesFctPtr=&MomentOfInertiaPlugin::getSemiaxesXZ;

	}else if (fieldDim.z==1){
		cellOrientationFcnPtr=&MomentOfInertiaPlugin::cellOrientation_xy;
		getSemiaxesFctPtr=&MomentOfInertiaPlugin::getSemiaxesXY;

	}else{
		getSemiaxesFctPtr=&MomentOfInertiaPlugin::getSemiaxes3D;
	}

	boundaryStrategy=BoundaryStrategy::getInstance();
}




void CompuCell3D::MomentOfInertiaPlugin::field3DChange(const Point3D &pt, CellG *newCell,CellG * oldCell) {

	//to calculate CM for the case with periodic boundary conditions we need
    // to do some translations rather than naively calculate centroids
	//naive calculations work in the case of no flux boundary conditions but periodic b.c. may cause troubles

	if (newCell==oldCell) //this may happen if you are trying to assign same cell to one pixel twice 
		return;

	Coordinates3D<double> ptTrans=boundaryStrategy->calculatePointCoordinates(pt);

	//if no boundary conditions are present
	int currentStep=simulator->getStep();
	if( !(currentStep %100)	&& lastMCSPrintedWarning < currentStep){
		lastMCSPrintedWarning = currentStep;
		if ( boundaryConditionIndicator.x || boundaryConditionIndicator.y || boundaryConditionIndicator.z ){
<<<<<<< HEAD
			Log(LOG_DEBUG) << "MomentOfInertia plugin may not work properly with periodic boundary conditions.Pleas see manual when it is OK to use this plugin with periodic boundary conditions";
=======
			CC3D_Log(LOG_DEBUG) << "MomentOfInertia plugin may not work properly with periodic boundary conditions.Pleas see manual when it is OK to use this plugin with periodic boundary conditions";
>>>>>>> 6ed90e64
		}
	}
	double xcm, ycm, zcm;
	if (newCell != 0)
	{
		// Assumption: COM and Volume has been updated.
		double xcmOld, ycmOld, zcmOld, xcm, ycm, zcm;
		if (newCell->volume > 1) {
			xcmOld = (newCell->xCM - ptTrans.x)/ ((double)newCell->volume - 1);
			ycmOld = (newCell->yCM - ptTrans.y)/ ((double)newCell->volume - 1);
			zcmOld = (newCell->zCM - ptTrans.z)/ ((double)newCell->volume - 1);
		}
		else
		{
			xcmOld = 0.0;
			ycmOld = 0.0;
			zcmOld = 0.0;
		}
		xcm = (double) newCell->xCM / (double) newCell->volume;
		ycm = (double) newCell->yCM / (double) newCell->volume;
		zcm = (double) newCell->zCM / (double) newCell->volume;

		newCell->iXX=newCell->iXX+(newCell->volume - 1)*(ycmOld*ycmOld+zcmOld*zcmOld)-(newCell->volume)*(ycm*ycm+zcm*zcm)+ptTrans.y*ptTrans.y+ptTrans.z*ptTrans.z;
		newCell->iYY=newCell->iYY+(newCell->volume - 1)*(xcmOld*xcmOld+zcmOld*zcmOld)-(newCell->volume)*(xcm*xcm+zcm*zcm)+ptTrans.x*ptTrans.x+ptTrans.z*ptTrans.z;
		newCell->iZZ=newCell->iZZ+(newCell->volume - 1)*(xcmOld*xcmOld+ycmOld*ycmOld)-(newCell->volume)*(xcm*xcm+ycm*ycm)+ptTrans.x*ptTrans.x+ptTrans.y*ptTrans.y;

		newCell->iXY=newCell->iXY-(newCell->volume - 1)*xcmOld*ycmOld+(newCell->volume)*xcm*ycm-ptTrans.x*ptTrans.y;
		newCell->iXZ=newCell->iXZ-(newCell->volume - 1)*xcmOld*zcmOld+(newCell->volume)*xcm*zcm-ptTrans.x*ptTrans.z;	
		newCell->iYZ=newCell->iYZ-(newCell->volume - 1)*ycmOld*zcmOld+(newCell->volume)*ycm*zcm-ptTrans.y*ptTrans.z;	

	}  
	if (oldCell != 0)
	{
		// Assumption: COM and Volume has been updated.
		double xcmOld = (oldCell->xCM + ptTrans.x) / ((double)oldCell->volume + 1);
		double ycmOld = (oldCell->yCM + ptTrans.y) / ((double)oldCell->volume + 1);
		double zcmOld = (oldCell->zCM + ptTrans.z) / ((double)oldCell->volume + 1);

		if (oldCell->volume >= 1){
			xcm = (double) oldCell->xCM / (double) oldCell->volume;
			ycm = (double) oldCell->yCM / (double) oldCell->volume;
			zcm = (double) oldCell->zCM / (double) oldCell->volume;
		}else{
			xcm = 0.0;
			ycm = 0.0;
			zcm = 0.0;
		}

		oldCell->iXX =oldCell->iXX+(oldCell->volume + 1)*(ycmOld*ycmOld+zcmOld*zcmOld)-(oldCell->volume)*(ycm*ycm+zcm*zcm)-ptTrans.y*ptTrans.y-ptTrans.z*ptTrans.z;
		oldCell->iYY =oldCell->iYY+(oldCell->volume + 1)*(xcmOld*xcmOld+zcmOld*zcmOld)-(oldCell->volume)*(xcm*xcm+zcm*zcm)-ptTrans.x*ptTrans.x-ptTrans.z*ptTrans.z;
		oldCell->iZZ =oldCell->iZZ+(oldCell->volume + 1)*(xcmOld*xcmOld+ycmOld*ycmOld)-(oldCell->volume)*(xcm*xcm+ycm*ycm)-ptTrans.x*ptTrans.x-ptTrans.y*ptTrans.y;

		oldCell->iXY =oldCell->iXY-(oldCell->volume + 1)*xcmOld*ycmOld+(oldCell->volume)*xcm*ycm+ptTrans.x*ptTrans.y;
		oldCell->iXZ =oldCell->iXZ-(oldCell->volume + 1)*xcmOld*zcmOld+(oldCell->volume)*xcm*zcm+ptTrans.x*ptTrans.z;	
		oldCell->iYZ =oldCell->iYZ-(oldCell->volume + 1)*ycmOld*zcmOld+(oldCell->volume)*ycm*zcm+ptTrans.y*ptTrans.z;	

	}
	//calculating cell orientation parameters eccentricity,orientation vector
	if(cellOrientationFcnPtr){ //this will call cell orientation calculations only when simulation is 2D
		(this->*cellOrientationFcnPtr)(pt,newCell,oldCell);
	}

	return;

	//if there are boundary conditions defined that we have to do some shifts to correctly calculate center of mass
	//This approach will work only for cells whose span is much smaller that lattice dimension in the "periodic "direction
	//e.g. cell that is very long and "wraps lattice" will have miscalculated CM using this algorithm.
    // On the other hand, you do not real expect
	//cells to have dimensions comparable to lattice...

	//THIS IS NOT IMPLEMENTED YET. WE WILL DO IT IN THE ONE OF THE COMING RELEASES
}

string MomentOfInertiaPlugin::toString(){return "MomentOfInertia";}

void MomentOfInertiaPlugin::cellOrientation_xy(const Point3D &pt, CellG *newCell,CellG *oldCell){
	if(newCell){
		auto c = cellOrientation_12(newCell->iXX, newCell->iYY, newCell->iXY);
		newCell->ecc = (float)c[0];
		newCell->lX = (float)c[1];
		newCell->lY = (float)c[2];
	}
	if(oldCell){
		auto c = cellOrientation_12(oldCell->iXX, oldCell->iYY, oldCell->iXY);
		oldCell->ecc = (float)c[0];
		oldCell->lX = (float)c[1];
		oldCell->lY = (float)c[2];
	}

}


void MomentOfInertiaPlugin::cellOrientation_xz(const Point3D &pt, CellG *newCell,CellG *oldCell){
	if(newCell){
		auto c = cellOrientation_12(newCell->iXX, newCell->iZZ, newCell->iXZ);
		newCell->ecc = (float)c[0];
		newCell->lX = (float)c[1];
		newCell->lZ = (float)c[2];
	}
	if(oldCell){
		auto c = cellOrientation_12(oldCell->iXX, oldCell->iZZ, oldCell->iXZ);
		oldCell->ecc = (float)c[0];
		oldCell->lX = (float)c[1];
		oldCell->lZ = (float)c[2];
	}
}

void MomentOfInertiaPlugin::cellOrientation_yz(const Point3D &pt, CellG *newCell,CellG *oldCell){
	if(newCell){
		auto c = cellOrientation_12(newCell->iYY, newCell->iZZ, newCell->iYZ);
		newCell->ecc = (float)c[0];
		newCell->lY = (float)c[1];
		newCell->lZ = (float)c[2];
	}
	if(oldCell){
		auto c = cellOrientation_12(oldCell->iYY, oldCell->iZZ, oldCell->iYZ);
		oldCell->ecc = (float)c[0];
		oldCell->lY = (float)c[1];
		oldCell->lZ = (float)c[2];
	}
}

vector<double> MomentOfInertiaPlugin::getSemiaxes(CellG *_cell)
{

	return (this->*getSemiaxesFctPtr)(_cell);
}

vector<double> MomentOfInertiaPlugin::getSemiaxesXY(CellG *_cell){
	auto sa = getSemiaxes12(_cell->iXX, _cell->iYY, _cell->iXY, _cell->volume);
	return vector<double>{sa[0], 0.0, sa[1]};
}

vector<double> MomentOfInertiaPlugin::getSemiaxesXZ(CellG *_cell){
	auto sa = getSemiaxes12(_cell->iXX, _cell->iZZ, _cell->iXZ, _cell->volume);
	return vector<double>{sa[0], 0.0, sa[1]};
}

vector<double> MomentOfInertiaPlugin::getSemiaxesYZ(CellG *_cell){
	auto sa = getSemiaxes12(_cell->iYY, _cell->iZZ, _cell->iYZ, _cell->volume);
	return vector<double>{sa[0], 0.0, sa[1]};
}


vector<double> MomentOfInertiaPlugin::getSemiaxes3D(CellG *_cell){

	vector<double> aCoeff(4,0.0);
	vector<complex<double> > roots;
	//initialize coefficients of cubic eq used to find eigenvalues of inertia tensor - before pixel copy
	aCoeff[0]=-1.0;

	aCoeff[1]=_cell->iXX + _cell->iYY + _cell->iZZ;

	aCoeff[2]=_cell->iXY*_cell->iXY + _cell->iXZ*_cell->iXZ + _cell->iYZ*_cell->iYZ
	-_cell->iXX*_cell->iYY - _cell->iXX*_cell->iZZ - _cell->iYY*_cell->iZZ;

	aCoeff[3]=_cell->iXX*_cell->iYY*_cell->iZZ + 2*_cell->iXY*_cell->iXZ*_cell->iYZ
	-_cell->iXX*_cell->iYZ*_cell->iYZ
	-_cell->iYY*_cell->iXZ*_cell->iXZ
	-_cell->iZZ*_cell->iXY*_cell->iXY;

	roots=solveCubicEquationRealCoeeficients(aCoeff);

	//finding semiaxes of the ellipsoid
	//Ixx=m/5.0*(a_y^2+a_z^2) - andy cyclical permutations for other coordinate combinations
	//a_x,a_y,a_z are lengths of semiaxes of the allipsoid
	// We can invert above system of equations to get:
	vector<double> axes(3,0.0);

	axes[0]=sqrt((2.5/_cell->volume)*(roots[1].real()+roots[2].real()-roots[0].real()));
	axes[1]=sqrt((2.5/_cell->volume)*(roots[0].real()+roots[2].real()-roots[1].real()));
	axes[2]=sqrt((2.5/_cell->volume)*(roots[0].real()+roots[1].real()-roots[2].real()));

	//sorting semiaxes according the their lengths (shortest first)
	sort(axes.begin(),axes.end());

	return axes;
}<|MERGE_RESOLUTION|>--- conflicted
+++ resolved
@@ -5,11 +5,7 @@
 using namespace CompuCell3D;
 
 #include "MomentOfInertiaPlugin.h"
-<<<<<<< HEAD
-#include<core/CompuCell3D/CC3DLogger.h>
-=======
 #include <PublicUtilities/CC3DLogger.h>
->>>>>>> 6ed90e64
 
 using namespace std;
 
@@ -41,11 +37,7 @@
 MomentOfInertiaPlugin::~MomentOfInertiaPlugin() {}
 
 void MomentOfInertiaPlugin::init(Simulator *simulator, CC3DXMLElement *_xmlData) {
-<<<<<<< HEAD
-	Log(LOG_DEBUG) << "\n\n\n  \t\t\t CALLING INIT OF MOMENT OF INERTIA PLUGIN\n\n\n";
-=======
 	CC3D_Log(LOG_DEBUG) << std::endl << std::endl << std::endl << "  \t\t\t CALLING INIT OF MOMENT OF INERTIA PLUGIN" << std::endl << std::endl << std::endl;
->>>>>>> 6ed90e64
 	this->simulator=simulator;
 	potts = simulator->getPotts();
 	bool pluginAlreadyRegisteredFlag;
@@ -100,11 +92,7 @@
 	if( !(currentStep %100)	&& lastMCSPrintedWarning < currentStep){
 		lastMCSPrintedWarning = currentStep;
 		if ( boundaryConditionIndicator.x || boundaryConditionIndicator.y || boundaryConditionIndicator.z ){
-<<<<<<< HEAD
-			Log(LOG_DEBUG) << "MomentOfInertia plugin may not work properly with periodic boundary conditions.Pleas see manual when it is OK to use this plugin with periodic boundary conditions";
-=======
 			CC3D_Log(LOG_DEBUG) << "MomentOfInertia plugin may not work properly with periodic boundary conditions.Pleas see manual when it is OK to use this plugin with periodic boundary conditions";
->>>>>>> 6ed90e64
 		}
 	}
 	double xcm, ycm, zcm;
