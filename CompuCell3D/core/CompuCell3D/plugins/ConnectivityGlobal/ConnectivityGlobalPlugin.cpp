--- conflicted
+++ resolved
@@ -67,12 +67,7 @@
 	penaltyMap.clear();
 
 	Automaton *automaton = potts->getAutomaton();
-<<<<<<< HEAD
-	ASSERT_OR_THROW("CELL TYPE PLUGIN WAS NOT PROPERLY INITIALIZED YET. MAKE SURE THIS IS THE FIRST PLUGIN THAT YOU SET", automaton);
-=======
 	if (!automaton) throw CC3DException("CELL TYPE PLUGIN WAS NOT PROPERLY INITIALIZED YET. MAKE SURE THIS IS THE FIRST PLUGIN THAT YOU SET");
-	set<unsigned char> cellTypesSet;
->>>>>>> 52aeeb34
 
 
 	map<unsigned char, double> typeIdConnectivityPenaltyMap;
