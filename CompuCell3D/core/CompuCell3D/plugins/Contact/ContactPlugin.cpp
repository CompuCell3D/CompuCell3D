#include <CompuCell3D/CC3D.h>

using namespace CompuCell3D;

using namespace std;

#include "ContactPlugin.h"
<<<<<<< HEAD
#include<core/CompuCell3D/CC3DLogger.h>

ContactPlugin::ContactPlugin() :xmlData(0), weightDistance(false) {
=======
#include <PublicUtilities/CC3DLogger.h>

ContactPlugin::ContactPlugin() : xmlData(0), weightDistance(false) {
>>>>>>> 6ed90e64
}

ContactPlugin::~ContactPlugin() {

}

void ContactPlugin::init(Simulator *simulator, CC3DXMLElement *_xmlData) {
    potts = simulator->getPotts();
    xmlData = _xmlData;
    simulator->getPotts()->registerEnergyFunctionWithName(this, toString());
    simulator->registerSteerableObject(this);
}

void ContactPlugin::extraInit(Simulator *simulator) {
    update(xmlData, true);
<<<<<<< HEAD
    Automaton * cellTypePluginAutomaton = potts->getAutomaton();
    return;
    if (cellTypePluginAutomaton) {
        ASSERT_OR_THROW("The size of matrix of contact energy coefficients has must equal max_cell_type_id+1. You must list interactions coefficients between all cel types",
            contactEnergyArray.size() == ((unsigned int)cellTypePluginAutomaton->getMaxTypeId() + 1));
    }

=======
>>>>>>> 6ed90e64
}

void ContactPlugin::update(CC3DXMLElement *_xmlData, bool _fullInitFlag) {
    automaton = potts->getAutomaton();
<<<<<<< HEAD
    //return;
    ASSERT_OR_THROW("CELL TYPE PLUGIN WAS NOT PROPERLY INITIALIZED YET. MAKE SURE THIS IS THE FIRST PLUGIN THAT YOU SET", automaton)
        set<unsigned char> cellTypesSet;
    contactEnergies.clear();


    //////if(potts->getDisplayUnitsFlag()){
    //////	Unit contactEnergyUnit=potts->getEnergyUnit()/powerUnit(potts->getLengthUnit(),2);
=======
>>>>>>> 6ed90e64

    if (!automaton)
        throw CC3DException(
                "CELL TYPE PLUGIN WAS NOT PROPERLY INITIALIZED YET. MAKE SURE THIS IS THE FIRST PLUGIN THAT YOU SET");
    set<unsigned char> cellTypesSet;

    CC3DXMLElementList energyVec = _xmlData->getElements("Energy");

    contactEnergyArray.clear();

    for (int i = 0; i < energyVec.size(); ++i) {
        setContactEnergy(energyVec[i]->getAttribute("Type1"), energyVec[i]->getAttribute("Type2"),
                         energyVec[i]->getDouble());
        //inserting all the types to the set (duplicate are automatically eliminated) to figure out max value of type Id
        cellTypesSet.insert(automaton->getTypeId(energyVec[i]->getAttribute("Type1")));
        cellTypesSet.insert(automaton->getTypeId(energyVec[i]->getAttribute("Type2")));
    }

    for (auto &i: cellTypesSet)
        for (auto &j: cellTypesSet) {
            CC3D_Log(LOG_DEBUG) << "contact[" << to_string(i) << "][" << to_string(j) << "]=" << contactEnergyArray[i][j];
        }
<<<<<<< HEAD
    Log(LOG_DEBUG) << "size=" << size;
    for (int i = 0; i < size; ++i)
        for (int j = 0; j < size; ++j) {
            Log(LOG_DEBUG) <<  "contact[" << i << "][" << j << "]=" << contactEnergyArray[i][j];

        }

    //Here I initialize max neighbor index for direct acces to the list of neighbors 
=======

    //Here I initialize max neighbor index for direct access to the list of neighbors
>>>>>>> 6ed90e64
    boundaryStrategy = BoundaryStrategy::getInstance();
    maxNeighborIndex = 0;

    if (_xmlData->getFirstElement("WeightEnergyByDistance")) {
        weightDistance = true;
    }

    if (_xmlData->getFirstElement("Depth")) {
<<<<<<< HEAD
        maxNeighborIndex = boundaryStrategy->getMaxNeighborIndexFromDepth(_xmlData->getFirstElement("Depth")->getDouble());
    }
    else {
=======
        maxNeighborIndex = boundaryStrategy->getMaxNeighborIndexFromDepth(
                _xmlData->getFirstElement("Depth")->getDouble());

    } else {

>>>>>>> 6ed90e64
        if (_xmlData->getFirstElement("NeighborOrder")) {

            maxNeighborIndex = boundaryStrategy->getMaxNeighborIndexFromNeighborOrder(
                    _xmlData->getFirstElement("NeighborOrder")->getUInt());

        } else {
            maxNeighborIndex = boundaryStrategy->getMaxNeighborIndexFromNeighborOrder(1);

        }

    }
<<<<<<< HEAD
    Log(LOG_DEBUG) << "Contact maxNeighborIndex=" << maxNeighborIndex;
=======
    CC3D_Log(LOG_DEBUG) << "Contact maxNeighborIndex=" << maxNeighborIndex;
>>>>>>> 6ed90e64

}

double ContactPlugin::changeEnergy(const Point3D &pt, const CellG *newCell, const CellG *oldCell) {
<<<<<<< HEAD
=======

>>>>>>> 6ed90e64
    double energy = 0;
    unsigned int token = 0;
    double distance = 0;
    Point3D n;

    CellG *nCell = 0;
    WatchableField3D < CellG * > *fieldG = (WatchableField3D < CellG * > *)
    potts->getCellFieldG();
    Neighbor neighbor;

    if (weightDistance) {
        for (unsigned int nIdx = 0; nIdx <= maxNeighborIndex; ++nIdx) {
            neighbor = boundaryStrategy->getNeighborDirect(const_cast<Point3D &>(pt), nIdx);
            if (!neighbor.distance) {
                //if distance is 0 then the neighbor returned is invalid
                continue;
            }
            nCell = fieldG->get(neighbor.pt);
            if (nCell != oldCell) {
                if ((nCell != 0) && (oldCell != 0)) {
                    if ((nCell->clusterId) != (oldCell->clusterId)) {
                        energy -= contactEnergy(oldCell, nCell) / neighbor.distance;
                    }
                } else {
                    energy -= contactEnergy(oldCell, nCell) / neighbor.distance;
                }

            }
            if (nCell != newCell) {
                if ((newCell != 0) && (nCell != 0)) {
                    if ((newCell->clusterId) != (nCell->clusterId)) {
                        energy += contactEnergy(newCell, nCell) / neighbor.distance;
                    }
                } else {
                    energy += contactEnergy(newCell, nCell) / neighbor.distance;

                }
            }


        }
    } else {

        for (unsigned int nIdx = 0; nIdx <= maxNeighborIndex; ++nIdx) {
            neighbor = boundaryStrategy->getNeighborDirect(const_cast<Point3D &>(pt), nIdx);
            if (!neighbor.distance) {
                //if distance is 0 then the neighbor returned is invalid
                continue;
            }
            nCell = fieldG->get(neighbor.pt);
            if (nCell != oldCell) {
                if ((nCell != 0) && (oldCell != 0)) {
                    if ((nCell->clusterId) != (oldCell->clusterId)) {
                        energy -= contactEnergy(oldCell, nCell);
                    }
                } else {
                    energy -= contactEnergy(oldCell, nCell);
                }

            }
            if (nCell != newCell) {

                if ((newCell != 0) && (nCell != 0)) {
                    if ((newCell->clusterId) != (nCell->clusterId)) {
                        energy += contactEnergy(newCell, nCell);
                    }
                } else {
                    energy += contactEnergy(newCell, nCell);

                }

            }


        }


    }

    return energy;
}

void ContactPlugin::setContactEnergy(const string typeName1, const string typeName2, const double energy) {

    unsigned char type1 = automaton->getTypeId(typeName1);
    unsigned char type2 = automaton->getTypeId(typeName2);

    contactEnergyArray[type1][type2] = energy;
    contactEnergyArray[type2][type1] = energy;
}

std::string ContactPlugin::steerableName() { return "Contact"; }

std::string ContactPlugin::toString() { return steerableName(); }<|MERGE_RESOLUTION|>--- conflicted
+++ resolved
@@ -5,15 +5,9 @@
 using namespace std;
 
 #include "ContactPlugin.h"
-<<<<<<< HEAD
-#include<core/CompuCell3D/CC3DLogger.h>
-
-ContactPlugin::ContactPlugin() :xmlData(0), weightDistance(false) {
-=======
 #include <PublicUtilities/CC3DLogger.h>
 
 ContactPlugin::ContactPlugin() : xmlData(0), weightDistance(false) {
->>>>>>> 6ed90e64
 }
 
 ContactPlugin::~ContactPlugin() {
@@ -29,31 +23,10 @@
 
 void ContactPlugin::extraInit(Simulator *simulator) {
     update(xmlData, true);
-<<<<<<< HEAD
-    Automaton * cellTypePluginAutomaton = potts->getAutomaton();
-    return;
-    if (cellTypePluginAutomaton) {
-        ASSERT_OR_THROW("The size of matrix of contact energy coefficients has must equal max_cell_type_id+1. You must list interactions coefficients between all cel types",
-            contactEnergyArray.size() == ((unsigned int)cellTypePluginAutomaton->getMaxTypeId() + 1));
-    }
-
-=======
->>>>>>> 6ed90e64
 }
 
 void ContactPlugin::update(CC3DXMLElement *_xmlData, bool _fullInitFlag) {
     automaton = potts->getAutomaton();
-<<<<<<< HEAD
-    //return;
-    ASSERT_OR_THROW("CELL TYPE PLUGIN WAS NOT PROPERLY INITIALIZED YET. MAKE SURE THIS IS THE FIRST PLUGIN THAT YOU SET", automaton)
-        set<unsigned char> cellTypesSet;
-    contactEnergies.clear();
-
-
-    //////if(potts->getDisplayUnitsFlag()){
-    //////	Unit contactEnergyUnit=potts->getEnergyUnit()/powerUnit(potts->getLengthUnit(),2);
-=======
->>>>>>> 6ed90e64
 
     if (!automaton)
         throw CC3DException(
@@ -76,19 +49,8 @@
         for (auto &j: cellTypesSet) {
             CC3D_Log(LOG_DEBUG) << "contact[" << to_string(i) << "][" << to_string(j) << "]=" << contactEnergyArray[i][j];
         }
-<<<<<<< HEAD
-    Log(LOG_DEBUG) << "size=" << size;
-    for (int i = 0; i < size; ++i)
-        for (int j = 0; j < size; ++j) {
-            Log(LOG_DEBUG) <<  "contact[" << i << "][" << j << "]=" << contactEnergyArray[i][j];
-
-        }
-
-    //Here I initialize max neighbor index for direct acces to the list of neighbors 
-=======
 
     //Here I initialize max neighbor index for direct access to the list of neighbors
->>>>>>> 6ed90e64
     boundaryStrategy = BoundaryStrategy::getInstance();
     maxNeighborIndex = 0;
 
@@ -97,17 +59,11 @@
     }
 
     if (_xmlData->getFirstElement("Depth")) {
-<<<<<<< HEAD
-        maxNeighborIndex = boundaryStrategy->getMaxNeighborIndexFromDepth(_xmlData->getFirstElement("Depth")->getDouble());
-    }
-    else {
-=======
         maxNeighborIndex = boundaryStrategy->getMaxNeighborIndexFromDepth(
                 _xmlData->getFirstElement("Depth")->getDouble());
 
     } else {
 
->>>>>>> 6ed90e64
         if (_xmlData->getFirstElement("NeighborOrder")) {
 
             maxNeighborIndex = boundaryStrategy->getMaxNeighborIndexFromNeighborOrder(
@@ -119,19 +75,12 @@
         }
 
     }
-<<<<<<< HEAD
-    Log(LOG_DEBUG) << "Contact maxNeighborIndex=" << maxNeighborIndex;
-=======
     CC3D_Log(LOG_DEBUG) << "Contact maxNeighborIndex=" << maxNeighborIndex;
->>>>>>> 6ed90e64
 
 }
 
 double ContactPlugin::changeEnergy(const Point3D &pt, const CellG *newCell, const CellG *oldCell) {
-<<<<<<< HEAD
-=======
 
->>>>>>> 6ed90e64
     double energy = 0;
     unsigned int token = 0;
     double distance = 0;
