/*************************************************************************
*    CompuCell - A software framework for multimodel simulations of     *
* biocomplexity problems Copyright (C) 2003 University of Notre Dame,   *
*                             Indiana                                   *
*                                                                       *
* This program is free software; IF YOU AGREE TO CITE USE OF CompuCell  *
*  IN ALL RELATED RESEARCH PUBLICATIONS according to the terms of the   *
*  CompuCell GNU General Public License RIDER you can redistribute it   *
* and/or modify it under the terms of the GNU General Public License as *
*  published by the Free Software Foundation; either version 2 of the   *
*         License, or (at your option) any later version.               *
*                                                                       *
* This program is distributed in the hope that it will be useful, but   *
*      WITHOUT ANY WARRANTY; without even the implied warranty of       *
*  MERCHANTABILITY or FITNESS FOR A PARTICULAR PURPOSE.  See the GNU    *
*             General Public License for more details.                  *
*                                                                       *
*  You should have received a copy of the GNU General Public License    *
*     along with this program; if not, write to the Free Software       *
*      Foundation, Inc., 675 Mass Ave, Cambridge, MA 02139, USA.        *
*************************************************************************/

#include <CompuCell3D/CC3D.h>
using namespace CompuCell3D;

using namespace std;

#include "ContactPlugin.h"


ContactPlugin::ContactPlugin() :xmlData(0), weightDistance(false) {
}

ContactPlugin::~ContactPlugin() {

}

void ContactPlugin::init(Simulator *simulator, CC3DXMLElement *_xmlData) {
    potts = simulator->getPotts();
    xmlData = _xmlData;
    simulator->getPotts()->registerEnergyFunctionWithName(this, toString());
    simulator->registerSteerableObject(this);
}

void ContactPlugin::extraInit(Simulator *simulator) {
    update(xmlData, true);
<<<<<<< HEAD
=======
    //cerr << "contact after update" << endl;
    Automaton * cellTypePluginAutomaton = potts->getAutomaton();
    //cerr << "contact after automaton" << endl;
    return;
    if (cellTypePluginAutomaton && contactEnergyArray.size() != ((unsigned int)cellTypePluginAutomaton->getMaxTypeId() + 1)) {
        throw CC3DException("The size of matrix of contact energy coefficients has must equal max_cell_type_id+1. You must list interactions coefficients between all cel types");
    }

>>>>>>> 52aeeb34
}

void ContactPlugin::update(CC3DXMLElement *_xmlData, bool _fullInitFlag) {
    automaton = potts->getAutomaton();
<<<<<<< HEAD
    
    ASSERT_OR_THROW("CELL TYPE PLUGIN WAS NOT PROPERLY INITIALIZED YET. MAKE SURE THIS IS THE FIRST PLUGIN THAT YOU SET", automaton);
    set<unsigned char> cellTypesSet;
=======
    //cerr << "automaton=" << automaton << endl;
    //return;
    if (!automaton) throw CC3DException("CELL TYPE PLUGIN WAS NOT PROPERLY INITIALIZED YET. MAKE SURE THIS IS THE FIRST PLUGIN THAT YOU SET");
    set<unsigned char> cellTypesSet;
    contactEnergies.clear();


    //////if(potts->getDisplayUnitsFlag()){
    //////	Unit contactEnergyUnit=potts->getEnergyUnit()/powerUnit(potts->getLengthUnit(),2);




    //////	CC3DXMLElement * unitsElem=_xmlData->getFirstElement("Units"); 
    //////	if (!unitsElem){ //add Units element
    //////		unitsElem=_xmlData->attachElement("Units");
    //////	}

    //////	if(unitsElem->getFirstElement("EnergyUnit")){
    //////		unitsElem->getFirstElement("EnergyUnit")->updateElementValue(contactEnergyUnit.toString());
    //////	}else{
    //////		CC3DXMLElement * energyUnitElem = unitsElem->attachElement("EnergyUnit",contactEnergyUnit.toString());
    //////	}
    //////}
>>>>>>> 52aeeb34

    CC3DXMLElementList energyVec = _xmlData->getElements("Energy");

    contactEnergyArray.clear();

    for (int i = 0; i < energyVec.size(); ++i) {
        setContactEnergy(energyVec[i]->getAttribute("Type1"), energyVec[i]->getAttribute("Type2"), energyVec[i]->getDouble());
        //inserting all the types to the set (duplicate are automatically eleminated) to figure out max value of type Id
        cellTypesSet.insert(automaton->getTypeId(energyVec[i]->getAttribute("Type1")));
        cellTypesSet.insert(automaton->getTypeId(energyVec[i]->getAttribute("Type2")));
    }

    for (auto& i : cellTypesSet)
        for (auto& j : cellTypesSet) 
            cerr << "contact[" << to_string(i) << "][" << to_string(j) << "]=" << contactEnergyArray[i][j] << endl;

    //Here I initialize max neighbor index for direct acces to the list of neighbors 
    boundaryStrategy = BoundaryStrategy::getInstance();
    maxNeighborIndex = 0;

    if (_xmlData->getFirstElement("WeightEnergyByDistance")) {
        weightDistance = true;
    }

    if (_xmlData->getFirstElement("Depth")) {
        maxNeighborIndex = boundaryStrategy->getMaxNeighborIndexFromDepth(_xmlData->getFirstElement("Depth")->getDouble());
        //cerr<<"got here will do depth"<<endl;
    }
    else {
        //cerr<<"got here will do neighbor order"<<endl;
        if (_xmlData->getFirstElement("NeighborOrder")) {

            maxNeighborIndex = boundaryStrategy->getMaxNeighborIndexFromNeighborOrder(_xmlData->getFirstElement("NeighborOrder")->getUInt());
            
        }
        else {
            maxNeighborIndex = boundaryStrategy->getMaxNeighborIndexFromNeighborOrder(1);

        }

    }

    cerr << "Contact maxNeighborIndex=" << maxNeighborIndex << endl;

}

double ContactPlugin::changeEnergy(const Point3D &pt, const CellG *newCell, const CellG *oldCell) {

    double energy = 0;
    unsigned int token = 0;
    double distance = 0;
    Point3D n;

    CellG *nCell = 0;
    WatchableField3D<CellG *> *fieldG = (WatchableField3D<CellG *> *) potts->getCellFieldG();
    Neighbor neighbor;

    if (weightDistance) {
        for (unsigned int nIdx = 0; nIdx <= maxNeighborIndex; ++nIdx) {
            neighbor = boundaryStrategy->getNeighborDirect(const_cast<Point3D&>(pt), nIdx);
            if (!neighbor.distance) {
                //if distance is 0 then the neighbor returned is invalid
                continue;
            }
            nCell = fieldG->get(neighbor.pt);
            if (nCell != oldCell) {
                if ((nCell != 0) && (oldCell != 0)) {
                    if ((nCell->clusterId) != (oldCell->clusterId)) {
                        energy -= contactEnergy(oldCell, nCell) / neighbor.distance;
                    }
                }
                else {
                    energy -= contactEnergy(oldCell, nCell) / neighbor.distance;
                }

            }
            if (nCell != newCell) {
                if ((newCell != 0) && (nCell != 0)) {
                    if ((newCell->clusterId) != (nCell->clusterId)) {
                        energy += contactEnergy(newCell, nCell) / neighbor.distance;
                    }
                }
                else {
                    energy += contactEnergy(newCell, nCell) / neighbor.distance;

                }
            }


        }
    }
    else {

        for (unsigned int nIdx = 0; nIdx <= maxNeighborIndex; ++nIdx) {
            neighbor = boundaryStrategy->getNeighborDirect(const_cast<Point3D&>(pt), nIdx);
            if (!neighbor.distance) {
                //if distance is 0 then the neighbor returned is invalid
                continue;
            }            
            nCell = fieldG->get(neighbor.pt);
            if (nCell != oldCell) {
                if ((nCell != 0) && (oldCell != 0)) {
                    if ((nCell->clusterId) != (oldCell->clusterId)) {
                        energy -= contactEnergy(oldCell, nCell);
                    }
                }
                else {
                    energy -= contactEnergy(oldCell, nCell);
                }

            }
            if (nCell != newCell) {

                if ((newCell != 0) && (nCell != 0)) {
                    if ((newCell->clusterId) != (nCell->clusterId)) {
                        energy += contactEnergy(newCell, nCell);
                    }
                }
                else {
                    energy += contactEnergy(newCell, nCell);

                }

            }


        }


    }

    return energy;
}

void ContactPlugin::setContactEnergy(const string typeName1, const string typeName2, const double energy) {

    unsigned char type1 = automaton->getTypeId(typeName1);
    unsigned char type2 = automaton->getTypeId(typeName2);

<<<<<<< HEAD
    contactEnergyArray[type1][type2] = energy;
    contactEnergyArray[type2][type1] = energy;
=======
    contactEnergies_t::iterator it = contactEnergies.find(index);
    if (it != contactEnergies.end()) throw CC3DException(string("Contact energy for ") + typeName1 + " " + typeName2 + " already set!");

    contactEnergies[index] = energy;
}

int ContactPlugin::getIndex(const int type1, const int type2) const {
    if (type1 < type2) return ((type1 + 1) | ((type2 + 1) << 16));
    else return ((type2 + 1) | ((type1 + 1) << 16));
>>>>>>> 52aeeb34
}

std::string ContactPlugin::steerableName() { return "Contact"; }
std::string ContactPlugin::toString() { return steerableName(); }<|MERGE_RESOLUTION|>--- conflicted
+++ resolved
@@ -44,51 +44,13 @@
 
 void ContactPlugin::extraInit(Simulator *simulator) {
     update(xmlData, true);
-<<<<<<< HEAD
-=======
-    //cerr << "contact after update" << endl;
-    Automaton * cellTypePluginAutomaton = potts->getAutomaton();
-    //cerr << "contact after automaton" << endl;
-    return;
-    if (cellTypePluginAutomaton && contactEnergyArray.size() != ((unsigned int)cellTypePluginAutomaton->getMaxTypeId() + 1)) {
-        throw CC3DException("The size of matrix of contact energy coefficients has must equal max_cell_type_id+1. You must list interactions coefficients between all cel types");
-    }
-
->>>>>>> 52aeeb34
 }
 
 void ContactPlugin::update(CC3DXMLElement *_xmlData, bool _fullInitFlag) {
     automaton = potts->getAutomaton();
-<<<<<<< HEAD
-    
-    ASSERT_OR_THROW("CELL TYPE PLUGIN WAS NOT PROPERLY INITIALIZED YET. MAKE SURE THIS IS THE FIRST PLUGIN THAT YOU SET", automaton);
-    set<unsigned char> cellTypesSet;
-=======
-    //cerr << "automaton=" << automaton << endl;
-    //return;
+
     if (!automaton) throw CC3DException("CELL TYPE PLUGIN WAS NOT PROPERLY INITIALIZED YET. MAKE SURE THIS IS THE FIRST PLUGIN THAT YOU SET");
     set<unsigned char> cellTypesSet;
-    contactEnergies.clear();
-
-
-    //////if(potts->getDisplayUnitsFlag()){
-    //////	Unit contactEnergyUnit=potts->getEnergyUnit()/powerUnit(potts->getLengthUnit(),2);
-
-
-
-
-    //////	CC3DXMLElement * unitsElem=_xmlData->getFirstElement("Units"); 
-    //////	if (!unitsElem){ //add Units element
-    //////		unitsElem=_xmlData->attachElement("Units");
-    //////	}
-
-    //////	if(unitsElem->getFirstElement("EnergyUnit")){
-    //////		unitsElem->getFirstElement("EnergyUnit")->updateElementValue(contactEnergyUnit.toString());
-    //////	}else{
-    //////		CC3DXMLElement * energyUnitElem = unitsElem->attachElement("EnergyUnit",contactEnergyUnit.toString());
-    //////	}
-    //////}
->>>>>>> 52aeeb34
 
     CC3DXMLElementList energyVec = _xmlData->getElements("Energy");
 
@@ -102,7 +64,7 @@
     }
 
     for (auto& i : cellTypesSet)
-        for (auto& j : cellTypesSet) 
+        for (auto& j : cellTypesSet)
             cerr << "contact[" << to_string(i) << "][" << to_string(j) << "]=" << contactEnergyArray[i][j] << endl;
 
     //Here I initialize max neighbor index for direct acces to the list of neighbors 
@@ -122,7 +84,7 @@
         if (_xmlData->getFirstElement("NeighborOrder")) {
 
             maxNeighborIndex = boundaryStrategy->getMaxNeighborIndexFromNeighborOrder(_xmlData->getFirstElement("NeighborOrder")->getUInt());
-            
+
         }
         else {
             maxNeighborIndex = boundaryStrategy->getMaxNeighborIndexFromNeighborOrder(1);
@@ -228,20 +190,8 @@
     unsigned char type1 = automaton->getTypeId(typeName1);
     unsigned char type2 = automaton->getTypeId(typeName2);
 
-<<<<<<< HEAD
     contactEnergyArray[type1][type2] = energy;
     contactEnergyArray[type2][type1] = energy;
-=======
-    contactEnergies_t::iterator it = contactEnergies.find(index);
-    if (it != contactEnergies.end()) throw CC3DException(string("Contact energy for ") + typeName1 + " " + typeName2 + " already set!");
-
-    contactEnergies[index] = energy;
-}
-
-int ContactPlugin::getIndex(const int type1, const int type2) const {
-    if (type1 < type2) return ((type1 + 1) | ((type2 + 1) << 16));
-    else return ((type2 + 1) | ((type1 + 1) << 16));
->>>>>>> 52aeeb34
 }
 
 std::string ContactPlugin::steerableName() { return "Contact"; }
