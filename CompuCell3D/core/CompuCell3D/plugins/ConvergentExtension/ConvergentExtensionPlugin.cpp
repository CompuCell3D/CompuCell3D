/*************************************************************************
*    CompuCell - A software framework for multimodel simulations of     *
* biocomplexity problems Copyright (C) 2003 University of Notre Dame,   *
*                             Indiana                                   *
*                                                                       *
* This program is free software; IF YOU AGREE TO CITE USE OF CompuCell  *
*  IN ALL RELATED RESEARCH PUBLICATIONS according to the terms of the   *
*  CompuCell GNU General Public License RIDER you can redistribute it   *
* and/or modify it under the terms of the GNU General Public License as *
*  published by the Free Software Foundation; either version 2 of the   *
*         License, or (at your option) any later version.               *
*                                                                       *
* This program is distributed in the hope that it will be useful, but   *
*      WITHOUT ANY WARRANTY; without even the implied warranty of       *
*  MERCHANTABILITY or FITNESS FOR A PARTICULAR PURPOSE.  See the GNU    *
*             General Public License for more details.                  *
*                                                                       *
*  You should have received a copy of the GNU General Public License    *
*     along with this program; if not, write to the Free Software       *
*      Foundation, Inc., 675 Mass Ave, Cambridge, MA 02139, USA.        *
*************************************************************************/

#include <CompuCell3D/CC3D.h>

using namespace CompuCell3D;

<<<<<<< HEAD
=======

// // // #include <iostream>
// // // #include <algorithm>

>>>>>>> 52aeeb34
using namespace std;

#include "ConvergentExtensionPlugin.h"

#define sign(x) (((x>0)-(x<0)))


ConvergentExtensionPlugin::ConvergentExtensionPlugin():xmlData(0)   {
}

ConvergentExtensionPlugin::~ConvergentExtensionPlugin() {

}

void ConvergentExtensionPlugin::init(Simulator *simulator, CC3DXMLElement *_xmlData) {
	potts=simulator->getPotts();
	xmlData=_xmlData;
	simulator->getPotts()->registerEnergyFunctionWithName(this,toString());
	simulator->registerSteerableObject(this);

	bool pluginAlreadyRegisteredFlag;
	Plugin *plugin=Simulator::pluginManager.get("MomentOfInertia",&pluginAlreadyRegisteredFlag); //this will load VolumeTracker plugin if it is not already loaded
	if(!pluginAlreadyRegisteredFlag)
		plugin->init(simulator);
}




void ConvergentExtensionPlugin::extraInit(Simulator *simulator){
	update(xmlData,true);
}

void ConvergentExtensionPlugin::update(CC3DXMLElement *_xmlData, bool _fullInitFlag){
	automaton = potts->getAutomaton();
<<<<<<< HEAD
	ASSERT_OR_THROW("CELL TYPE PLUGIN WAS NOT PROPERLY INITIALIZED YET. MAKE SURE THIS IS THE FIRST PLUGIN THAT YOU SET", automaton);
=======
	if (!automaton) throw CC3DException("CELL TYPE PLUGIN WAS NOT PROPERLY INITIALIZED YET. MAKE SURE THIS IS THE FIRST PLUGIN THAT YOU SET");
	set<unsigned char> cellTypesSet;
>>>>>>> 52aeeb34

	interactingTypes.clear();
	alphaConvExtMap.clear();
	typeNameAlphaConvExtMap.clear();
	CC3DXMLElementList alphaVec=_xmlData->getElements("Alpha");

	for (int i = 0 ; i<alphaVec.size(); ++i){
		typeNameAlphaConvExtMap.insert(make_pair(alphaVec[i]->getAttribute("Type"),alphaVec[i]->getDouble()));
	}

	//inserting alpha values to alphaConvExtMap;
	for(map<std::string , double>::iterator mitr=typeNameAlphaConvExtMap.begin() ; mitr!=typeNameAlphaConvExtMap.end(); ++mitr){
		alphaConvExtMap[automaton->getTypeId(mitr->first)]=mitr->second;
	}

	cerr<<"size="<<alphaConvExtMap.size()<<endl;
	for(auto& itr : alphaConvExtMap){
		cerr<<"alphaConvExt["<<to_string(itr.first)<<"]="<<itr.second<<endl;
	}

	//Here I initialize max neighbor index for direct acces to the list of neighbors 
	boundaryStrategy=BoundaryStrategy::getInstance();
	maxNeighborIndex=0;

	if(_xmlData->getFirstElement("Depth")){
		maxNeighborIndex=boundaryStrategy->getMaxNeighborIndexFromDepth((float)_xmlData->getFirstElement("Depth")->getDouble());
		//cerr<<"got here will do depth"<<endl;
	}else{
		//cerr<<"got here will do neighbor order"<<endl;
		if(_xmlData->getFirstElement("NeighborOrder")){

			maxNeighborIndex=boundaryStrategy->getMaxNeighborIndexFromNeighborOrder(_xmlData->getFirstElement("NeighborOrder")->getUInt());	
		}else{
			maxNeighborIndex=boundaryStrategy->getMaxNeighborIndexFromNeighborOrder(1);

		}

	}

	cerr<<"ConvergentExtension maxNeighborIndex="<<maxNeighborIndex<<endl;

}

double ConvergentExtensionPlugin::changeEnergy(const Point3D &pt,const CellG *newCell,const CellG *oldCell) {

	//cerr<<"ChangeEnergy"<<endl;
	// Assumption simulation is 2D in xy plane

	double energy = 0;
	unsigned int token = 0;
	double distance = 0;
	Point3D n;

	CellG *nCell=0;
	WatchableField3D<CellG *> *fieldG =(WatchableField3D<CellG *> *) potts->getCellFieldG();
	Neighbor neighbor;
	Coordinates3D<double> ptTrans=boundaryStrategy->calculatePointCoordinates(pt);

	for(unsigned int nIdx=0 ; nIdx <= maxNeighborIndex ; ++nIdx ){
		neighbor=boundaryStrategy->getNeighborDirect(const_cast<Point3D&>(pt),nIdx);
		if(!neighbor.distance){
			//if distance is 0 then the neighbor returned is invalid
			continue;
		}

		nCell = fieldG->get(neighbor.pt);
		if(!nCell) continue;

		auto nCellalphaConvExtMapItr = alphaConvExtMap.find(nCell->type);
		if(nCellalphaConvExtMapItr == alphaConvExtMap.end()) continue;

		Coordinates3D<double> ptTransNeighbor=boundaryStrategy->calculatePointCoordinates(neighbor.pt);

		if(nCell!=oldCell && oldCell){

			auto oldCellalphaConvExtMapItr = alphaConvExtMap.find(oldCell->type);

			if(oldCellalphaConvExtMapItr != alphaConvExtMap.end()){
				//nCell
				double deltaNCell=nCellalphaConvExtMapItr->second*nCell->ecc;

				Coordinates3D<double> nCellCM((nCell->xCM / (float) nCell->volume),(nCell->yCM / (float) nCell->volume),(nCell->zCM / (float) nCell->volume));
				Coordinates3D<double> nCellCMPtVec=ptTransNeighbor-nCellCM;

				Coordinates3D<double> orientationVecNCell;
				if(nCell->lX==0.0 && nCell->lY==0.0){
					if(nCell->iXX>nCell->iYY){
						orientationVecNCell=Coordinates3D<double>(0,sqrt(nCell->iXX),0);
					}else{
						orientationVecNCell=Coordinates3D<double>(sqrt(nCell->iYY),0,0);
					}
				}else{
					orientationVecNCell=Coordinates3D<double>(nCell->lX,nCell->lY,0);
				}



				double rSinThetaNCell=(orientationVecNCell.x*nCellCMPtVec.y-orientationVecNCell.y*nCellCMPtVec.x)/
					sqrt(orientationVecNCell.x*orientationVecNCell.x+orientationVecNCell.y*orientationVecNCell.y);

				//double NNCell=(orientationVecNCell.x*nCellCMPtVec.y-orientationVecNCell.y*nCellCMPtVec.x);

				//double nsintheta=(orientationVecNCell.x*nCellCMPtVec.y-orientationVecNCell.y*nCellCMPtVec.x)/(
				//	sqrt(orientationVecNCell.x*orientationVecNCell.x+orientationVecNCell.y*orientationVecNCell.y)*(nCellCMPtVec.x*nCellCMPtVec.x+nCellCMPtVec.y*nCellCMPtVec.y));
				
				

				//cerr<<"nsintheta="<<nsintheta<<endl;
				//cerr<<"deltaNCell="<<deltaNCell<<" rSinThetaNCell="<<rSinThetaNCell<<" nCell->ecc="<<nCell->ecc<<endl;
				//double r_eccN=sqrt(nCellCMPtVec.x*nCellCMPtVec.x+nCellCMPtVec.y*nCellCMPtVec.y)*nCell->ecc;
				//cerr<<"r_eccN="<<r_eccN<<endl;
				

				deltaNCell*=rSinThetaNCell;
				//oldCell
				double deltaOldCell=oldCellalphaConvExtMapItr->second*oldCell->ecc;
				Coordinates3D<double> oldCellCM((oldCell->xCM / (float) oldCell->volume),(oldCell->yCM / (float) oldCell->volume),(oldCell->zCM / (float) oldCell->volume));
				Coordinates3D<double> oldCellCMPtVec=ptTrans-oldCellCM;

				Coordinates3D<double> orientationVecOldCell;
				if(oldCell->lX==0.0 && oldCell->lY==0.0){
					if(oldCell->iXX>oldCell->iYY){
						orientationVecOldCell=Coordinates3D<double>(0,sqrt(oldCell->iXX),0);
					}else{
						orientationVecOldCell=Coordinates3D<double>(sqrt(oldCell->iYY),0,0);
					}
				}else{
					orientationVecOldCell=Coordinates3D<double>(oldCell->lX,oldCell->lY,0);
				}


				double rSinThetaOldCell=(orientationVecOldCell.x*oldCellCMPtVec.y-orientationVecOldCell.y*oldCellCMPtVec.x)/
					sqrt(orientationVecOldCell.x*orientationVecOldCell.x+orientationVecOldCell.y*orientationVecOldCell.y);
				
				//double r_eccOld=sqrt(oldCellCMPtVec.x*oldCellCMPtVec.x+oldCellCMPtVec.y*oldCellCMPtVec.y)*oldCell->ecc;
				//cerr<<"r_eccOld="<<r_eccOld<<endl;
				//cerr<<"deltaOldCell="<<deltaOldCell<<" rSinThetaOldCell="<<rSinThetaOldCell<<" oldCell->ecc="<<oldCell->ecc<<endl;
				
				deltaOldCell*=rSinThetaOldCell;

				double energyBefore=energy;
				if (nCell->volume==1 || oldCell->volume==1){
					;//dont do anything if cell is only one pixel in size - the math makes no sense in such a case
				}else{
					energy -= -deltaOldCell*deltaNCell;
				}


				  if(energy!=energy){
					   cerr<<"energyBefore="<<energyBefore<<endl;
						cerr<<"oldCellCMPtVec="<<oldCellCMPtVec<<" oldCell->lX="<<oldCell->lX<<" oldCell->lY="<<oldCell->lY<<endl;
						cerr<<"oldCell->iXX="<<oldCell->iXX<<" oldCell->iYY="<<oldCell->iYY<<" oldCell->iXY="<<oldCell->iXY<<endl;
						cerr<<"nCellCMPtVec="<<nCellCMPtVec<<" nCell->lX="<<nCell->lX<<" nCell->lY="<<nCell->lY<<endl;
						cerr<<"deltaNCell="<<deltaNCell<<" rSinThetaNCell="<<rSinThetaNCell<<" nCell->ecc="<<nCell->ecc<<endl;
						cerr<<"nCell->volume="<<nCell->volume<<endl;
						cerr<<"deltaOldCell="<<deltaOldCell<<" rSinThetaOldCell="<<rSinThetaOldCell<<" oldCell->ecc="<<oldCell->ecc<<endl;
						cerr<<"oldCell->volume="<<oldCell->volume<<endl;
					   cerr<<"deltaOldCell="<<deltaOldCell<<" deltaNCell="<<deltaNCell<<endl;
						cerr<<"OLD N CELL CONTR="<<energy<<endl;
						exit(0);
					}
				//cerr<<"nCellCM="<<nCellCM<<endl;
				//cerr<<"oldCellCM="<<oldCellCM<<endl;
				//cerr<<"energy="<<energy<<endl;

				//if(energy!=energy){
				//	cerr<<"OLD CELL CONTR="<<energy<<endl;
				//	exit(0);
				//}

			}
		}
		if(nCell!=newCell && newCell){

			auto newCellalphaConvExtMapItr = alphaConvExtMap.find(newCell->type);

			if(newCellalphaConvExtMapItr != alphaConvExtMap.end()){
				//calculating quantities needed for delta computations for newCell after pixel copy

				double xcm;
				double ycm;
				if(newCell->volume<1){
					xcm = 0.0;
					ycm = 0.0;

				}else{
					xcm = (newCell->xCM / (float) newCell->volume);
					ycm = (newCell->yCM / (float) newCell->volume);

				}
				double newXCM = (newCell->xCM + ptTrans.x)/((float)newCell->volume + 1);
				double newYCM = (newCell->yCM + ptTrans.y)/((float)newCell->volume + 1);	 

				double newIxx=newCell->iXX+(newCell->volume )*ycm*ycm-(newCell->volume+1)*(newYCM*newYCM)+ptTrans.y*ptTrans.y;
				double newIyy=newCell->iYY+(newCell->volume )*xcm*xcm-(newCell->volume+1)*(newXCM*newXCM)+ptTrans.x*ptTrans.x;
				double newIxy=newCell->iXY-(newCell->volume )*xcm*ycm+(newCell->volume+1)*newXCM*newYCM-ptTrans.x*ptTrans.y;

				double radicalNew=0.5*sqrt((newIxx-newIyy)*(newIxx-newIyy)+4.0*newIxy*newIxy);			
				double lMinNew=0.5*(newIxx+newIyy)-radicalNew;
				double lMaxNew=0.5*(newIxx+newIyy)+radicalNew;
				double newEcc=sqrt(1.0-lMinNew/lMaxNew);

				Coordinates3D<double> orientationVecNew;
				if(newIxy!=0.0){
				
					orientationVecNew=Coordinates3D<double>(newIxy,lMaxNew-newIxx,0.0);
				}else{
					if(newIxx>newIyy)
						orientationVecNew=Coordinates3D<double>(0.0,sqrt(newIxx),0.0);
					else
						orientationVecNew=Coordinates3D<double>(sqrt(newIyy),0.0,0.0);
				}

				double deltaNewCell=newCellalphaConvExtMapItr->second*newEcc;

				Coordinates3D<double> newCellCM(newXCM,newYCM,0.0);
				Coordinates3D<double> newCellCMPtVec=ptTrans-newCellCM;

				//cerr<<"orientationVecNew="<<orientationVecNew<<endl;
				//cerr<<"newCellCMPtVec="<<newCellCMPtVec<<endl;
				//cerr<<"x="<<(orientationVecNew.x*newCellCMPtVec.y-orientationVecNew.y*newCellCMPtVec.x)<<endl;
				
				double N=sqrt((orientationVecNew.x*newCellCMPtVec.y-orientationVecNew.y*newCellCMPtVec.x)*(orientationVecNew.x*newCellCMPtVec.y-orientationVecNew.y*newCellCMPtVec.x));
				double D=sqrt(orientationVecNew.x*orientationVecNew.x+orientationVecNew.y*orientationVecNew.y);
				//cerr<<"N="<<N<<" D="<<D<<endl;
				double rSinThetaNewCell=(orientationVecNew.x*newCellCMPtVec.y-orientationVecNew.y*newCellCMPtVec.x)/
					sqrt(orientationVecNew.x*orientationVecNew.x+orientationVecNew.y*orientationVecNew.y);

				
				//cerr<<"sqrt N="<<sqrt((orientationVecNew.x*newCellCMPtVec.y-orientationVecNew.y*newCellCMPtVec.x)*(orientationVecNew.x*newCellCMPtVec.y-orientationVecNew.y*newCellCMPtVec.x))<<endl;
				//cerr<<"sqrt D="<<sqrt(orientationVecNew.x*orientationVecNew.x+orientationVecNew.y*orientationVecNew.y)<<endl;

				//double rSinThetaNewCell=sqrt((orientationVecNew.x*newCellCMPtVec.y-orientationVecNew.y*newCellCMPtVec.x)*(orientationVecNew.y*newCellCMPtVec.y-orientationVecNew.y*newCellCMPtVec.x))/
				//	sqrt(orientationVecNew.x*orientationVecNew.x+orientationVecNew.y*orientationVecNew.y);

				//cerr<<"deltaNewCell="<<deltaNewCell<<" rSinThetaNewCell="<<rSinThetaNewCell<<" newCell->volume="<<newCell->volume<<endl;

				deltaNewCell*=rSinThetaNewCell;
				//cerr<<"deltaNewCell="<<deltaNewCell<<endl;


				if(nCell==oldCell){
					//special case - need to calculate delta for oldCell after pixel copy
					//oldCell						
					double xcmOldCell = (oldCell->xCM / (float) oldCell->volume);
					double ycmOldCell = (oldCell->yCM / (float) oldCell->volume);
					double newXCMOldCell;
					double newYCMOldCell;

					if(oldCell->volume==1){
						newXCMOldCell = 0.0;
						newYCMOldCell = 0.0;	 
					}else{
						newXCMOldCell = (oldCell->xCM - ptTrans.x)/((float)oldCell->volume - 1);
						newYCMOldCell = (oldCell->yCM - ptTrans.y)/((float)oldCell->volume - 1);	 		
					}

					double newIxxOldCell =oldCell->iXX+(oldCell->volume )*(ycmOldCell*ycmOldCell)-(oldCell->volume-1)*(newYCMOldCell*newYCMOldCell)-ptTrans.y*ptTrans.y;
					double newIyyOldCell =oldCell->iYY+(oldCell->volume )*(xcmOldCell*xcmOldCell)-(oldCell->volume-1)*(newXCMOldCell*newXCMOldCell)-ptTrans.x*ptTrans.x;
					double newIxyOldCell =oldCell->iXY-(oldCell->volume )*(xcmOldCell*ycmOldCell)+(oldCell->volume-1)*newXCMOldCell*newYCMOldCell+ptTrans.x*ptTrans.y;

					double radicalNewOldCell=0.5*sqrt((newIxxOldCell-newIyyOldCell)*(newIxxOldCell-newIyyOldCell)+4.0*newIxyOldCell*newIxyOldCell);			
					double lMinNewOldCell=0.5*(newIxxOldCell+newIyyOldCell)-radicalNew;
					double lMaxNewOldCell=0.5*(newIxxOldCell+newIyyOldCell)+radicalNew;
					double newEccOldCell=sqrt(1.0-lMinNewOldCell/lMaxNewOldCell);
					Coordinates3D<double> orientationVecNewOldCell;
					if(newIxyOldCell!=0.0){
						orientationVecNewOldCell=Coordinates3D<double>(newIxyOldCell,lMaxNewOldCell-newIxxOldCell,0.0);
					}else{
						if(newIxxOldCell>newIyyOldCell)
							orientationVecNewOldCell=Coordinates3D<double>(0.0,sqrt(newIxxOldCell),0.0);
						else
							orientationVecNewOldCell=Coordinates3D<double>(sqrt(newIyyOldCell),0.0,0.0);

					}


					//oldCell
					auto oldCellalphaConvExtMapItr = alphaConvExtMap.find(oldCell->type);
					if (oldCellalphaConvExtMapItr==alphaConvExtMap.end()) continue;
					
					double deltaOldCell=oldCellalphaConvExtMapItr->second*newEccOldCell;
					Coordinates3D<double> oldCellCM(newXCMOldCell,newXCMOldCell,0.0);
					Coordinates3D<double> oldCellCMPtVec=ptTransNeighbor-oldCellCM;


					double rSinThetaOldCell=(orientationVecNewOldCell.x*oldCellCMPtVec.y-orientationVecNewOldCell.y*oldCellCMPtVec.x)/
						sqrt(orientationVecNewOldCell.x*orientationVecNewOldCell.x+orientationVecNewOldCell.y*orientationVecNewOldCell.y);

					//cerr<<"deltaOldCell="<<deltaOldCell<<" rSinThetaOldCell="<<rSinThetaOldCell<<endl;

					deltaOldCell*=rSinThetaOldCell;

					//cerr<<"deltaOldCell="<<deltaOldCell<<" deltaNewCell="<<deltaNewCell<<endl;
					
					double energyBefore=energy;

					if (newCell->volume==1 || oldCell->volume<=2 ){
						;//dont do anything if cell is only one pixel in size - the math makes no sense in such a case
					}else{

						energy += -deltaOldCell*deltaNewCell;
				  }

				  if(energy!=energy){
					   cerr<<"energyBefore="<<energyBefore<<endl;
						cerr<<"oldCell->volume="<<oldCell->volume<<endl;
						cerr<<"oldCell->iXX="<<oldCell->iXX<<" oldCell->iYY="<<oldCell->iYY<<" oldCell->iXY="<<oldCell->iXY<<endl;
						cerr<<"newIxxOldCell="<<newIxxOldCell<<" newIyyOldCell="<<newIyyOldCell<<" newIxyOldCell="<<newIxyOldCell<<endl;
						cerr<<"orientationVecNewOldCell="<<orientationVecNewOldCell<<endl;
					   cerr<<"deltaOldCell="<<deltaOldCell<<" deltaNewCell="<<deltaNewCell<<endl;
						cerr<<"NEW OLD CELL CONTR="<<energy<<endl;
						exit(0);
					}

				}else{

					//nCell
					double deltaNCell=nCellalphaConvExtMapItr->second*nCell->ecc;

					Coordinates3D<double> nCellCM((nCell->xCM / (float) nCell->volume),(nCell->yCM / (float) nCell->volume),(nCell->zCM / (float) nCell->volume));
					Coordinates3D<double> nCellCMPtVec=ptTransNeighbor-nCellCM;

					Coordinates3D<double> orientationVecNCell;
					if(nCell->lX==0.0 && nCell->lY==0.0){
						if(nCell->iXX>nCell->iYY){
							orientationVecNCell=Coordinates3D<double>(0.,sqrt(nCell->iXX),0);
						}else{
							orientationVecNCell=Coordinates3D<double>(sqrt(nCell->iYY),0,0);
						}
					}else{
						orientationVecNCell=Coordinates3D<double>(nCell->lX,nCell->lY,0);
					}



					double rSinThetaNCell=(orientationVecNCell.x*nCellCMPtVec.y-orientationVecNCell.y*nCellCMPtVec.x)/
						sqrt(orientationVecNCell.x*orientationVecNCell.x+orientationVecNCell.y*orientationVecNCell.y);



					//double rSinThetaNCell=sqrt((nCell->lX*nCellCMPtVec.y-nCell->lY*nCellCMPtVec.x)*(nCell->lX*nCellCMPtVec.y-nCell->lY*nCellCMPtVec.x))/
					//	sqrt(nCell->lX*nCell->lX+nCell->lY*nCell->lY);
					//cerr<<"deltaNCell="<<deltaNCell<<" rSinThetaNCell="<<rSinThetaNCell<<endl;

					deltaNCell*=rSinThetaNCell;

					

				

					double energyBefore=energy;

					if (nCell->volume==1 || newCell->volume==1){
						;//dont do anything if  cell is only one pixel in size - the math makes no sense in such a case
					}else{

						energy += -deltaNCell*deltaNewCell;
					}

					if(energy!=energy){
						cerr<<"deltaNCell="<<deltaNCell<<" rSinThetaNCell="<<rSinThetaNCell<<endl;
					   cerr<<"deltaNewCell="<<deltaNewCell<<" rSinThetaNewCell="<<rSinThetaNewCell<<" newCell->volume="<<newCell->volume<<endl;
						cerr<<"N="<<N<<" D="<<D<<endl;
						cerr<<"orientationVecNew="<<orientationVecNew<<endl;
						cerr<<"newCellCMPtVec="<<newCellCMPtVec<<endl;

						cerr<<"newIxx="<<newIxx<<endl;
						cerr<<"newIyy="<<newIyy<<endl;
						cerr<<"newIxy="<<newIxy<<endl;
						cerr<<"xcm="<<xcm<<" ycm="<<ycm<<" newXCM="<<newXCM<<" newYCM="<<newYCM<<endl;


						cerr<<"radicalNew="<<radicalNew<<endl;
						cerr<<"lMinNew="<<lMinNew<<endl;
						cerr<<"lMaxNew="<<lMaxNew<<endl;
					   cerr<<"newEcc="<<newEcc<<endl;
						

					   cerr<<"energyBefore="<<energyBefore<<endl;
					   cerr<<"deltaNewCell="<<deltaNewCell<<" deltaNCell="<<deltaNCell<<endl;
						cerr<<"NEW N CELL CONTR="<<energy<<endl;
						exit(0);
					}


	

				}
				//energy += contactEnergy(newCell, nCell);

			}

		}


	}

	//cerr<<"CONVERGENT EXTENSION ENERGY="<<energy<<endl;
	if(energy!=energy){
		//cerr<<"CONVERGENT EXTENSION ENERGY="<<energy<<endl;
		return 0.0;
	}
	else{
		return energy;
	}

}


std::string ConvergentExtensionPlugin::steerableName(){return "ConvergentExtansion";}
std::string ConvergentExtensionPlugin::toString(){return steerableName();}

<|MERGE_RESOLUTION|>--- conflicted
+++ resolved
@@ -24,13 +24,6 @@
 
 using namespace CompuCell3D;
 
-<<<<<<< HEAD
-=======
-
-// // // #include <iostream>
-// // // #include <algorithm>
-
->>>>>>> 52aeeb34
 using namespace std;
 
 #include "ConvergentExtensionPlugin.h"
@@ -66,12 +59,7 @@
 
 void ConvergentExtensionPlugin::update(CC3DXMLElement *_xmlData, bool _fullInitFlag){
 	automaton = potts->getAutomaton();
-<<<<<<< HEAD
-	ASSERT_OR_THROW("CELL TYPE PLUGIN WAS NOT PROPERLY INITIALIZED YET. MAKE SURE THIS IS THE FIRST PLUGIN THAT YOU SET", automaton);
-=======
 	if (!automaton) throw CC3DException("CELL TYPE PLUGIN WAS NOT PROPERLY INITIALIZED YET. MAKE SURE THIS IS THE FIRST PLUGIN THAT YOU SET");
-	set<unsigned char> cellTypesSet;
->>>>>>> 52aeeb34
 
 	interactingTypes.clear();
 	alphaConvExtMap.clear();
@@ -352,7 +340,7 @@
 					//oldCell
 					auto oldCellalphaConvExtMapItr = alphaConvExtMap.find(oldCell->type);
 					if (oldCellalphaConvExtMapItr==alphaConvExtMap.end()) continue;
-					
+
 					double deltaOldCell=oldCellalphaConvExtMapItr->second*newEccOldCell;
 					Coordinates3D<double> oldCellCM(newXCMOldCell,newXCMOldCell,0.0);
 					Coordinates3D<double> oldCellCMPtVec=ptTransNeighbor-oldCellCM;
