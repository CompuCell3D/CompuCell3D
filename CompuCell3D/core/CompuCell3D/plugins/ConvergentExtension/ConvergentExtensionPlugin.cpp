
#include <CompuCell3D/CC3D.h>

using namespace CompuCell3D;

using namespace std;

#include "ConvergentExtensionPlugin.h"
<<<<<<< HEAD
#include<core/CompuCell3D/CC3DLogger.h>
=======
#include <PublicUtilities/CC3DLogger.h>
>>>>>>> 6ed90e64

#define sign(x) (((x>0)-(x<0)))


ConvergentExtensionPlugin::ConvergentExtensionPlugin():xmlData(0)   {
}

ConvergentExtensionPlugin::~ConvergentExtensionPlugin() {

}

void ConvergentExtensionPlugin::init(Simulator *simulator, CC3DXMLElement *_xmlData) {
	potts=simulator->getPotts();
	xmlData=_xmlData;
	simulator->getPotts()->registerEnergyFunctionWithName(this,toString());
	simulator->registerSteerableObject(this);

	bool pluginAlreadyRegisteredFlag;
    //this will load VolumeTracker plugin if it is not already loaded
	Plugin *plugin=Simulator::pluginManager.get("MomentOfInertia",&pluginAlreadyRegisteredFlag);
	if(!pluginAlreadyRegisteredFlag)
		plugin->init(simulator);
}




void ConvergentExtensionPlugin::extraInit(Simulator *simulator){
	update(xmlData,true);
}

void ConvergentExtensionPlugin::update(CC3DXMLElement *_xmlData, bool _fullInitFlag){
	automaton = potts->getAutomaton();
	if (!automaton) throw CC3DException("CELL TYPE PLUGIN WAS NOT PROPERLY INITIALIZED YET. MAKE SURE THIS IS THE FIRST PLUGIN THAT YOU SET");

	interactingTypes.clear();
	alphaConvExtMap.clear();
	typeNameAlphaConvExtMap.clear();
	CC3DXMLElementList alphaVec=_xmlData->getElements("Alpha");

	for (int i = 0 ; i<alphaVec.size(); ++i){
		typeNameAlphaConvExtMap.insert(make_pair(alphaVec[i]->getAttribute("Type"),alphaVec[i]->getDouble()));
	}

	//inserting alpha values to alphaConvExtMap;
	for(map<std::string , double>::iterator mitr=typeNameAlphaConvExtMap.begin() ; mitr!=typeNameAlphaConvExtMap.end(); ++mitr){
		alphaConvExtMap[automaton->getTypeId(mitr->first)]=mitr->second;
	}
<<<<<<< HEAD
	Log(LOG_DEBUG) << "size="<<size;
	for(int i = 0 ; i < size ; ++i){
		Log(LOG_DEBUG) << "alphaConvExt["<<i<<"]="<<alphaConvExtVec[i];
			}
=======

	CC3D_Log(LOG_DEBUG)<<"size="<<alphaConvExtMap.size();
	for(auto& itr : alphaConvExtMap){
		CC3D_Log(LOG_DEBUG)<<"alphaConvExt["<<to_string(itr.first)<<"]="<<itr.second;
	}
>>>>>>> 6ed90e64

	//Here I initialize max neighbor index for direct acces to the list of neighbors 
	boundaryStrategy=BoundaryStrategy::getInstance();
	maxNeighborIndex=0;

	if(_xmlData->getFirstElement("Depth")){
<<<<<<< HEAD
		maxNeighborIndex=boundaryStrategy->getMaxNeighborIndexFromDepth(_xmlData->getFirstElement("Depth")->getDouble());
	}else{
=======
		maxNeighborIndex=boundaryStrategy->getMaxNeighborIndexFromDepth((float)_xmlData->getFirstElement("Depth")->getDouble());
	}else{

>>>>>>> 6ed90e64
		if(_xmlData->getFirstElement("NeighborOrder")){

			maxNeighborIndex=boundaryStrategy->getMaxNeighborIndexFromNeighborOrder(_xmlData->getFirstElement("NeighborOrder")->getUInt());	
		}else{
			maxNeighborIndex=boundaryStrategy->getMaxNeighborIndexFromNeighborOrder(1);

		}

	}
<<<<<<< HEAD
	Log(LOG_DEBUG) << "ConvergentExtension maxNeighborIndex="<<maxNeighborIndex;
=======
	CC3D_Log(LOG_DEBUG) << "ConvergentExtension maxNeighborIndex="<<maxNeighborIndex;
>>>>>>> 6ed90e64

}

double ConvergentExtensionPlugin::changeEnergy(const Point3D &pt,const CellG *newCell,const CellG *oldCell) {

<<<<<<< HEAD
=======

>>>>>>> 6ed90e64
	// Assumption simulation is 2D in xy plane

	double energy = 0;
	unsigned int token = 0;
	double distance = 0;
	Point3D n;

	CellG *nCell=0;
	WatchableField3D<CellG *> *fieldG =(WatchableField3D<CellG *> *) potts->getCellFieldG();
	Neighbor neighbor;
	Coordinates3D<double> ptTrans=boundaryStrategy->calculatePointCoordinates(pt);

	for(unsigned int nIdx=0 ; nIdx <= maxNeighborIndex ; ++nIdx ){
		neighbor=boundaryStrategy->getNeighborDirect(const_cast<Point3D&>(pt),nIdx);
		if(!neighbor.distance){
			//if distance is 0 then the neighbor returned is invalid
			continue;
		}

		nCell = fieldG->get(neighbor.pt);
		if(!nCell) continue;

		auto nCellalphaConvExtMapItr = alphaConvExtMap.find(nCell->type);
		if(nCellalphaConvExtMapItr == alphaConvExtMap.end()) continue;

		Coordinates3D<double> ptTransNeighbor=boundaryStrategy->calculatePointCoordinates(neighbor.pt);

		if(nCell!=oldCell && oldCell){

			auto oldCellalphaConvExtMapItr = alphaConvExtMap.find(oldCell->type);

			if(oldCellalphaConvExtMapItr != alphaConvExtMap.end()){
				//nCell
				double deltaNCell=nCellalphaConvExtMapItr->second*nCell->ecc;

				Coordinates3D<double> nCellCM((nCell->xCM / (float) nCell->volume),(nCell->yCM / (float) nCell->volume),(nCell->zCM / (float) nCell->volume));
				Coordinates3D<double> nCellCMPtVec=ptTransNeighbor-nCellCM;

				Coordinates3D<double> orientationVecNCell;
				if(nCell->lX==0.0 && nCell->lY==0.0){
					if(nCell->iXX>nCell->iYY){
						orientationVecNCell=Coordinates3D<double>(0,sqrt(nCell->iXX),0);
					}else{
						orientationVecNCell=Coordinates3D<double>(sqrt(nCell->iYY),0,0);
					}
				}else{
					orientationVecNCell=Coordinates3D<double>(nCell->lX,nCell->lY,0);
				}



				double rSinThetaNCell=(orientationVecNCell.x*nCellCMPtVec.y-orientationVecNCell.y*nCellCMPtVec.x)/
					sqrt(orientationVecNCell.x*orientationVecNCell.x+orientationVecNCell.y*orientationVecNCell.y);

<<<<<<< HEAD
				//double NNCell=(orientationVecNCell.x*nCellCMPtVec.y-orientationVecNCell.y*nCellCMPtVec.x);

				//double nsintheta=(orientationVecNCell.x*nCellCMPtVec.y-orientationVecNCell.y*nCellCMPtVec.x)/(
				//	sqrt(orientationVecNCell.x*orientationVecNCell.x+orientationVecNCell.y*orientationVecNCell.y)*(nCellCMPtVec.x*nCellCMPtVec.x+nCellCMPtVec.y*nCellCMPtVec.y));
				
				//double r_eccN=sqrt(nCellCMPtVec.x*nCellCMPtVec.x+nCellCMPtVec.y*nCellCMPtVec.y)*nCell->ecc;
				
=======
>>>>>>> 6ed90e64

				deltaNCell*=rSinThetaNCell;
				//oldCell
				double deltaOldCell=oldCellalphaConvExtMapItr->second*oldCell->ecc;
				Coordinates3D<double> oldCellCM((oldCell->xCM / (float) oldCell->volume),(oldCell->yCM / (float) oldCell->volume),(oldCell->zCM / (float) oldCell->volume));
				Coordinates3D<double> oldCellCMPtVec=ptTrans-oldCellCM;

				Coordinates3D<double> orientationVecOldCell;
				if(oldCell->lX==0.0 && oldCell->lY==0.0){
					if(oldCell->iXX>oldCell->iYY){
						orientationVecOldCell=Coordinates3D<double>(0,sqrt(oldCell->iXX),0);
					}else{
						orientationVecOldCell=Coordinates3D<double>(sqrt(oldCell->iYY),0,0);
					}
				}else{
					orientationVecOldCell=Coordinates3D<double>(oldCell->lX,oldCell->lY,0);
				}


				double rSinThetaOldCell=(orientationVecOldCell.x*oldCellCMPtVec.y-orientationVecOldCell.y*oldCellCMPtVec.x)/
					sqrt(orientationVecOldCell.x*orientationVecOldCell.x+orientationVecOldCell.y*orientationVecOldCell.y);
<<<<<<< HEAD
				
				//double r_eccOld=sqrt(oldCellCMPtVec.x*oldCellCMPtVec.x+oldCellCMPtVec.y*oldCellCMPtVec.y)*oldCell->ecc;
				
=======

>>>>>>> 6ed90e64
				deltaOldCell*=rSinThetaOldCell;

				double energyBefore=energy;
				if (nCell->volume==1 || oldCell->volume==1){
					;//dont do anything if cell is only one pixel in size - the math makes no sense in such a case
				}else{
					energy -= -deltaOldCell*deltaNCell;
				}


				  if(energy!=energy){
<<<<<<< HEAD
					Log(LOG_DEBUG) << "energyBefore="<<energyBefore;
					Log(LOG_DEBUG) << "oldCellCMPtVec="<<oldCellCMPtVec<<" oldCell->lX="<<oldCell->lX<<" oldCell->lY="<<oldCell->lY;
					Log(LOG_DEBUG) << "oldCell->iXX="<<oldCell->iXX<<" oldCell->iYY="<<oldCell->iYY<<" oldCell->iXY="<<oldCell->iXY;
					Log(LOG_DEBUG) << "nCellCMPtVec="<<nCellCMPtVec<<" nCell->lX="<<nCell->lX<<" nCell->lY="<<nCell->lY;
					Log(LOG_DEBUG) << "deltaNCell="<<deltaNCell<<" rSinThetaNCell="<<rSinThetaNCell<<" nCell->ecc="<<nCell->ecc;
					Log(LOG_DEBUG) << "nCell->volume="<<nCell->volume;
					Log(LOG_DEBUG) << "deltaOldCell="<<deltaOldCell<<" rSinThetaOldCell="<<rSinThetaOldCell<<" oldCell->ecc="<<oldCell->ecc;
					Log(LOG_DEBUG) << "oldCell->volume="<<oldCell->volume;
					Log(LOG_DEBUG) << "deltaOldCell="<<deltaOldCell<<" deltaNCell="<<deltaNCell;
					Log(LOG_DEBUG) << "OLD N CELL CONTR="<<energy;
					exit(0);
					}
=======
					CC3D_Log(LOG_DEBUG) << "energyBefore="<<energyBefore;
					CC3D_Log(LOG_DEBUG) << "oldCellCMPtVec="<<oldCellCMPtVec<<" oldCell->lX="<<oldCell->lX<<" oldCell->lY="<<oldCell->lY;
					CC3D_Log(LOG_DEBUG) << "oldCell->iXX="<<oldCell->iXX<<" oldCell->iYY="<<oldCell->iYY<<" oldCell->iXY="<<oldCell->iXY;
					CC3D_Log(LOG_DEBUG) << "nCellCMPtVec="<<nCellCMPtVec<<" nCell->lX="<<nCell->lX<<" nCell->lY="<<nCell->lY;
					CC3D_Log(LOG_DEBUG) << "deltaNCell="<<deltaNCell<<" rSinThetaNCell="<<rSinThetaNCell<<" nCell->ecc="<<nCell->ecc;
					CC3D_Log(LOG_DEBUG) << "nCell->volume="<<nCell->volume;
					CC3D_Log(LOG_DEBUG) << "deltaOldCell="<<deltaOldCell<<" rSinThetaOldCell="<<rSinThetaOldCell<<" oldCell->ecc="<<oldCell->ecc;
					CC3D_Log(LOG_DEBUG) << "oldCell->volume="<<oldCell->volume;
					CC3D_Log(LOG_DEBUG) << "deltaOldCell="<<deltaOldCell<<" deltaNCell="<<deltaNCell;
					CC3D_Log(LOG_DEBUG) << "OLD N CELL CONTR="<<energy;
					exit(0);
					}

>>>>>>> 6ed90e64

			}
		}
		if(nCell!=newCell && newCell){

			auto newCellalphaConvExtMapItr = alphaConvExtMap.find(newCell->type);

			if(newCellalphaConvExtMapItr != alphaConvExtMap.end()){
				//calculating quantities needed for delta computations for newCell after pixel copy

				double xcm;
				double ycm;
				if(newCell->volume<1){
					xcm = 0.0;
					ycm = 0.0;

				}else{
					xcm = (newCell->xCM / (float) newCell->volume);
					ycm = (newCell->yCM / (float) newCell->volume);

				}
				double newXCM = (newCell->xCM + ptTrans.x)/((float)newCell->volume + 1);
				double newYCM = (newCell->yCM + ptTrans.y)/((float)newCell->volume + 1);	 

				double newIxx=newCell->iXX+(newCell->volume )*ycm*ycm-(newCell->volume+1)*(newYCM*newYCM)+ptTrans.y*ptTrans.y;
				double newIyy=newCell->iYY+(newCell->volume )*xcm*xcm-(newCell->volume+1)*(newXCM*newXCM)+ptTrans.x*ptTrans.x;
				double newIxy=newCell->iXY-(newCell->volume )*xcm*ycm+(newCell->volume+1)*newXCM*newYCM-ptTrans.x*ptTrans.y;

				double radicalNew=0.5*sqrt((newIxx-newIyy)*(newIxx-newIyy)+4.0*newIxy*newIxy);			
				double lMinNew=0.5*(newIxx+newIyy)-radicalNew;
				double lMaxNew=0.5*(newIxx+newIyy)+radicalNew;
				double newEcc=sqrt(1.0-lMinNew/lMaxNew);

				Coordinates3D<double> orientationVecNew;
				if(newIxy!=0.0){
				
					orientationVecNew=Coordinates3D<double>(newIxy,lMaxNew-newIxx,0.0);
				}else{
					if(newIxx>newIyy)
						orientationVecNew=Coordinates3D<double>(0.0,sqrt(newIxx),0.0);
					else
						orientationVecNew=Coordinates3D<double>(sqrt(newIyy),0.0,0.0);
				}

				double deltaNewCell=newCellalphaConvExtMapItr->second*newEcc;

				Coordinates3D<double> newCellCM(newXCM,newYCM,0.0);
				Coordinates3D<double> newCellCMPtVec=ptTrans-newCellCM;
<<<<<<< HEAD
				
				double N=sqrt((orientationVecNew.x*newCellCMPtVec.y-orientationVecNew.y*newCellCMPtVec.x)*(orientationVecNew.x*newCellCMPtVec.y-orientationVecNew.y*newCellCMPtVec.x));
				double D=sqrt(orientationVecNew.x*orientationVecNew.x+orientationVecNew.y*orientationVecNew.y);
				double rSinThetaNewCell=(orientationVecNew.x*newCellCMPtVec.y-orientationVecNew.y*newCellCMPtVec.x)/
					sqrt(orientationVecNew.x*orientationVecNew.x+orientationVecNew.y*orientationVecNew.y);

				//double rSinThetaNewCell=sqrt((orientationVecNew.x*newCellCMPtVec.y-orientationVecNew.y*newCellCMPtVec.x)*(orientationVecNew.y*newCellCMPtVec.y-orientationVecNew.y*newCellCMPtVec.x))/
				//	sqrt(orientationVecNew.x*orientationVecNew.x+orientationVecNew.y*orientationVecNew.y);

=======

				double N=sqrt((orientationVecNew.x*newCellCMPtVec.y-orientationVecNew.y*newCellCMPtVec.x)*(orientationVecNew.x*newCellCMPtVec.y-orientationVecNew.y*newCellCMPtVec.x));
				double D=sqrt(orientationVecNew.x*orientationVecNew.x+orientationVecNew.y*orientationVecNew.y);

				double rSinThetaNewCell=(orientationVecNew.x*newCellCMPtVec.y-orientationVecNew.y*newCellCMPtVec.x)/
					sqrt(orientationVecNew.x*orientationVecNew.x+orientationVecNew.y*orientationVecNew.y);

>>>>>>> 6ed90e64
				deltaNewCell*=rSinThetaNewCell;


				if(nCell==oldCell){
					//special case - need to calculate delta for oldCell after pixel copy
					//oldCell						
					double xcmOldCell = (oldCell->xCM / (float) oldCell->volume);
					double ycmOldCell = (oldCell->yCM / (float) oldCell->volume);
					double newXCMOldCell;
					double newYCMOldCell;

					if(oldCell->volume==1){
						newXCMOldCell = 0.0;
						newYCMOldCell = 0.0;	 
					}else{
						newXCMOldCell = (oldCell->xCM - ptTrans.x)/((float)oldCell->volume - 1);
						newYCMOldCell = (oldCell->yCM - ptTrans.y)/((float)oldCell->volume - 1);	 		
					}

					double newIxxOldCell =oldCell->iXX+(oldCell->volume )*(ycmOldCell*ycmOldCell)-(oldCell->volume-1)*(newYCMOldCell*newYCMOldCell)-ptTrans.y*ptTrans.y;
					double newIyyOldCell =oldCell->iYY+(oldCell->volume )*(xcmOldCell*xcmOldCell)-(oldCell->volume-1)*(newXCMOldCell*newXCMOldCell)-ptTrans.x*ptTrans.x;
					double newIxyOldCell =oldCell->iXY-(oldCell->volume )*(xcmOldCell*ycmOldCell)+(oldCell->volume-1)*newXCMOldCell*newYCMOldCell+ptTrans.x*ptTrans.y;

					double radicalNewOldCell=0.5*sqrt((newIxxOldCell-newIyyOldCell)*(newIxxOldCell-newIyyOldCell)+4.0*newIxyOldCell*newIxyOldCell);			
					double lMinNewOldCell=0.5*(newIxxOldCell+newIyyOldCell)-radicalNew;
					double lMaxNewOldCell=0.5*(newIxxOldCell+newIyyOldCell)+radicalNew;
					double newEccOldCell=sqrt(1.0-lMinNewOldCell/lMaxNewOldCell);
					Coordinates3D<double> orientationVecNewOldCell;
					if(newIxyOldCell!=0.0){
						orientationVecNewOldCell=Coordinates3D<double>(newIxyOldCell,lMaxNewOldCell-newIxxOldCell,0.0);
					}else{
						if(newIxxOldCell>newIyyOldCell)
							orientationVecNewOldCell=Coordinates3D<double>(0.0,sqrt(newIxxOldCell),0.0);
						else
							orientationVecNewOldCell=Coordinates3D<double>(sqrt(newIyyOldCell),0.0,0.0);

					}


					//oldCell
					auto oldCellalphaConvExtMapItr = alphaConvExtMap.find(oldCell->type);
					if (oldCellalphaConvExtMapItr==alphaConvExtMap.end()) continue;

					double deltaOldCell=oldCellalphaConvExtMapItr->second*newEccOldCell;
					Coordinates3D<double> oldCellCM(newXCMOldCell,newXCMOldCell,0.0);
					Coordinates3D<double> oldCellCMPtVec=ptTransNeighbor-oldCellCM;


					double rSinThetaOldCell=(orientationVecNewOldCell.x*oldCellCMPtVec.y-orientationVecNewOldCell.y*oldCellCMPtVec.x)/
						sqrt(orientationVecNewOldCell.x*orientationVecNewOldCell.x+orientationVecNewOldCell.y*orientationVecNewOldCell.y);

<<<<<<< HEAD

					deltaOldCell*=rSinThetaOldCell;
					
=======
					deltaOldCell*=rSinThetaOldCell;

>>>>>>> 6ed90e64
					double energyBefore=energy;

					if (newCell->volume==1 || oldCell->volume<=2 ){
						;//dont do anything if cell is only one pixel in size - the math makes no sense in such a case
					}else{

						energy += -deltaOldCell*deltaNewCell;
				  }

				  if(energy!=energy){
<<<<<<< HEAD
					Log(LOG_DEBUG) << "energyBefore="<<energyBefore;
					Log(LOG_DEBUG) << "oldCell->volume="<<oldCell->volume;
					Log(LOG_DEBUG) << "oldCell->iXX="<<oldCell->iXX<<" oldCell->iYY="<<oldCell->iYY<<" oldCell->iXY="<<oldCell->iXY;
					Log(LOG_DEBUG) << "newIxxOldCell="<<newIxxOldCell<<" newIyyOldCell="<<newIyyOldCell<<" newIxyOldCell="<<newIxyOldCell;
					Log(LOG_DEBUG) << "orientationVecNewOldCell="<<orientationVecNewOldCell;
					Log(LOG_DEBUG) << "deltaOldCell="<<deltaOldCell<<" deltaNewCell="<<deltaNewCell;
					Log(LOG_DEBUG) << "NEW OLD CELL CONTR="<<energy;
=======
					CC3D_Log(LOG_DEBUG) << "energyBefore="<<energyBefore;
					CC3D_Log(LOG_DEBUG) << "oldCell->volume="<<oldCell->volume;
					CC3D_Log(LOG_DEBUG) << "oldCell->iXX="<<oldCell->iXX<<" oldCell->iYY="<<oldCell->iYY<<" oldCell->iXY="<<oldCell->iXY;
					CC3D_Log(LOG_DEBUG) << "newIxxOldCell="<<newIxxOldCell<<" newIyyOldCell="<<newIyyOldCell<<" newIxyOldCell="<<newIxyOldCell;
					CC3D_Log(LOG_DEBUG) << "orientationVecNewOldCell="<<orientationVecNewOldCell;
					CC3D_Log(LOG_DEBUG) << "deltaOldCell="<<deltaOldCell<<" deltaNewCell="<<deltaNewCell;
					CC3D_Log(LOG_DEBUG) << "NEW OLD CELL CONTR="<<energy;
>>>>>>> 6ed90e64
					exit(0);
					}

				}else{

					//nCell
					double deltaNCell=nCellalphaConvExtMapItr->second*nCell->ecc;

					Coordinates3D<double> nCellCM((nCell->xCM / (float) nCell->volume),(nCell->yCM / (float) nCell->volume),(nCell->zCM / (float) nCell->volume));
					Coordinates3D<double> nCellCMPtVec=ptTransNeighbor-nCellCM;

					Coordinates3D<double> orientationVecNCell;
					if(nCell->lX==0.0 && nCell->lY==0.0){
						if(nCell->iXX>nCell->iYY){
							orientationVecNCell=Coordinates3D<double>(0.,sqrt(nCell->iXX),0);
						}else{
							orientationVecNCell=Coordinates3D<double>(sqrt(nCell->iYY),0,0);
						}
					}else{
						orientationVecNCell=Coordinates3D<double>(nCell->lX,nCell->lY,0);
					}



					double rSinThetaNCell=(orientationVecNCell.x*nCellCMPtVec.y-orientationVecNCell.y*nCellCMPtVec.x)/
						sqrt(orientationVecNCell.x*orientationVecNCell.x+orientationVecNCell.y*orientationVecNCell.y);

<<<<<<< HEAD


					//double rSinThetaNCell=sqrt((nCell->lX*nCellCMPtVec.y-nCell->lY*nCellCMPtVec.x)*(nCell->lX*nCellCMPtVec.y-nCell->lY*nCellCMPtVec.x))/
					//	sqrt(nCell->lX*nCell->lX+nCell->lY*nCell->lY);

=======
>>>>>>> 6ed90e64
					deltaNCell*=rSinThetaNCell;

					double energyBefore=energy;

					if (nCell->volume==1 || newCell->volume==1){
						;//dont do anything if  cell is only one pixel in size - the math makes no sense in such a case
					}else{

						energy += -deltaNCell*deltaNewCell;
					}

					if(energy!=energy){
<<<<<<< HEAD
						Log(LOG_DEBUG) << "deltaNCell="<<deltaNCell<<" rSinThetaNCell="<<rSinThetaNCell;
						Log(LOG_DEBUG) << "deltaNewCell="<<deltaNewCell<<" rSinThetaNewCell="<<rSinThetaNewCell<<" newCell->volume="<<newCell->volume;
						Log(LOG_DEBUG) << "N="<<N<<" D="<<D;
						Log(LOG_DEBUG) << "orientationVecNew="<<orientationVecNew;
						Log(LOG_DEBUG) << "newCellCMPtVec="<<newCellCMPtVec;
						Log(LOG_DEBUG) << "newIxx="<<newIxx;
						Log(LOG_DEBUG) << "newIyy="<<newIyy;
						Log(LOG_DEBUG) << "newIxy="<<newIxy;
						Log(LOG_DEBUG) << "xcm="<<xcm<<" ycm="<<ycm<<" newXCM="<<newXCM<<" newYCM="<<newYCM;
						Log(LOG_DEBUG) << "radicalNew="<<radicalNew;
						Log(LOG_DEBUG) << "lMinNew="<<lMinNew;
						Log(LOG_DEBUG) << "lMaxNew="<<lMaxNew;
						Log(LOG_DEBUG) << "newEcc="<<newEcc;						
						Log(LOG_DEBUG) << "energyBefore="<<energyBefore;
						Log(LOG_DEBUG) << "deltaNewCell="<<deltaNewCell<<" deltaNCell="<<deltaNCell;
						Log(LOG_DEBUG) << "NEW N CELL CONTR="<<energy;
=======
						CC3D_Log(LOG_DEBUG) << "deltaNCell="<<deltaNCell<<" rSinThetaNCell="<<rSinThetaNCell;
						CC3D_Log(LOG_DEBUG) << "deltaNewCell="<<deltaNewCell<<" rSinThetaNewCell="<<rSinThetaNewCell<<" newCell->volume="<<newCell->volume;
						CC3D_Log(LOG_DEBUG) << "N="<<N<<" D="<<D;
						CC3D_Log(LOG_DEBUG) << "orientationVecNew="<<orientationVecNew;
						CC3D_Log(LOG_DEBUG) << "newCellCMPtVec="<<newCellCMPtVec;
						CC3D_Log(LOG_DEBUG) << "newIxx="<<newIxx;
						CC3D_Log(LOG_DEBUG) << "newIyy="<<newIyy;
						CC3D_Log(LOG_DEBUG) << "newIxy="<<newIxy;
						CC3D_Log(LOG_DEBUG) << "xcm="<<xcm<<" ycm="<<ycm<<" newXCM="<<newXCM<<" newYCM="<<newYCM;
						CC3D_Log(LOG_DEBUG) << "radicalNew="<<radicalNew;
						CC3D_Log(LOG_DEBUG) << "lMinNew="<<lMinNew;
						CC3D_Log(LOG_DEBUG) << "lMaxNew="<<lMaxNew;
						CC3D_Log(LOG_DEBUG) << "newEcc="<<newEcc;
						CC3D_Log(LOG_DEBUG) << "energyBefore="<<energyBefore;
						CC3D_Log(LOG_DEBUG) << "deltaNewCell="<<deltaNewCell<<" deltaNCell="<<deltaNCell;
						CC3D_Log(LOG_DEBUG) << "NEW N CELL CONTR="<<energy;
>>>>>>> 6ed90e64
						exit(0);
					}


	

				}

			}

		}


	}
<<<<<<< HEAD
=======

>>>>>>> 6ed90e64
	if(energy!=energy){
		return 0.0;
	}
	else{
		return energy;
	}

}


std::string ConvergentExtensionPlugin::steerableName(){return "ConvergentExtansion";}
std::string ConvergentExtensionPlugin::toString(){return steerableName();}

<|MERGE_RESOLUTION|>--- conflicted
+++ resolved
@@ -6,11 +6,7 @@
 using namespace std;
 
 #include "ConvergentExtensionPlugin.h"
-<<<<<<< HEAD
-#include<core/CompuCell3D/CC3DLogger.h>
-=======
 #include <PublicUtilities/CC3DLogger.h>
->>>>>>> 6ed90e64
 
 #define sign(x) (((x>0)-(x<0)))
 
@@ -59,32 +55,20 @@
 	for(map<std::string , double>::iterator mitr=typeNameAlphaConvExtMap.begin() ; mitr!=typeNameAlphaConvExtMap.end(); ++mitr){
 		alphaConvExtMap[automaton->getTypeId(mitr->first)]=mitr->second;
 	}
-<<<<<<< HEAD
-	Log(LOG_DEBUG) << "size="<<size;
-	for(int i = 0 ; i < size ; ++i){
-		Log(LOG_DEBUG) << "alphaConvExt["<<i<<"]="<<alphaConvExtVec[i];
-			}
-=======
 
 	CC3D_Log(LOG_DEBUG)<<"size="<<alphaConvExtMap.size();
 	for(auto& itr : alphaConvExtMap){
 		CC3D_Log(LOG_DEBUG)<<"alphaConvExt["<<to_string(itr.first)<<"]="<<itr.second;
 	}
->>>>>>> 6ed90e64
 
 	//Here I initialize max neighbor index for direct acces to the list of neighbors 
 	boundaryStrategy=BoundaryStrategy::getInstance();
 	maxNeighborIndex=0;
 
 	if(_xmlData->getFirstElement("Depth")){
-<<<<<<< HEAD
-		maxNeighborIndex=boundaryStrategy->getMaxNeighborIndexFromDepth(_xmlData->getFirstElement("Depth")->getDouble());
-	}else{
-=======
 		maxNeighborIndex=boundaryStrategy->getMaxNeighborIndexFromDepth((float)_xmlData->getFirstElement("Depth")->getDouble());
 	}else{
 
->>>>>>> 6ed90e64
 		if(_xmlData->getFirstElement("NeighborOrder")){
 
 			maxNeighborIndex=boundaryStrategy->getMaxNeighborIndexFromNeighborOrder(_xmlData->getFirstElement("NeighborOrder")->getUInt());	
@@ -94,20 +78,13 @@
 		}
 
 	}
-<<<<<<< HEAD
-	Log(LOG_DEBUG) << "ConvergentExtension maxNeighborIndex="<<maxNeighborIndex;
-=======
 	CC3D_Log(LOG_DEBUG) << "ConvergentExtension maxNeighborIndex="<<maxNeighborIndex;
->>>>>>> 6ed90e64
 
 }
 
 double ConvergentExtensionPlugin::changeEnergy(const Point3D &pt,const CellG *newCell,const CellG *oldCell) {
 
-<<<<<<< HEAD
-=======
-
->>>>>>> 6ed90e64
+
 	// Assumption simulation is 2D in xy plane
 
 	double energy = 0;
@@ -162,16 +139,6 @@
 				double rSinThetaNCell=(orientationVecNCell.x*nCellCMPtVec.y-orientationVecNCell.y*nCellCMPtVec.x)/
 					sqrt(orientationVecNCell.x*orientationVecNCell.x+orientationVecNCell.y*orientationVecNCell.y);
 
-<<<<<<< HEAD
-				//double NNCell=(orientationVecNCell.x*nCellCMPtVec.y-orientationVecNCell.y*nCellCMPtVec.x);
-
-				//double nsintheta=(orientationVecNCell.x*nCellCMPtVec.y-orientationVecNCell.y*nCellCMPtVec.x)/(
-				//	sqrt(orientationVecNCell.x*orientationVecNCell.x+orientationVecNCell.y*orientationVecNCell.y)*(nCellCMPtVec.x*nCellCMPtVec.x+nCellCMPtVec.y*nCellCMPtVec.y));
-				
-				//double r_eccN=sqrt(nCellCMPtVec.x*nCellCMPtVec.x+nCellCMPtVec.y*nCellCMPtVec.y)*nCell->ecc;
-				
-=======
->>>>>>> 6ed90e64
 
 				deltaNCell*=rSinThetaNCell;
 				//oldCell
@@ -193,13 +160,7 @@
 
 				double rSinThetaOldCell=(orientationVecOldCell.x*oldCellCMPtVec.y-orientationVecOldCell.y*oldCellCMPtVec.x)/
 					sqrt(orientationVecOldCell.x*orientationVecOldCell.x+orientationVecOldCell.y*orientationVecOldCell.y);
-<<<<<<< HEAD
-				
-				//double r_eccOld=sqrt(oldCellCMPtVec.x*oldCellCMPtVec.x+oldCellCMPtVec.y*oldCellCMPtVec.y)*oldCell->ecc;
-				
-=======
-
->>>>>>> 6ed90e64
+
 				deltaOldCell*=rSinThetaOldCell;
 
 				double energyBefore=energy;
@@ -211,20 +172,6 @@
 
 
 				  if(energy!=energy){
-<<<<<<< HEAD
-					Log(LOG_DEBUG) << "energyBefore="<<energyBefore;
-					Log(LOG_DEBUG) << "oldCellCMPtVec="<<oldCellCMPtVec<<" oldCell->lX="<<oldCell->lX<<" oldCell->lY="<<oldCell->lY;
-					Log(LOG_DEBUG) << "oldCell->iXX="<<oldCell->iXX<<" oldCell->iYY="<<oldCell->iYY<<" oldCell->iXY="<<oldCell->iXY;
-					Log(LOG_DEBUG) << "nCellCMPtVec="<<nCellCMPtVec<<" nCell->lX="<<nCell->lX<<" nCell->lY="<<nCell->lY;
-					Log(LOG_DEBUG) << "deltaNCell="<<deltaNCell<<" rSinThetaNCell="<<rSinThetaNCell<<" nCell->ecc="<<nCell->ecc;
-					Log(LOG_DEBUG) << "nCell->volume="<<nCell->volume;
-					Log(LOG_DEBUG) << "deltaOldCell="<<deltaOldCell<<" rSinThetaOldCell="<<rSinThetaOldCell<<" oldCell->ecc="<<oldCell->ecc;
-					Log(LOG_DEBUG) << "oldCell->volume="<<oldCell->volume;
-					Log(LOG_DEBUG) << "deltaOldCell="<<deltaOldCell<<" deltaNCell="<<deltaNCell;
-					Log(LOG_DEBUG) << "OLD N CELL CONTR="<<energy;
-					exit(0);
-					}
-=======
 					CC3D_Log(LOG_DEBUG) << "energyBefore="<<energyBefore;
 					CC3D_Log(LOG_DEBUG) << "oldCellCMPtVec="<<oldCellCMPtVec<<" oldCell->lX="<<oldCell->lX<<" oldCell->lY="<<oldCell->lY;
 					CC3D_Log(LOG_DEBUG) << "oldCell->iXX="<<oldCell->iXX<<" oldCell->iYY="<<oldCell->iYY<<" oldCell->iXY="<<oldCell->iXY;
@@ -238,7 +185,6 @@
 					exit(0);
 					}
 
->>>>>>> 6ed90e64
 
 			}
 		}
@@ -287,25 +233,13 @@
 
 				Coordinates3D<double> newCellCM(newXCM,newYCM,0.0);
 				Coordinates3D<double> newCellCMPtVec=ptTrans-newCellCM;
-<<<<<<< HEAD
-				
+
 				double N=sqrt((orientationVecNew.x*newCellCMPtVec.y-orientationVecNew.y*newCellCMPtVec.x)*(orientationVecNew.x*newCellCMPtVec.y-orientationVecNew.y*newCellCMPtVec.x));
 				double D=sqrt(orientationVecNew.x*orientationVecNew.x+orientationVecNew.y*orientationVecNew.y);
+
 				double rSinThetaNewCell=(orientationVecNew.x*newCellCMPtVec.y-orientationVecNew.y*newCellCMPtVec.x)/
 					sqrt(orientationVecNew.x*orientationVecNew.x+orientationVecNew.y*orientationVecNew.y);
 
-				//double rSinThetaNewCell=sqrt((orientationVecNew.x*newCellCMPtVec.y-orientationVecNew.y*newCellCMPtVec.x)*(orientationVecNew.y*newCellCMPtVec.y-orientationVecNew.y*newCellCMPtVec.x))/
-				//	sqrt(orientationVecNew.x*orientationVecNew.x+orientationVecNew.y*orientationVecNew.y);
-
-=======
-
-				double N=sqrt((orientationVecNew.x*newCellCMPtVec.y-orientationVecNew.y*newCellCMPtVec.x)*(orientationVecNew.x*newCellCMPtVec.y-orientationVecNew.y*newCellCMPtVec.x));
-				double D=sqrt(orientationVecNew.x*orientationVecNew.x+orientationVecNew.y*orientationVecNew.y);
-
-				double rSinThetaNewCell=(orientationVecNew.x*newCellCMPtVec.y-orientationVecNew.y*newCellCMPtVec.x)/
-					sqrt(orientationVecNew.x*orientationVecNew.x+orientationVecNew.y*orientationVecNew.y);
-
->>>>>>> 6ed90e64
 				deltaNewCell*=rSinThetaNewCell;
 
 
@@ -357,14 +291,8 @@
 					double rSinThetaOldCell=(orientationVecNewOldCell.x*oldCellCMPtVec.y-orientationVecNewOldCell.y*oldCellCMPtVec.x)/
 						sqrt(orientationVecNewOldCell.x*orientationVecNewOldCell.x+orientationVecNewOldCell.y*orientationVecNewOldCell.y);
 
-<<<<<<< HEAD
-
 					deltaOldCell*=rSinThetaOldCell;
-					
-=======
-					deltaOldCell*=rSinThetaOldCell;
-
->>>>>>> 6ed90e64
+
 					double energyBefore=energy;
 
 					if (newCell->volume==1 || oldCell->volume<=2 ){
@@ -375,15 +303,6 @@
 				  }
 
 				  if(energy!=energy){
-<<<<<<< HEAD
-					Log(LOG_DEBUG) << "energyBefore="<<energyBefore;
-					Log(LOG_DEBUG) << "oldCell->volume="<<oldCell->volume;
-					Log(LOG_DEBUG) << "oldCell->iXX="<<oldCell->iXX<<" oldCell->iYY="<<oldCell->iYY<<" oldCell->iXY="<<oldCell->iXY;
-					Log(LOG_DEBUG) << "newIxxOldCell="<<newIxxOldCell<<" newIyyOldCell="<<newIyyOldCell<<" newIxyOldCell="<<newIxyOldCell;
-					Log(LOG_DEBUG) << "orientationVecNewOldCell="<<orientationVecNewOldCell;
-					Log(LOG_DEBUG) << "deltaOldCell="<<deltaOldCell<<" deltaNewCell="<<deltaNewCell;
-					Log(LOG_DEBUG) << "NEW OLD CELL CONTR="<<energy;
-=======
 					CC3D_Log(LOG_DEBUG) << "energyBefore="<<energyBefore;
 					CC3D_Log(LOG_DEBUG) << "oldCell->volume="<<oldCell->volume;
 					CC3D_Log(LOG_DEBUG) << "oldCell->iXX="<<oldCell->iXX<<" oldCell->iYY="<<oldCell->iYY<<" oldCell->iXY="<<oldCell->iXY;
@@ -391,7 +310,6 @@
 					CC3D_Log(LOG_DEBUG) << "orientationVecNewOldCell="<<orientationVecNewOldCell;
 					CC3D_Log(LOG_DEBUG) << "deltaOldCell="<<deltaOldCell<<" deltaNewCell="<<deltaNewCell;
 					CC3D_Log(LOG_DEBUG) << "NEW OLD CELL CONTR="<<energy;
->>>>>>> 6ed90e64
 					exit(0);
 					}
 
@@ -419,14 +337,6 @@
 					double rSinThetaNCell=(orientationVecNCell.x*nCellCMPtVec.y-orientationVecNCell.y*nCellCMPtVec.x)/
 						sqrt(orientationVecNCell.x*orientationVecNCell.x+orientationVecNCell.y*orientationVecNCell.y);
 
-<<<<<<< HEAD
-
-
-					//double rSinThetaNCell=sqrt((nCell->lX*nCellCMPtVec.y-nCell->lY*nCellCMPtVec.x)*(nCell->lX*nCellCMPtVec.y-nCell->lY*nCellCMPtVec.x))/
-					//	sqrt(nCell->lX*nCell->lX+nCell->lY*nCell->lY);
-
-=======
->>>>>>> 6ed90e64
 					deltaNCell*=rSinThetaNCell;
 
 					double energyBefore=energy;
@@ -439,24 +349,6 @@
 					}
 
 					if(energy!=energy){
-<<<<<<< HEAD
-						Log(LOG_DEBUG) << "deltaNCell="<<deltaNCell<<" rSinThetaNCell="<<rSinThetaNCell;
-						Log(LOG_DEBUG) << "deltaNewCell="<<deltaNewCell<<" rSinThetaNewCell="<<rSinThetaNewCell<<" newCell->volume="<<newCell->volume;
-						Log(LOG_DEBUG) << "N="<<N<<" D="<<D;
-						Log(LOG_DEBUG) << "orientationVecNew="<<orientationVecNew;
-						Log(LOG_DEBUG) << "newCellCMPtVec="<<newCellCMPtVec;
-						Log(LOG_DEBUG) << "newIxx="<<newIxx;
-						Log(LOG_DEBUG) << "newIyy="<<newIyy;
-						Log(LOG_DEBUG) << "newIxy="<<newIxy;
-						Log(LOG_DEBUG) << "xcm="<<xcm<<" ycm="<<ycm<<" newXCM="<<newXCM<<" newYCM="<<newYCM;
-						Log(LOG_DEBUG) << "radicalNew="<<radicalNew;
-						Log(LOG_DEBUG) << "lMinNew="<<lMinNew;
-						Log(LOG_DEBUG) << "lMaxNew="<<lMaxNew;
-						Log(LOG_DEBUG) << "newEcc="<<newEcc;						
-						Log(LOG_DEBUG) << "energyBefore="<<energyBefore;
-						Log(LOG_DEBUG) << "deltaNewCell="<<deltaNewCell<<" deltaNCell="<<deltaNCell;
-						Log(LOG_DEBUG) << "NEW N CELL CONTR="<<energy;
-=======
 						CC3D_Log(LOG_DEBUG) << "deltaNCell="<<deltaNCell<<" rSinThetaNCell="<<rSinThetaNCell;
 						CC3D_Log(LOG_DEBUG) << "deltaNewCell="<<deltaNewCell<<" rSinThetaNewCell="<<rSinThetaNewCell<<" newCell->volume="<<newCell->volume;
 						CC3D_Log(LOG_DEBUG) << "N="<<N<<" D="<<D;
@@ -473,7 +365,6 @@
 						CC3D_Log(LOG_DEBUG) << "energyBefore="<<energyBefore;
 						CC3D_Log(LOG_DEBUG) << "deltaNewCell="<<deltaNewCell<<" deltaNCell="<<deltaNCell;
 						CC3D_Log(LOG_DEBUG) << "NEW N CELL CONTR="<<energy;
->>>>>>> 6ed90e64
 						exit(0);
 					}
 
@@ -488,10 +379,7 @@
 
 
 	}
-<<<<<<< HEAD
-=======
-
->>>>>>> 6ed90e64
+
 	if(energy!=energy){
 		return 0.0;
 	}
