--- conflicted
+++ resolved
@@ -8,11 +8,7 @@
 #include "SecretionPlugin.h"
 #include "SecretionDataP.h"
 
-<<<<<<< HEAD
-#include<core/CompuCell3D/CC3DLogger.h>
-=======
 #include <PublicUtilities/CC3DLogger.h>
->>>>>>> 6ed90e64
 
 
 std::string SecretionDataP::steerableName(){
@@ -115,16 +111,10 @@
     for (unsigned int i = 0; i < secrXMLVec.size(); ++i) {
         string secreteType;
 
-<<<<<<< HEAD
-		//          typeIdSecrConstMap.insert(make_pair(typeId,secrConst));
-		Log(LOG_DEBUG) << "THIS IS secretrion type="<<secreteType<<" secrConst="<<secrConst;
-		typeNameSecrConstMap.insert(make_pair(secreteType,secrConst));
-=======
         float secrConst;
         unsigned char typeId;
         secreteType = secrXMLVec[i]->getAttribute("Type");
         secretionTypeNames.insert(secreteType);
->>>>>>> 6ed90e64
 
         secrConst = secrXMLVec[i]->getDouble();
 
@@ -180,31 +170,9 @@
 
     active = true;
 
-<<<<<<< HEAD
-	active=true;
-
-	secretionFcnPtrVec.assign(secrTypesNameSet.size(),0);
-	unsigned int j=0;
-	for(set<string>::iterator sitr=secrTypesNameSet.begin() ; sitr != secrTypesNameSet.end()  ; ++sitr){
-
-		if((*sitr)=="Secretion"){
-			secretionFcnPtrVec[j]=&SecretionPlugin::secreteSingleField;
-			++j;
-		}
-		else if((*sitr)=="SecretionOnContact"){
-			secretionFcnPtrVec[j]=&SecretionPlugin::secreteOnContactSingleField;
-			++j;
-		}
-		else if((*sitr)=="ConstantConcentration"){
-			secretionFcnPtrVec[j]=&SecretionPlugin::secreteConstantConcentrationSingleField;
-			++j;
-		}
-	}
-=======
     secretionFcnPtrVec.assign(secrTypesNameSet.size(), 0);
     unsigned int j = 0;
     for (set<string>::iterator sitr = secrTypesNameSet.begin(); sitr != secrTypesNameSet.end(); ++sitr) {
->>>>>>> 6ed90e64
 
         if ((*sitr) == "Secretion") {
             secretionFcnPtrVec[j] = &SecretionPlugin::secreteSingleField;
