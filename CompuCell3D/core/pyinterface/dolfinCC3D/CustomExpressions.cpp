
#include "CustomExpressions.h"

#include <CompuCell3D/Field3D/Point3D.h>
#include <CompuCell3D/Field3D/Dim3D.h>
#include <CompuCell3D/Potts3D/Cell.h>
#include <CompuCell3D/Field3D/Field3D.h>
#include <CompuCell3D/Field3D/WatchableField3D.h>
#include <PublicUtilities/NumericalUtils.h>

#include <dolfin/common/Array.h>
#include <iostream>
<<<<<<< HEAD
#include<CompuCell3D/CC3DLogger.h>
=======
#include <PublicUtilities/CC3DLogger.h>
>>>>>>> 6ed90e64
using namespace dolfin;
using namespace std;



StepFunctionExpressionFlex::StepFunctionExpressionFlex(void * _cellField):cellField(0),defaultExpressionValue(0.0){
  if(_cellField){
      cellField=reinterpret_cast<CompuCell3D::WatchableField3D<CompuCell3D::CellG *> *>(_cellField);
      fieldDim=cellField->getDim();
  }
}

StepFunctionExpressionFlex::~StepFunctionExpressionFlex(){}


void StepFunctionExpressionFlex::setCellField(void * _cellField){
  if(_cellField){
      cellField=reinterpret_cast<CompuCell3D::WatchableField3D<CompuCell3D::CellG *> *>(_cellField);
      fieldDim=cellField->getDim();
  }
<<<<<<< HEAD
  Log(LOG_TRACE) << "cell field is "<<cellField;
=======
  CC3D_Log(LOG_TRACE) << "cell field is "<<cellField;
>>>>>>> 6ed90e64
  
}


void StepFunctionExpressionFlex::setStepFunctionValues(const std::map<unsigned char,double>& _cellTypeToValueMap, const std::map<long,double> & _cellIdsToValueMap,double _defaultExpressionValue){
    
    cellTypeToValueMap = _cellTypeToValueMap;
    cellIdsToValueMap = _cellIdsToValueMap;
    defaultExpressionValue = _defaultExpressionValue;
    
//     //debug output
<<<<<<< HEAD
//  Log(LOG_TRACE) << "cell type definitions ";
//     for(std::map<unsigned char,double>::const_iterator mitr=cellTypeToValueMap.begin() ; mitr != cellTypeToValueMap.end() ; ++mitr){
  //      Log(LOG_TRACE) << "type="<<mitr->first<<" value="<<mitr->second;
//     }
// 
//      Log(LOG_TRACE) << <"cell ids definitions ";
//     for(std::map<long,double>::const_iterator mitr=cellIdsToValueMap.begin() ; mitr != cellIdsToValueMap.end() ; ++mitr){
  //      Log(LOG_TRACE) << "type="<<mitr->first<<" value="<<mitr->second;
=======
//  CC3D_Log(LOG_TRACE) << "cell type definitions ";
//     for(std::map<unsigned char,double>::const_iterator mitr=cellTypeToValueMap.begin() ; mitr != cellTypeToValueMap.end() ; ++mitr){
  //      CC3D_Log(LOG_TRACE) << "type="<<mitr->first<<" value="<<mitr->second;
//     }
// 
//      CC3D_Log(LOG_TRACE) << <"cell ids definitions ";
//     for(std::map<long,double>::const_iterator mitr=cellIdsToValueMap.begin() ; mitr != cellIdsToValueMap.end() ; ++mitr){
  //      CC3D_Log(LOG_TRACE) << "type="<<mitr->first<<" value="<<mitr->second;
>>>>>>> 6ed90e64
//     }
    
    
}


void StepFunctionExpressionFlex::eval(Array<double>& values, const Array<double>& x) const{
  using namespace CompuCell3D;
  Point3D pt(short(round(x[0])),short(round(x[1])),short(round(x[2])));
<<<<<<< HEAD
  Log(LOG_TRACE) << "EVALUATING POINT "<<pt;
=======
  CC3D_Log(LOG_TRACE) << "EVALUATING POINT "<<pt;
>>>>>>> 6ed90e64
  //keeping rounded point in the lattice
  if (pt.x==fieldDim.x)
      --pt.x;

  if (pt.y==fieldDim.y)
      --pt.y;

  if (pt.z==fieldDim.z)
      --pt.z;
  
  CellG *cell=cellField->get(pt);
  
  if (!cellTypeToValueMap.size() && !cellIdsToValueMap.size()){
    values[0]= defaultExpressionValue;
    return;
 }

  //check Medium  
  if (!cell){
    std::map<unsigned char,double>::const_iterator ctMitr =cellTypeToValueMap.find(0); //have to use const_iterator becauee thr function is constant
    if (ctMitr!=cellTypeToValueMap.end()){
        values[0] = ctMitr->second; // found value for cell type 0
        return;
    }
  }else{
    //check if value for currenc CC3D cell type is defined
    std::map<unsigned char,double>::const_iterator ctMitr=cellTypeToValueMap.find(cell->type);
    if (ctMitr!=cellTypeToValueMap.end()){
        values[0] = ctMitr->second;
        return;
    }
    //if the value for this cell type is not defined, check if the value for its id is defined
    std::map<long,double>::const_iterator ciMitr=cellIdsToValueMap.find(cell->id);
    if (ciMitr!=cellIdsToValueMap.end()){
        values[0] = ciMitr->second;
        return;    
    }
    
  }  
  
  values[0]= defaultExpressionValue;
}

<|MERGE_RESOLUTION|>--- conflicted
+++ resolved
@@ -10,11 +10,7 @@
 
 #include <dolfin/common/Array.h>
 #include <iostream>
-<<<<<<< HEAD
-#include<CompuCell3D/CC3DLogger.h>
-=======
 #include <PublicUtilities/CC3DLogger.h>
->>>>>>> 6ed90e64
 using namespace dolfin;
 using namespace std;
 
@@ -35,11 +31,7 @@
       cellField=reinterpret_cast<CompuCell3D::WatchableField3D<CompuCell3D::CellG *> *>(_cellField);
       fieldDim=cellField->getDim();
   }
-<<<<<<< HEAD
-  Log(LOG_TRACE) << "cell field is "<<cellField;
-=======
   CC3D_Log(LOG_TRACE) << "cell field is "<<cellField;
->>>>>>> 6ed90e64
   
 }
 
@@ -51,16 +43,6 @@
     defaultExpressionValue = _defaultExpressionValue;
     
 //     //debug output
-<<<<<<< HEAD
-//  Log(LOG_TRACE) << "cell type definitions ";
-//     for(std::map<unsigned char,double>::const_iterator mitr=cellTypeToValueMap.begin() ; mitr != cellTypeToValueMap.end() ; ++mitr){
-  //      Log(LOG_TRACE) << "type="<<mitr->first<<" value="<<mitr->second;
-//     }
-// 
-//      Log(LOG_TRACE) << <"cell ids definitions ";
-//     for(std::map<long,double>::const_iterator mitr=cellIdsToValueMap.begin() ; mitr != cellIdsToValueMap.end() ; ++mitr){
-  //      Log(LOG_TRACE) << "type="<<mitr->first<<" value="<<mitr->second;
-=======
 //  CC3D_Log(LOG_TRACE) << "cell type definitions ";
 //     for(std::map<unsigned char,double>::const_iterator mitr=cellTypeToValueMap.begin() ; mitr != cellTypeToValueMap.end() ; ++mitr){
   //      CC3D_Log(LOG_TRACE) << "type="<<mitr->first<<" value="<<mitr->second;
@@ -69,7 +51,6 @@
 //      CC3D_Log(LOG_TRACE) << <"cell ids definitions ";
 //     for(std::map<long,double>::const_iterator mitr=cellIdsToValueMap.begin() ; mitr != cellIdsToValueMap.end() ; ++mitr){
   //      CC3D_Log(LOG_TRACE) << "type="<<mitr->first<<" value="<<mitr->second;
->>>>>>> 6ed90e64
 //     }
     
     
@@ -79,11 +60,7 @@
 void StepFunctionExpressionFlex::eval(Array<double>& values, const Array<double>& x) const{
   using namespace CompuCell3D;
   Point3D pt(short(round(x[0])),short(round(x[1])),short(round(x[2])));
-<<<<<<< HEAD
-  Log(LOG_TRACE) << "EVALUATING POINT "<<pt;
-=======
   CC3D_Log(LOG_TRACE) << "EVALUATING POINT "<<pt;
->>>>>>> 6ed90e64
   //keeping rounded point in the lattice
   if (pt.x==fieldDim.x)
       --pt.x;
