--- conflicted
+++ resolved
@@ -1,1965 +1,1504 @@
-
-
-#include <iostream>
-#include <CompuCell3D/Field3D/Dim3D.h>
-#include <Utils/Coordinates3D.h>
-#include <vtkIntArray.h>
-#include <vtkDoubleArray.h>
-#include <vtkFloatArray.h>
-#include <vtkPoints.h>
-#include <vtkCellArray.h>
-#include <vtkType.h>
-#include <vtkCharArray.h>
-#include <vtkLongArray.h>
-#include <vtkPointData.h>
-#include <vtkDataArray.h>
-#include <vtkPointData.h>
-#include <vtkStructuredPoints.h>
-#include <vtkStructuredPointsReader.h>
-#include <algorithm>
-#include <cmath>
-#include <set>
-
-#include <vtkPythonUtil.h>
-
-using namespace std;
-using namespace CompuCell3D;
-
-#include <Logger/CC3DLogger.h>
-#include "FieldExtractorCML.h"
-
-
-FieldExtractorCML::FieldExtractorCML() : lds(0), zDimFactor(0), yDimFactor(0) {
-
-}
-
-////////////////////////////////////////////////////////////////////////////////////////////////////////////////////////////////////////////
-FieldExtractorCML::~FieldExtractorCML() {
-
-}
-
-void FieldExtractorCML::setSimulationData(vtk_obj_addr_int_t _structuredPointsAddr) {
-
-    lds = (vtkStructuredPoints *) _structuredPointsAddr;
-}
-
-////////////////////////////////////////////////////////////////////////////////////////////////////////////////////////////////////////////
-Dim3D FieldExtractorCML::getFieldDim() {
-    return fieldDim;
-}
-
-////////////////////////////////////////////////////////////////////////////////////////////////////////////////////////////////////////////
-void FieldExtractorCML::setFieldDim(Dim3D _dim) {
-    fieldDim = _dim;
-    zDimFactor = fieldDim.x * fieldDim.y;
-    yDimFactor = fieldDim.x;
-}
-
-long FieldExtractorCML::pointIndex(short _x, short _y, short _z) {
-    return zDimFactor * _z + yDimFactor * _y + _x;
-}
-
-long FieldExtractorCML::indexPoint3D(Point3D _pt) {
-    return zDimFactor * _pt.z + yDimFactor * _pt.y + _pt.x;
-}
-
-void FieldExtractorCML::fillCentroidData2D(vtk_obj_addr_int_t _pointArrayAddr, vtk_obj_addr_int_t _linesArrayAddr,
-                                           std::string _plane, int _pos) {
-
-}
-
-<<<<<<< HEAD
-void FieldExtractorCML::fillCellFieldData2D(vtk_obj_addr_int_t _cellTypeArrayAddr, std::string _plane, int _pos){
-	CC3D_Log(LOG_TRACE) << "THIS IS fillCellFieldData2D";
-	vtkIntArray *_cellTypeArray=(vtkIntArray *)_cellTypeArrayAddr;
-
-	// get cell type array from vtk structured points
-	CC3D_Log(LOG_TRACE) << "lds="<<lds;
-	CC3D_Log(LOG_TRACE) << lds->GetPointData()->GetArray("CellType");
-	CC3D_Log(LOG_TRACE) << "STRUCTURED DATA POINTS="<<lds;
-	
-	vtkCharArray *typeArrayRead=(vtkCharArray *)lds->GetPointData()->GetArray("CellType");
-	CC3D_Log(LOG_TRACE) << "typeArrayRead="<<typeArrayRead;;
-
-	CC3D_Log(LOG_TRACE) << "fieldDim.x="<<fieldDim.x;
-	CC3D_Log(LOG_TRACE) << "fieldDim.y="<<fieldDim.y;
-	CC3D_Log(LOG_TRACE) << "fieldDim.z="<<fieldDim.z;
-
-	vector<int> fieldDimVec(3,0);
-	fieldDimVec[0]=fieldDim.x;
-	fieldDimVec[1]=fieldDim.y;
-	fieldDimVec[2]=fieldDim.z;
-
-	vector<int> pointOrderVec=pointOrder(_plane);
-	vector<int> dimOrderVec=dimOrder(_plane);
-	
-	vector<int> dim(3,0);
-	dim[0]=fieldDimVec[dimOrderVec[0]];
-	dim[1]=fieldDimVec[dimOrderVec[1]];
-	dim[2]=fieldDimVec[dimOrderVec[2]];
-
-	_cellTypeArray->SetNumberOfValues((dim[1]+2)*(dim[0]+1));
-
-	//For some reasons the points x=0 are eaten up (don't know why).
-	//So we just populate empty cellIds.
-	int offset=0;
-	for (int i = 0 ; i< dim[0]+1 ;++i){
-		_cellTypeArray->SetValue(offset, 0);
-		++offset;
-	}
-
-	Point3D pt;
-	vector<int> ptVec(3,0);
-
-	int type;
-	//long index;
-	//when accessing cell field it is OK to go outside cellfieldG limits. In this case null pointer is returned
-	for(int j =0 ; j<dim[1]+1 ; ++j)
-		for(int i =0 ; i<dim[0]+1 ; ++i){
-			ptVec[0]=i;
-			ptVec[1]=j;
-			ptVec[2]=_pos;
-
-			pt.x=ptVec[pointOrderVec[0]];
-			pt.y=ptVec[pointOrderVec[1]];
-			pt.z=ptVec[pointOrderVec[2]];
-
-			if(i>=dim[0] ||j>=dim[1] ){
-				_cellTypeArray->SetValue(offset, 0);
-			}else{
-				_cellTypeArray->SetValue(offset, typeArrayRead->GetValue(indexPoint3D(pt)));
-			}
-			++offset;
-		}
-=======
-void FieldExtractorCML::fillCellFieldData2D(vtk_obj_addr_int_t _cellTypeArrayAddr, std::string _plane, int _pos) {
-
-    //cerr<<" \n\n\n THIS IS fillCellFieldData2D\n\n\n\n"<<endl;
-    vtkIntArray *_cellTypeArray = (vtkIntArray *) _cellTypeArrayAddr;
-
-    // get cell type array from vtk structured points
-    //cerr<<"lds="<<lds<<endl;
-    //cerr<<lds->GetPointData()->GetArray("CellType")<<endl;
-    //cerr<<"STRUCTURED DATA POINTS="<<lds<<endl;
-
-    //lds->Print(cerr);
-
-    //vtkPointData * pointDataPtr=lds->GetPointData();
-    //cerr<<"pointDataPtr="<<pointDataPtr<<endl;
-    //vtkDataArray * dataArrayPtr=lds->GetPointData()->GetArray("CellType");
-    //cerr<<"dataArrayPtr="<<dataArrayPtr<<endl;
-    vtkCharArray *typeArrayRead = (vtkCharArray *) lds->GetPointData()->GetArray("CellType");
-    //cerr<<"typeArrayRead="<<typeArrayRead<<endl;
-
-
-    //typeArrayRead->Print(cerr);
-
-    //->GetArray("CellType");
-
-    //cerr<<"fieldDim.x="<<fieldDim.x<<endl;
-    //cerr<<"fieldDim.y="<<fieldDim.y<<endl;
-    //cerr<<"fieldDim.z="<<fieldDim.z<<endl;
-
-    vector<int> fieldDimVec(3, 0);
-    fieldDimVec[0] = fieldDim.x;
-    fieldDimVec[1] = fieldDim.y;
-    fieldDimVec[2] = fieldDim.z;
-
-    vector<int> pointOrderVec = pointOrder(_plane);
-    vector<int> dimOrderVec = dimOrder(_plane);
-
-    vector<int> dim(3, 0);
-    dim[0] = fieldDimVec[dimOrderVec[0]];
-    dim[1] = fieldDimVec[dimOrderVec[1]];
-    dim[2] = fieldDimVec[dimOrderVec[2]];
-
-    _cellTypeArray->SetNumberOfValues((dim[1] + 2) * (dim[0] + 1));
-
-    //For some reasons the points x=0 are eaten up (don't know why).
-    //So we just populate empty cellIds.
-    int offset = 0;
-    for (int i = 0; i < dim[0] + 1; ++i) {
-        _cellTypeArray->SetValue(offset, 0);
-        ++offset;
-    }
-
-    Point3D pt;
-    vector<int> ptVec(3, 0);
-
-    int type;
-    //long index;
-    //when accessing cell field it is OK to go outside cellfieldG limits. In this case null pointer is returned
-    for (int j = 0; j < dim[1] + 1; ++j)
-        for (int i = 0; i < dim[0] + 1; ++i) {
-            ptVec[0] = i;
-            ptVec[1] = j;
-            ptVec[2] = _pos;
-
-            pt.x = ptVec[pointOrderVec[0]];
-            pt.y = ptVec[pointOrderVec[1]];
-            pt.z = ptVec[pointOrderVec[2]];
-
-            if (i >= dim[0] || j >= dim[1]) {
-                _cellTypeArray->SetValue(offset, 0);
-            } else {
-                _cellTypeArray->SetValue(offset, typeArrayRead->GetValue(indexPoint3D(pt)));
-            }
-            ++offset;
-        }
->>>>>>> a0291fe3
-}
-
-void FieldExtractorCML::fillCellFieldData2DCartesian(vtk_obj_addr_int_t _cellTypeArrayAddr,
-                                                     vtk_obj_addr_int_t _cellsArrayAddr,
-                                                     vtk_obj_addr_int_t _pointsArrayAddr, std::string _plane,
-                                                     int _pos) {
-
-    vtkIntArray *_cellTypeArray = (vtkIntArray *) _cellTypeArrayAddr;
-    vtkPoints *_pointsArray = (vtkPoints *) _pointsArrayAddr;
-    vtkCellArray *_cellsArray = (vtkCellArray *) _cellsArrayAddr;
-    vtkCharArray *typeArrayRead = (vtkCharArray *) lds->GetPointData()->GetArray("CellType");
-
-    vector<int> fieldDimVec(3, 0);
-    fieldDimVec[0] = fieldDim.x;
-    fieldDimVec[1] = fieldDim.y;
-    fieldDimVec[2] = fieldDim.z;
-
-    vector<int> pointOrderVec = pointOrder(_plane);
-    vector<int> dimOrderVec = dimOrder(_plane);
-
-    vector<int> dim(3, 0);
-    dim[0] = fieldDimVec[dimOrderVec[0]];
-    dim[1] = fieldDimVec[dimOrderVec[1]];
-    dim[2] = fieldDimVec[dimOrderVec[2]];
-
-    int offset = 0;
-
-    Point3D pt;
-    vector<int> ptVec(3, 0);
-    long pc = 0;
-
-    char cellType;
-
-    //when accessing cell field it is OK to go outside cellfieldG limits. In this case null pointer is returned
-
-
-    for (int j = 0; j < dim[1]; ++j)
-        for (int i = 0; i < dim[0]; ++i) {
-            ptVec[0] = i;
-            ptVec[1] = j;
-            ptVec[2] = _pos;
-
-            pt.x = ptVec[pointOrderVec[0]];
-            pt.y = ptVec[pointOrderVec[1]];
-            pt.z = ptVec[pointOrderVec[2]];
-
-            cellType = typeArrayRead->GetValue(indexPoint3D(pt));
-
-            Coordinates3D<double> coords(ptVec[0], ptVec[1],
-                                         0); // notice that we are drawing pixels from other planes on a xy plan so we use ptVec instead of pt. pt is absolute position of the point ptVec is for projection purposes
-
-            for (int idx = 0; idx < 4; ++idx) {
-                Coordinates3D<double> cartesianVertex = cartesianVertices[idx] + coords;
-                _pointsArray->InsertNextPoint(cartesianVertex.x, cartesianVertex.y, 0.0);
-            }
-
-            pc += 4;
-            vtkIdType cellId = _cellsArray->InsertNextCell(4);
-            _cellsArray->InsertCellPoint(pc - 4);
-            _cellsArray->InsertCellPoint(pc - 3);
-            _cellsArray->InsertCellPoint(pc - 2);
-            _cellsArray->InsertCellPoint(pc - 1);
-
-            _cellTypeArray->InsertNextValue(cellType);
-            ++offset;
-        }
-
-
-}
-
-
-void
-FieldExtractorCML::fillCellFieldData2DHex(vtk_obj_addr_int_t _cellTypeArrayAddr, vtk_obj_addr_int_t _hexCellsArrayAddr,
-                                          vtk_obj_addr_int_t _pointsArrayAddr, std::string _plane, int _pos) {
-    vtkIntArray *_cellTypeArray = (vtkIntArray *) _cellTypeArrayAddr;
-    vtkPoints *_pointsArray = (vtkPoints *) _pointsArrayAddr;
-    vtkCellArray *_hexCellsArray = (vtkCellArray *) _hexCellsArrayAddr;
-
-    vtkCharArray *typeArrayRead = (vtkCharArray *) lds->GetPointData()->GetArray("CellType");
-
-    vector<int> fieldDimVec(3, 0);
-    fieldDimVec[0] = fieldDim.x;
-    fieldDimVec[1] = fieldDim.y;
-    fieldDimVec[2] = fieldDim.z;
-
-    vector<int> pointOrderVec = pointOrder(_plane);
-    vector<int> dimOrderVec = dimOrder(_plane);
-
-    vector<int> dim(3, 0);
-    dim[0] = fieldDimVec[dimOrderVec[0]];
-    dim[1] = fieldDimVec[dimOrderVec[1]];
-    dim[2] = fieldDimVec[dimOrderVec[2]];
-
-    int offset = 0;
-
-<<<<<<< HEAD
-	Point3D pt;
-	vector<int> ptVec(3,0);
-=======
-    ////For some reasons the points x=0 are eaten up (don't know why).
-    ////So we just populate empty cellIds.
-
-    //for (int i = 0 ; i< dim[0]+1 ;++i){
-    //	_cellTypeArray->SetValue(offset, 0);
-    //	++offset;
-    //}
-
-    Point3D pt;
-    vector<int> ptVec(3, 0);
->>>>>>> a0291fe3
-
-    char cellType;
-
-    long pc = 0;
-    //when accessing cell field it is OK to go outside cellfieldG limits. In this case null pointer is returned
-    for (int j = 0; j < dim[1]; ++j)
-        for (int i = 0; i < dim[0]; ++i) {
-            ptVec[0] = i;
-            ptVec[1] = j;
-            ptVec[2] = _pos;
-
-            pt.x = ptVec[pointOrderVec[0]];
-            pt.y = ptVec[pointOrderVec[1]];
-            pt.z = ptVec[pointOrderVec[2]];
-
-            cellType = typeArrayRead->GetValue(indexPoint3D(pt));
-
-            Coordinates3D<double> hexCoords = HexCoordXY(pt.x, pt.y, pt.z);
-            for (int idx = 0; idx < 6; ++idx) {
-                Coordinates3D<double> hexagonVertex = hexagonVertices[idx] + hexCoords;
-                _pointsArray->InsertNextPoint(hexagonVertex.x, hexagonVertex.y, 0.0);
-            }
-            pc += 6;
-            vtkIdType cellId = _hexCellsArray->InsertNextCell(6);
-            _hexCellsArray->InsertCellPoint(pc - 6);
-            _hexCellsArray->InsertCellPoint(pc - 5);
-            _hexCellsArray->InsertCellPoint(pc - 4);
-            _hexCellsArray->InsertCellPoint(pc - 3);
-            _hexCellsArray->InsertCellPoint(pc - 2);
-            _hexCellsArray->InsertCellPoint(pc - 1);
-
-            _cellTypeArray->InsertNextValue(cellType);
-
-            ++offset;
-        }
-}
-
-void FieldExtractorCML::fillBorder2D(const char *arrayName, vtk_obj_addr_int_t _pointArrayAddr,
-                                     vtk_obj_addr_int_t _linesArrayAddr, std::string _plane, int _pos) {
-
-<<<<<<< HEAD
-	vtkLongArray *idArray=(vtkLongArray *)lds->GetPointData()->GetArray(arrayName);
-
-	vtkPoints *points = (vtkPoints *)_pointArrayAddr;
-	vtkCellArray * lines=(vtkCellArray *)_linesArrayAddr; 
-
-	vector<int> fieldDimVec(3,0);
-	fieldDimVec[0]=fieldDim.x;
-	fieldDimVec[1]=fieldDim.y;
-	fieldDimVec[2]=fieldDim.z;
-
-	vector<int> pointOrderVec=pointOrder(_plane);
-	vector<int> dimOrderVec=dimOrder(_plane);
-
-	vector<int> dim(3,0);
-	dim[0]=fieldDimVec[dimOrderVec[0]];
-	dim[1]=fieldDimVec[dimOrderVec[1]];
-	dim[2]=fieldDimVec[dimOrderVec[2]];
-
-	Point3D pt;
-	vector<int> ptVec(3,0);
-	Point3D ptN;
-	vector<int> ptNVec(3,0);
-
-	long idxPt;
-
-	int k=0;
-	int pc=0;
-
-	for(int i=0; i <dim[0]; ++i)
-		for(int j=0; j <dim[1]; ++j){
-			ptVec[0]=i;
-			ptVec[1]=j;
-			ptVec[2]=_pos;
-
-			pt.x=ptVec[pointOrderVec[0]];
-			pt.y=ptVec[pointOrderVec[1]];
-			pt.z=ptVec[pointOrderVec[2]];
-
-			idxPt=indexPoint3D(pt);
-
-			if(i > 0 && j < dim[1] ){
-				ptNVec[0]=i-1;
-				ptNVec[1]=j;
-				ptNVec[2]=_pos;
-				ptN.x=ptNVec[pointOrderVec[0]];
-				ptN.y=ptNVec[pointOrderVec[1]];
-				ptN.z=ptNVec[pointOrderVec[2]];
-				if(idArray->GetValue(idxPt)!=idArray->GetValue(indexPoint3D(ptN))){
-
-					points->InsertNextPoint(i,j,0);
-					points->InsertNextPoint(i,j+1,0);
-					pc+=2;
-					lines->InsertNextCell(2);
-					lines->InsertCellPoint(pc-2);
-					lines->InsertCellPoint(pc-1);
-				}
-			}
-			if(j > 0 && i < dim[0] ){
-				ptNVec[0]=i;
-				ptNVec[1]=j-1;
-				ptNVec[2]=_pos;
-				ptN.x=ptNVec[pointOrderVec[0]];
-				ptN.y=ptNVec[pointOrderVec[1]];
-				ptN.z=ptNVec[pointOrderVec[2]];
-				if(idArray->GetValue(idxPt)!=idArray->GetValue(indexPoint3D(ptN))){
-
-					points->InsertNextPoint(i,j,0);
-					points->InsertNextPoint(i+1,j,0);
-					pc+=2;
-					lines->InsertNextCell(2);
-					lines->InsertCellPoint(pc-2);
-					lines->InsertCellPoint(pc-1);
-				}
-			}
-			if( i < dim[0] && j < dim[1]  ){
-				ptNVec[0]=i+1;
-				ptNVec[1]=j;
-				ptNVec[2]=_pos;
-				ptN.x=ptNVec[pointOrderVec[0]];
-				ptN.y=ptNVec[pointOrderVec[1]];
-				ptN.z=ptNVec[pointOrderVec[2]];
-				if(ptNVec[0]>=dim[0] || idArray->GetValue(idxPt)!=idArray->GetValue(indexPoint3D(ptN))){
-
-					points->InsertNextPoint(i+1,j,0);
-					points->InsertNextPoint(i+1,j+1,0);
-					pc+=2;
-					lines->InsertNextCell(2);
-					lines->InsertCellPoint(pc-2);
-					lines->InsertCellPoint(pc-1);
-				}
-			}
-			if( i < dim[0] && j < dim[1]  ) {
-				ptNVec[0]=i;
-				ptNVec[1]=j+1;
-				ptNVec[2]=_pos;
-				ptN.x=ptNVec[pointOrderVec[0]];
-				ptN.y=ptNVec[pointOrderVec[1]];
-				ptN.z=ptNVec[pointOrderVec[2]];
-				if(ptNVec[1]>=dim[1] || idArray->GetValue(idxPt)!=idArray->GetValue(indexPoint3D(ptN))){
-
-					points->InsertNextPoint(i,j+1,0);
-					points->InsertNextPoint(i+1,j+1,0);
-					pc+=2;
-					lines->InsertNextCell(2);
-					lines->InsertCellPoint(pc-2);
-					lines->InsertCellPoint(pc-1);
-				}
-			}
-		}
-=======
-//	vtkLongArray *idArray=(vtkLongArray *)lds->GetPointData()->GetArray("CellId");
-    vtkLongArray *idArray = (vtkLongArray *) lds->GetPointData()->GetArray(arrayName);
-
-    vtkPoints *points = (vtkPoints *) _pointArrayAddr;
-    vtkCellArray *lines = (vtkCellArray *) _linesArrayAddr;
-
-    vector<int> fieldDimVec(3, 0);
-    fieldDimVec[0] = fieldDim.x;
-    fieldDimVec[1] = fieldDim.y;
-    fieldDimVec[2] = fieldDim.z;
-
-    vector<int> pointOrderVec = pointOrder(_plane);
-    vector<int> dimOrderVec = dimOrder(_plane);
-
-    vector<int> dim(3, 0);
-    dim[0] = fieldDimVec[dimOrderVec[0]];
-    dim[1] = fieldDimVec[dimOrderVec[1]];
-    dim[2] = fieldDimVec[dimOrderVec[2]];
-
-    Point3D pt;
-    vector<int> ptVec(3, 0);
-    Point3D ptN;
-    vector<int> ptNVec(3, 0);
-
-    long idxPt;
-
-    int k = 0;
-    int pc = 0;
-
-    for (int i = 0; i < dim[0]; ++i)
-        for (int j = 0; j < dim[1]; ++j) {
-            ptVec[0] = i;
-            ptVec[1] = j;
-            ptVec[2] = _pos;
-
-            pt.x = ptVec[pointOrderVec[0]];
-            pt.y = ptVec[pointOrderVec[1]];
-            pt.z = ptVec[pointOrderVec[2]];
-
-            idxPt = indexPoint3D(pt);
-
-            if (i > 0 && j < dim[1]) {
-                ptNVec[0] = i - 1;
-                ptNVec[1] = j;
-                ptNVec[2] = _pos;
-                ptN.x = ptNVec[pointOrderVec[0]];
-                ptN.y = ptNVec[pointOrderVec[1]];
-                ptN.z = ptNVec[pointOrderVec[2]];
-                if (idArray->GetValue(idxPt) != idArray->GetValue(indexPoint3D(ptN))) {
-
-                    points->InsertNextPoint(i, j, 0);
-                    points->InsertNextPoint(i, j + 1, 0);
-                    pc += 2;
-                    lines->InsertNextCell(2);
-                    lines->InsertCellPoint(pc - 2);
-                    lines->InsertCellPoint(pc - 1);
-                }
-            }
-            if (j > 0 && i < dim[0]) {
-                ptNVec[0] = i;
-                ptNVec[1] = j - 1;
-                ptNVec[2] = _pos;
-                ptN.x = ptNVec[pointOrderVec[0]];
-                ptN.y = ptNVec[pointOrderVec[1]];
-                ptN.z = ptNVec[pointOrderVec[2]];
-                if (idArray->GetValue(idxPt) != idArray->GetValue(indexPoint3D(ptN))) {
-
-                    points->InsertNextPoint(i, j, 0);
-                    points->InsertNextPoint(i + 1, j, 0);
-                    pc += 2;
-                    lines->InsertNextCell(2);
-                    lines->InsertCellPoint(pc - 2);
-                    lines->InsertCellPoint(pc - 1);
-                }
-            }
-            if (i < dim[0] && j < dim[1]) {
-                ptNVec[0] = i + 1;
-                ptNVec[1] = j;
-                ptNVec[2] = _pos;
-                ptN.x = ptNVec[pointOrderVec[0]];
-                ptN.y = ptNVec[pointOrderVec[1]];
-                ptN.z = ptNVec[pointOrderVec[2]];
-                if (ptNVec[0] >= dim[0] || idArray->GetValue(idxPt) != idArray->GetValue(indexPoint3D(ptN))) {
-
-                    points->InsertNextPoint(i + 1, j, 0);
-                    points->InsertNextPoint(i + 1, j + 1, 0);
-                    pc += 2;
-                    lines->InsertNextCell(2);
-                    lines->InsertCellPoint(pc - 2);
-                    lines->InsertCellPoint(pc - 1);
-                }
-            }
-            if (i < dim[0] && j < dim[1]) {
-                ptNVec[0] = i;
-                ptNVec[1] = j + 1;
-                ptNVec[2] = _pos;
-                ptN.x = ptNVec[pointOrderVec[0]];
-                ptN.y = ptNVec[pointOrderVec[1]];
-                ptN.z = ptNVec[pointOrderVec[2]];
-                if (ptNVec[1] >= dim[1] || idArray->GetValue(idxPt) != idArray->GetValue(indexPoint3D(ptN))) {
-
-                    points->InsertNextPoint(i, j + 1, 0);
-                    points->InsertNextPoint(i + 1, j + 1, 0);
-                    pc += 2;
-                    lines->InsertNextCell(2);
-                    lines->InsertCellPoint(pc - 2);
-                    lines->InsertCellPoint(pc - 1);
-                }
-            }
-        }
->>>>>>> a0291fe3
-}
-
-void FieldExtractorCML::fillBorderData2D(vtk_obj_addr_int_t _pointArrayAddr, vtk_obj_addr_int_t _linesArrayAddr,
-                                         std::string _plane, int _pos) {
-    fillBorder2D("CellId", _pointArrayAddr, _linesArrayAddr, _plane, _pos);
-}
-
-void FieldExtractorCML::fillClusterBorderData2D(vtk_obj_addr_int_t _pointArrayAddr, vtk_obj_addr_int_t _linesArrayAddr,
-                                                std::string _plane, int _pos) {
-    fillBorder2D("ClusterId", _pointArrayAddr, _linesArrayAddr, _plane, _pos);
-}
-
-void FieldExtractorCML::fillBorder2DHex(const char *arrayName, vtk_obj_addr_int_t _pointArrayAddr,
-                                        vtk_obj_addr_int_t _linesArrayAddr, std::string _plane, int _pos) {
-
-    vtkPoints *points = (vtkPoints *) _pointArrayAddr;
-    vtkCellArray *lines = (vtkCellArray *) _linesArrayAddr;
-
-<<<<<<< HEAD
-	vtkLongArray *idArray=(vtkLongArray *)lds->GetPointData()->GetArray(arrayName);
-
-	vector<int> fieldDimVec(3,0);
-	fieldDimVec[0]=fieldDim.x;
-	fieldDimVec[1]=fieldDim.y;
-	fieldDimVec[2]=fieldDim.z;
-
-	vector<int> pointOrderVec=pointOrder(_plane);
-	vector<int> dimOrderVec=dimOrder(_plane);
-
-	vector<int> dim(3,0);
-	dim[0]=fieldDimVec[dimOrderVec[0]];
-	dim[1]=fieldDimVec[dimOrderVec[1]];
-	dim[2]=fieldDimVec[dimOrderVec[2]];
-
-	Point3D pt;
-	vector<int> ptVec(3,0);
-	Point3D ptN;
-	vector<int> ptNVec(3,0);
-
-	int k=0;
-	int pc=0;
-	long idxPt;
-
-	for(int i=0; i <dim[0]; ++i)
-		for(int j=0; j <dim[1]; ++j){
-			ptVec[0]=i;
-			ptVec[1]=j;
-			ptVec[2]=_pos;
-
-			pt.x=ptVec[pointOrderVec[0]];
-			pt.y=ptVec[pointOrderVec[1]];
-			pt.z=ptVec[pointOrderVec[2]];
-			Coordinates3D<double> hexCoords=HexCoordXY(pt.x,pt.y,pt.z);
-			idxPt=indexPoint3D(pt);
-
-			if(pt.y%2){ //y_odd
-				if(pt.x-1>=0){
-					ptN.x=pt.x-1;
-					ptN.y=pt.y;
-					ptN.z=pt.z;
-					if(idArray->GetValue(idxPt) != idArray->GetValue(indexPoint3D(ptN)) ){
-
-						Coordinates3D<double> hexCoordsP1=hexagonVertices[4]+hexCoords;
-						Coordinates3D<double> hexCoordsP2=hexagonVertices[5]+hexCoords;
-						points->InsertNextPoint(hexCoordsP1.x,hexCoordsP1.y,0.0);
-						points->InsertNextPoint(hexCoordsP2.x,hexCoordsP2.y,0.0);
-						pc+=2;
-						lines->InsertNextCell(2);
-						lines->InsertCellPoint(pc-2);
-						lines->InsertCellPoint(pc-1);
-					}
-				}
-				if(pt.x-1>=0 && pt.y+1<dim[1]){
-					ptN.x=pt.x-1;
-					ptN.y=pt.y+1;
-					ptN.z=pt.z;
-					if(idArray->GetValue(idxPt) != idArray->GetValue(indexPoint3D(ptN)) ){
-
-						Coordinates3D<double> hexCoordsP1=hexagonVertices[5]+hexCoords;
-						Coordinates3D<double> hexCoordsP2=hexagonVertices[0]+hexCoords;
-						points->InsertNextPoint(hexCoordsP1.x,hexCoordsP1.y,0.0);
-						points->InsertNextPoint(hexCoordsP2.x,hexCoordsP2.y,0.0);
-						pc+=2;
-						lines->InsertNextCell(2);
-						lines->InsertCellPoint(pc-2);
-						lines->InsertCellPoint(pc-1);
-					}
-				}
-				if( pt.y+1<dim[1]){
-					ptN.x=pt.x;
-					ptN.y=pt.y+1;
-					ptN.z=pt.z;
-					if(idArray->GetValue(idxPt) != idArray->GetValue(indexPoint3D(ptN)) ){
-
-						Coordinates3D<double> hexCoordsP1=hexagonVertices[0]+hexCoords;
-						Coordinates3D<double> hexCoordsP2=hexagonVertices[1]+hexCoords;
-						points->InsertNextPoint(hexCoordsP1.x,hexCoordsP1.y,0.0);
-						points->InsertNextPoint(hexCoordsP2.x,hexCoordsP2.y,0.0);
-						pc+=2;
-						lines->InsertNextCell(2);
-						lines->InsertCellPoint(pc-2);
-						lines->InsertCellPoint(pc-1);
-					}
-				}
-				if( pt.x+1<dim[0]){
-					ptN.x=pt.x+1;
-					ptN.y=pt.y;
-					ptN.z=pt.z;
-					if(idArray->GetValue(idxPt) != idArray->GetValue(indexPoint3D(ptN)) ){
-
-						Coordinates3D<double> hexCoordsP1=hexagonVertices[1]+hexCoords;
-						Coordinates3D<double> hexCoordsP2=hexagonVertices[2]+hexCoords;
-						points->InsertNextPoint(hexCoordsP1.x,hexCoordsP1.y,0.0);
-						points->InsertNextPoint(hexCoordsP2.x,hexCoordsP2.y,0.0);
-						pc+=2;
-						lines->InsertNextCell(2);
-						lines->InsertCellPoint(pc-2);
-						lines->InsertCellPoint(pc-1);
-					}
-				}
-				if( pt.y-1>=0){
-					ptN.x=pt.x;
-					ptN.y=pt.y-1;
-					ptN.z=pt.z;
-					if(idArray->GetValue(idxPt) != idArray->GetValue(indexPoint3D(ptN)) ){
-
-						Coordinates3D<double> hexCoordsP1=hexagonVertices[2]+hexCoords;
-						Coordinates3D<double> hexCoordsP2=hexagonVertices[3]+hexCoords;
-						points->InsertNextPoint(hexCoordsP1.x,hexCoordsP1.y,0.0);
-						points->InsertNextPoint(hexCoordsP2.x,hexCoordsP2.y,0.0);
-						pc+=2;
-						lines->InsertNextCell(2);
-						lines->InsertCellPoint(pc-2);
-						lines->InsertCellPoint(pc-1);
-					}
-				}
-				if(pt.x-1>=0 && pt.y-1>=0){
-					ptN.x=pt.x-1;
-					ptN.y=pt.y-1;
-					ptN.z=pt.z;
-					if(idArray->GetValue(idxPt) != idArray->GetValue(indexPoint3D(ptN)) ){
-
-						Coordinates3D<double> hexCoordsP1=hexagonVertices[3]+hexCoords;
-						Coordinates3D<double> hexCoordsP2=hexagonVertices[4]+hexCoords;
-						points->InsertNextPoint(hexCoordsP1.x,hexCoordsP1.y,0.0);
-						points->InsertNextPoint(hexCoordsP2.x,hexCoordsP2.y,0.0);
-						pc+=2;
-						lines->InsertNextCell(2);
-						lines->InsertCellPoint(pc-2);
-						lines->InsertCellPoint(pc-1);
-					}
-				}
-
-			}else{//y_even
-
-				if(pt.x-1>=0){
-					ptN.x=pt.x-1;
-					ptN.y=pt.y;
-					ptN.z=pt.z;
-					if(idArray->GetValue(idxPt) != idArray->GetValue(indexPoint3D(ptN)) ){
-						//if(cellFieldG->get(pt) != cellFieldG->get(ptN)){
-						Coordinates3D<double> hexCoordsP1=hexagonVertices[4]+hexCoords;
-						Coordinates3D<double> hexCoordsP2=hexagonVertices[5]+hexCoords;
-						points->InsertNextPoint(hexCoordsP1.x,hexCoordsP1.y,0.0);
-						points->InsertNextPoint(hexCoordsP2.x,hexCoordsP2.y,0.0);
-						pc+=2;
-						lines->InsertNextCell(2);
-						lines->InsertCellPoint(pc-2);
-						lines->InsertCellPoint(pc-1);
-					}
-				}
-				if( pt.y+1<dim[1]){
-					ptN.x=pt.x;
-					ptN.y=pt.y+1;
-					ptN.z=pt.z;
-					if(idArray->GetValue(idxPt) != idArray->GetValue(indexPoint3D(ptN)) ){
-
-						Coordinates3D<double> hexCoordsP1=hexagonVertices[5]+hexCoords;
-						Coordinates3D<double> hexCoordsP2=hexagonVertices[0]+hexCoords;
-						points->InsertNextPoint(hexCoordsP1.x,hexCoordsP1.y,0.0);
-						points->InsertNextPoint(hexCoordsP2.x,hexCoordsP2.y,0.0);
-						pc+=2;
-						lines->InsertNextCell(2);
-						lines->InsertCellPoint(pc-2);
-						lines->InsertCellPoint(pc-1);
-					}
-				}
-				if(pt.x+1<dim[0] && pt.y+1<dim[1]){
-					ptN.x=pt.x+1;
-					ptN.y=pt.y+1;
-					ptN.z=pt.z;
-					if(idArray->GetValue(idxPt) != idArray->GetValue(indexPoint3D(ptN)) ){
-
-						Coordinates3D<double> hexCoordsP1=hexagonVertices[0]+hexCoords;
-						Coordinates3D<double> hexCoordsP2=hexagonVertices[1]+hexCoords;
-						points->InsertNextPoint(hexCoordsP1.x,hexCoordsP1.y,0.0);
-						points->InsertNextPoint(hexCoordsP2.x,hexCoordsP2.y,0.0);
-						pc+=2;
-						lines->InsertNextCell(2);
-						lines->InsertCellPoint(pc-2);
-						lines->InsertCellPoint(pc-1);
-					}
-				}
-				if(pt.x+1<dim[0] ){
-					ptN.x=pt.x+1;
-					ptN.y=pt.y;
-					ptN.z=pt.z;
-					if(idArray->GetValue(idxPt) != idArray->GetValue(indexPoint3D(ptN)) ){
-
-						Coordinates3D<double> hexCoordsP1=hexagonVertices[1]+hexCoords;
-						Coordinates3D<double> hexCoordsP2=hexagonVertices[2]+hexCoords;
-						points->InsertNextPoint(hexCoordsP1.x,hexCoordsP1.y,0.0);
-						points->InsertNextPoint(hexCoordsP2.x,hexCoordsP2.y,0.0);
-						pc+=2;
-						lines->InsertNextCell(2);
-						lines->InsertCellPoint(pc-2);
-						lines->InsertCellPoint(pc-1);
-					}
-				}
-				if(pt.x+1<dim[0] && pt.y-1>=0 ){
-					ptN.x=pt.x+1;
-					ptN.y=pt.y-1;
-					ptN.z=pt.z;
-					if(idArray->GetValue(idxPt) != idArray->GetValue(indexPoint3D(ptN)) ){
-
-						Coordinates3D<double> hexCoordsP1=hexagonVertices[2]+hexCoords;
-						Coordinates3D<double> hexCoordsP2=hexagonVertices[3]+hexCoords;
-						points->InsertNextPoint(hexCoordsP1.x,hexCoordsP1.y,0.0);
-						points->InsertNextPoint(hexCoordsP2.x,hexCoordsP2.y,0.0);
-						pc+=2;
-						lines->InsertNextCell(2);
-						lines->InsertCellPoint(pc-2);
-						lines->InsertCellPoint(pc-1);
-					}
-				}
-
-				if( pt.y-1>=0 ){
-					ptN.x=pt.x;
-					ptN.y=pt.y-1;
-					ptN.z=pt.z;
-					if(idArray->GetValue(idxPt) != idArray->GetValue(indexPoint3D(ptN)) ){
-
-						Coordinates3D<double> hexCoordsP1=hexagonVertices[3]+hexCoords;
-						Coordinates3D<double> hexCoordsP2=hexagonVertices[4]+hexCoords;
-						points->InsertNextPoint(hexCoordsP1.x,hexCoordsP1.y,0.0);
-						points->InsertNextPoint(hexCoordsP2.x,hexCoordsP2.y,0.0);
-						pc+=2;
-						lines->InsertNextCell(2);
-						lines->InsertCellPoint(pc-2);
-						lines->InsertCellPoint(pc-1);
-					}
-				}
-			}
-		}
-}
-void FieldExtractorCML::fillBorderData2DHex(vtk_obj_addr_int_t _pointArrayAddr ,vtk_obj_addr_int_t _linesArrayAddr, std::string _plane ,  int _pos)
-{
-	fillBorder2DHex("CellId", _pointArrayAddr ,_linesArrayAddr, _plane , _pos);
-=======
-//	vtkLongArray *idArray=(vtkLongArray *)lds->GetPointData()->GetArray("CellId");
-    vtkLongArray *idArray = (vtkLongArray *) lds->GetPointData()->GetArray(arrayName);
-
-    vector<int> fieldDimVec(3, 0);
-    fieldDimVec[0] = fieldDim.x;
-    fieldDimVec[1] = fieldDim.y;
-    fieldDimVec[2] = fieldDim.z;
-
-    vector<int> pointOrderVec = pointOrder(_plane);
-    vector<int> dimOrderVec = dimOrder(_plane);
-
-    vector<int> dim(3, 0);
-    dim[0] = fieldDimVec[dimOrderVec[0]];
-    dim[1] = fieldDimVec[dimOrderVec[1]];
-    dim[2] = fieldDimVec[dimOrderVec[2]];
-
-    Point3D pt;
-    vector<int> ptVec(3, 0);
-    Point3D ptN;
-    vector<int> ptNVec(3, 0);
-
-    int k = 0;
-    int pc = 0;
-    long idxPt;
-
-    for (int i = 0; i < dim[0]; ++i)
-        for (int j = 0; j < dim[1]; ++j) {
-            ptVec[0] = i;
-            ptVec[1] = j;
-            ptVec[2] = _pos;
-
-            pt.x = ptVec[pointOrderVec[0]];
-            pt.y = ptVec[pointOrderVec[1]];
-            pt.z = ptVec[pointOrderVec[2]];
-            Coordinates3D<double> hexCoords = HexCoordXY(pt.x, pt.y, pt.z);
-            idxPt = indexPoint3D(pt);
-
-            if (pt.y % 2) { //y_odd
-                if (pt.x - 1 >= 0) {
-                    ptN.x = pt.x - 1;
-                    ptN.y = pt.y;
-                    ptN.z = pt.z;
-                    if (idArray->GetValue(idxPt) != idArray->GetValue(indexPoint3D(ptN))) {
-
-                        Coordinates3D<double> hexCoordsP1 = hexagonVertices[4] + hexCoords;
-                        Coordinates3D<double> hexCoordsP2 = hexagonVertices[5] + hexCoords;
-                        points->InsertNextPoint(hexCoordsP1.x, hexCoordsP1.y, 0.0);
-                        points->InsertNextPoint(hexCoordsP2.x, hexCoordsP2.y, 0.0);
-                        pc += 2;
-                        lines->InsertNextCell(2);
-                        lines->InsertCellPoint(pc - 2);
-                        lines->InsertCellPoint(pc - 1);
-                    }
-                }
-                if (pt.x - 1 >= 0 && pt.y + 1 < dim[1]) {
-                    ptN.x = pt.x - 1;
-                    ptN.y = pt.y + 1;
-                    ptN.z = pt.z;
-                    if (idArray->GetValue(idxPt) != idArray->GetValue(indexPoint3D(ptN))) {
-
-                        Coordinates3D<double> hexCoordsP1 = hexagonVertices[5] + hexCoords;
-                        Coordinates3D<double> hexCoordsP2 = hexagonVertices[0] + hexCoords;
-                        points->InsertNextPoint(hexCoordsP1.x, hexCoordsP1.y, 0.0);
-                        points->InsertNextPoint(hexCoordsP2.x, hexCoordsP2.y, 0.0);
-                        pc += 2;
-                        lines->InsertNextCell(2);
-                        lines->InsertCellPoint(pc - 2);
-                        lines->InsertCellPoint(pc - 1);
-                    }
-                }
-                if (pt.y + 1 < dim[1]) {
-                    ptN.x = pt.x;
-                    ptN.y = pt.y + 1;
-                    ptN.z = pt.z;
-                    if (idArray->GetValue(idxPt) != idArray->GetValue(indexPoint3D(ptN))) {
-
-                        Coordinates3D<double> hexCoordsP1 = hexagonVertices[0] + hexCoords;
-                        Coordinates3D<double> hexCoordsP2 = hexagonVertices[1] + hexCoords;
-                        points->InsertNextPoint(hexCoordsP1.x, hexCoordsP1.y, 0.0);
-                        points->InsertNextPoint(hexCoordsP2.x, hexCoordsP2.y, 0.0);
-                        pc += 2;
-                        lines->InsertNextCell(2);
-                        lines->InsertCellPoint(pc - 2);
-                        lines->InsertCellPoint(pc - 1);
-                    }
-                }
-                if (pt.x + 1 < dim[0]) {
-                    ptN.x = pt.x + 1;
-                    ptN.y = pt.y;
-                    ptN.z = pt.z;
-                    if (idArray->GetValue(idxPt) != idArray->GetValue(indexPoint3D(ptN))) {
-
-                        Coordinates3D<double> hexCoordsP1 = hexagonVertices[1] + hexCoords;
-                        Coordinates3D<double> hexCoordsP2 = hexagonVertices[2] + hexCoords;
-                        points->InsertNextPoint(hexCoordsP1.x, hexCoordsP1.y, 0.0);
-                        points->InsertNextPoint(hexCoordsP2.x, hexCoordsP2.y, 0.0);
-                        pc += 2;
-                        lines->InsertNextCell(2);
-                        lines->InsertCellPoint(pc - 2);
-                        lines->InsertCellPoint(pc - 1);
-                    }
-                }
-                if (pt.y - 1 >= 0) {
-                    ptN.x = pt.x;
-                    ptN.y = pt.y - 1;
-                    ptN.z = pt.z;
-                    if (idArray->GetValue(idxPt) != idArray->GetValue(indexPoint3D(ptN))) {
-
-                        Coordinates3D<double> hexCoordsP1 = hexagonVertices[2] + hexCoords;
-                        Coordinates3D<double> hexCoordsP2 = hexagonVertices[3] + hexCoords;
-                        points->InsertNextPoint(hexCoordsP1.x, hexCoordsP1.y, 0.0);
-                        points->InsertNextPoint(hexCoordsP2.x, hexCoordsP2.y, 0.0);
-                        pc += 2;
-                        lines->InsertNextCell(2);
-                        lines->InsertCellPoint(pc - 2);
-                        lines->InsertCellPoint(pc - 1);
-                    }
-                }
-                if (pt.x - 1 >= 0 && pt.y - 1 >= 0) {
-                    ptN.x = pt.x - 1;
-                    ptN.y = pt.y - 1;
-                    ptN.z = pt.z;
-                    if (idArray->GetValue(idxPt) != idArray->GetValue(indexPoint3D(ptN))) {
-
-                        Coordinates3D<double> hexCoordsP1 = hexagonVertices[3] + hexCoords;
-                        Coordinates3D<double> hexCoordsP2 = hexagonVertices[4] + hexCoords;
-                        points->InsertNextPoint(hexCoordsP1.x, hexCoordsP1.y, 0.0);
-                        points->InsertNextPoint(hexCoordsP2.x, hexCoordsP2.y, 0.0);
-                        pc += 2;
-                        lines->InsertNextCell(2);
-                        lines->InsertCellPoint(pc - 2);
-                        lines->InsertCellPoint(pc - 1);
-                    }
-                }
-
-            } else {//y_even
-
-                if (pt.x - 1 >= 0) {
-                    ptN.x = pt.x - 1;
-                    ptN.y = pt.y;
-                    ptN.z = pt.z;
-                    if (idArray->GetValue(idxPt) != idArray->GetValue(indexPoint3D(ptN))) {
-                        //if(cellFieldG->get(pt) != cellFieldG->get(ptN)){
-                        Coordinates3D<double> hexCoordsP1 = hexagonVertices[4] + hexCoords;
-                        Coordinates3D<double> hexCoordsP2 = hexagonVertices[5] + hexCoords;
-                        points->InsertNextPoint(hexCoordsP1.x, hexCoordsP1.y, 0.0);
-                        points->InsertNextPoint(hexCoordsP2.x, hexCoordsP2.y, 0.0);
-                        pc += 2;
-                        lines->InsertNextCell(2);
-                        lines->InsertCellPoint(pc - 2);
-                        lines->InsertCellPoint(pc - 1);
-                    }
-                }
-                if (pt.y + 1 < dim[1]) {
-                    ptN.x = pt.x;
-                    ptN.y = pt.y + 1;
-                    ptN.z = pt.z;
-                    if (idArray->GetValue(idxPt) != idArray->GetValue(indexPoint3D(ptN))) {
-
-                        Coordinates3D<double> hexCoordsP1 = hexagonVertices[5] + hexCoords;
-                        Coordinates3D<double> hexCoordsP2 = hexagonVertices[0] + hexCoords;
-                        points->InsertNextPoint(hexCoordsP1.x, hexCoordsP1.y, 0.0);
-                        points->InsertNextPoint(hexCoordsP2.x, hexCoordsP2.y, 0.0);
-                        pc += 2;
-                        lines->InsertNextCell(2);
-                        lines->InsertCellPoint(pc - 2);
-                        lines->InsertCellPoint(pc - 1);
-                    }
-                }
-                if (pt.x + 1 < dim[0] && pt.y + 1 < dim[1]) {
-                    ptN.x = pt.x + 1;
-                    ptN.y = pt.y + 1;
-                    ptN.z = pt.z;
-                    if (idArray->GetValue(idxPt) != idArray->GetValue(indexPoint3D(ptN))) {
-
-                        Coordinates3D<double> hexCoordsP1 = hexagonVertices[0] + hexCoords;
-                        Coordinates3D<double> hexCoordsP2 = hexagonVertices[1] + hexCoords;
-                        points->InsertNextPoint(hexCoordsP1.x, hexCoordsP1.y, 0.0);
-                        points->InsertNextPoint(hexCoordsP2.x, hexCoordsP2.y, 0.0);
-                        pc += 2;
-                        lines->InsertNextCell(2);
-                        lines->InsertCellPoint(pc - 2);
-                        lines->InsertCellPoint(pc - 1);
-                    }
-                }
-                if (pt.x + 1 < dim[0]) {
-                    ptN.x = pt.x + 1;
-                    ptN.y = pt.y;
-                    ptN.z = pt.z;
-                    if (idArray->GetValue(idxPt) != idArray->GetValue(indexPoint3D(ptN))) {
-
-                        Coordinates3D<double> hexCoordsP1 = hexagonVertices[1] + hexCoords;
-                        Coordinates3D<double> hexCoordsP2 = hexagonVertices[2] + hexCoords;
-                        points->InsertNextPoint(hexCoordsP1.x, hexCoordsP1.y, 0.0);
-                        points->InsertNextPoint(hexCoordsP2.x, hexCoordsP2.y, 0.0);
-                        pc += 2;
-                        lines->InsertNextCell(2);
-                        lines->InsertCellPoint(pc - 2);
-                        lines->InsertCellPoint(pc - 1);
-                    }
-                }
-                if (pt.x + 1 < dim[0] && pt.y - 1 >= 0) {
-                    ptN.x = pt.x + 1;
-                    ptN.y = pt.y - 1;
-                    ptN.z = pt.z;
-                    if (idArray->GetValue(idxPt) != idArray->GetValue(indexPoint3D(ptN))) {
-
-                        Coordinates3D<double> hexCoordsP1 = hexagonVertices[2] + hexCoords;
-                        Coordinates3D<double> hexCoordsP2 = hexagonVertices[3] + hexCoords;
-                        points->InsertNextPoint(hexCoordsP1.x, hexCoordsP1.y, 0.0);
-                        points->InsertNextPoint(hexCoordsP2.x, hexCoordsP2.y, 0.0);
-                        pc += 2;
-                        lines->InsertNextCell(2);
-                        lines->InsertCellPoint(pc - 2);
-                        lines->InsertCellPoint(pc - 1);
-                    }
-                }
-
-                if (pt.y - 1 >= 0) {
-                    ptN.x = pt.x;
-                    ptN.y = pt.y - 1;
-                    ptN.z = pt.z;
-                    if (idArray->GetValue(idxPt) != idArray->GetValue(indexPoint3D(ptN))) {
-
-                        Coordinates3D<double> hexCoordsP1 = hexagonVertices[3] + hexCoords;
-                        Coordinates3D<double> hexCoordsP2 = hexagonVertices[4] + hexCoords;
-                        points->InsertNextPoint(hexCoordsP1.x, hexCoordsP1.y, 0.0);
-                        points->InsertNextPoint(hexCoordsP2.x, hexCoordsP2.y, 0.0);
-                        pc += 2;
-                        lines->InsertNextCell(2);
-                        lines->InsertCellPoint(pc - 2);
-                        lines->InsertCellPoint(pc - 1);
-                    }
-                }
-            }
-        }
->>>>>>> a0291fe3
-}
-
-void FieldExtractorCML::fillBorderData2DHex(vtk_obj_addr_int_t _pointArrayAddr, vtk_obj_addr_int_t _linesArrayAddr,
-                                            std::string _plane, int _pos) {
-    fillBorder2DHex("CellId", _pointArrayAddr, _linesArrayAddr, _plane, _pos);
-}
-
-void
-FieldExtractorCML::fillClusterBorderData2DHex(vtk_obj_addr_int_t _pointArrayAddr, vtk_obj_addr_int_t _linesArrayAddr,
-                                              std::string _plane, int _pos) {
-    fillBorder2DHex("ClusterId", _pointArrayAddr, _linesArrayAddr, _plane, _pos);
-}
-
-bool FieldExtractorCML::fillConFieldData2DHex(vtk_obj_addr_int_t _conArrayAddr, vtk_obj_addr_int_t _hexCellsArrayAddr,
-                                              vtk_obj_addr_int_t _pointsArrayAddr, std::string _conFieldName,
-                                              std::string _plane, int _pos) {
-
-    vtkDoubleArray *conArrayRead = (vtkDoubleArray *) lds->GetPointData()->GetArray(_conFieldName.c_str());
-
-    if (!conArrayRead)
-        return false;
-
-    vtkDoubleArray *conArray = (vtkDoubleArray *) _conArrayAddr;
-
-    vtkCellArray *_hexCellsArray = (vtkCellArray *) _hexCellsArrayAddr;
-
-    vtkPoints *_pointsArray = (vtkPoints *) _pointsArrayAddr;
-
-    vector<int> fieldDimVec(3, 0);
-    fieldDimVec[0] = fieldDim.x;
-    fieldDimVec[1] = fieldDim.y;
-    fieldDimVec[2] = fieldDim.z;
-
-    vector<int> pointOrderVec = pointOrder(_plane);
-    vector<int> dimOrderVec = dimOrder(_plane);
-
-    vector<int> dim(3, 0);
-    dim[0] = fieldDimVec[dimOrderVec[0]];
-    dim[1] = fieldDimVec[dimOrderVec[1]];
-    dim[2] = fieldDimVec[dimOrderVec[2]];
-
-    int offset = 0;
-
-    Point3D pt;
-    vector<int> ptVec(3, 0);
-
-    double con;
-    long pc = 0;
-    //when accessing cell field it is OK to go outside cellfieldG limits. In this case null pointer is returned
-    for (int j = 0; j < dim[1]; ++j)
-        for (int i = 0; i < dim[0]; ++i) {
-            ptVec[0] = i;
-            ptVec[1] = j;
-            ptVec[2] = _pos;
-
-            pt.x = ptVec[pointOrderVec[0]];
-            pt.y = ptVec[pointOrderVec[1]];
-            pt.z = ptVec[pointOrderVec[2]];
-
-            if (i == dim[0] || j == dim[1]) {
-                con = 0.0;
-            } else {
-                con = conArrayRead->GetValue(indexPoint3D(pt));
-            }
-            Coordinates3D<double> hexCoords = HexCoordXY(pt.x, pt.y, pt.z);
-            for (int idx = 0; idx < 6; ++idx) {
-
-                Coordinates3D<double> hexagonVertex = hexagonVertices[idx] + hexCoords;
-
-                _pointsArray->InsertNextPoint(hexagonVertex.x, hexagonVertex.y, 0.0);
-            }
-            pc += 6;
-            vtkIdType cellId = _hexCellsArray->InsertNextCell(6);
-            _hexCellsArray->InsertCellPoint(pc - 6);
-            _hexCellsArray->InsertCellPoint(pc - 5);
-            _hexCellsArray->InsertCellPoint(pc - 4);
-            _hexCellsArray->InsertCellPoint(pc - 3);
-            _hexCellsArray->InsertCellPoint(pc - 2);
-            _hexCellsArray->InsertCellPoint(pc - 1);
-
-            conArray->InsertNextValue(con);
-        }
-    return true;
-}
-
-bool
-FieldExtractorCML::fillScalarFieldData2DHex(vtk_obj_addr_int_t _conArrayAddr, vtk_obj_addr_int_t _hexCellsArrayAddr,
-                                            vtk_obj_addr_int_t _pointsArrayAddr, std::string _conFieldName,
-                                            std::string _plane, int _pos) {
-
-    return fillConFieldData2DHex(_conArrayAddr, _hexCellsArrayAddr, _pointsArrayAddr, _conFieldName, _plane, _pos);
-}
-
-bool FieldExtractorCML::fillScalarFieldCellLevelData2DHex(vtk_obj_addr_int_t _conArrayAddr,
-                                                          vtk_obj_addr_int_t _hexCellsArrayAddr,
-                                                          vtk_obj_addr_int_t _pointsArrayAddr,
-                                                          std::string _conFieldName, std::string _plane, int _pos) {
-
-    return fillConFieldData2DHex(_conArrayAddr, _hexCellsArrayAddr, _pointsArrayAddr, _conFieldName, _plane, _pos);
-}
-
-bool
-FieldExtractorCML::fillConFieldData2D(vtk_obj_addr_int_t _conArrayAddr, std::string _conFieldName, std::string _plane,
-                                      int _pos) {
-    vtkDoubleArray *conArrayRead = (vtkDoubleArray *) lds->GetPointData()->GetArray(_conFieldName.c_str());
-
-    if (!conArrayRead)
-        return false;
-
-    vtkDoubleArray *conArray = (vtkDoubleArray *) _conArrayAddr;
-
-    vector<int> fieldDimVec(3, 0);
-    fieldDimVec[0] = fieldDim.x;
-    fieldDimVec[1] = fieldDim.y;
-    fieldDimVec[2] = fieldDim.z;
-
-    vector<int> pointOrderVec = pointOrder(_plane);
-    vector<int> dimOrderVec = dimOrder(_plane);
-
-    vector<int> dim(3, 0);
-    dim[0] = fieldDimVec[dimOrderVec[0]];
-    dim[1] = fieldDimVec[dimOrderVec[1]];
-    dim[2] = fieldDimVec[dimOrderVec[2]];
-
-    conArray->SetNumberOfValues((dim[1] + 2) * (dim[0] + 1));
-    //For some reasons the points x=0 are eaten up (don't know why).
-    //So we just populate concentration 0.0.
-    int offset = 0;
-    for (int i = 0; i < dim[0] + 1; ++i) {
-        conArray->SetValue(offset, 0.0);
-        ++offset;
-    }
-
-    Point3D pt;
-    vector<int> ptVec(3, 0);
-
-    double con;
-    //when accessing cell field it is OK to go outside cellfieldG limits. In this case null pointer is returned
-    for (int j = 0; j < dim[1] + 1; ++j)
-        for (int i = 0; i < dim[0] + 1; ++i) {
-            ptVec[0] = i;
-            ptVec[1] = j;
-            ptVec[2] = _pos;
-
-            pt.x = ptVec[pointOrderVec[0]];
-            pt.y = ptVec[pointOrderVec[1]];
-            pt.z = ptVec[pointOrderVec[2]];
-
-            if (i == dim[0] || j == dim[1]) {
-                con = 0.0;
-            } else {
-                con = conArrayRead->GetValue(indexPoint3D(pt));
-            }
-            conArray->SetValue(offset, con);
-            ++offset;
-        }
-    return true;
-}
-
-bool FieldExtractorCML::fillScalarFieldData2D(vtk_obj_addr_int_t _conArrayAddr, std::string _conFieldName,
-                                              std::string _plane, int _pos) {
-
-    return fillConFieldData2D(_conArrayAddr, _conFieldName, _plane, _pos);
-}
-
-bool FieldExtractorCML::fillScalarFieldData2DCartesian(vtk_obj_addr_int_t _conArrayAddr,
-                                                       vtk_obj_addr_int_t _cartesianCellsArrayAddr,
-                                                       vtk_obj_addr_int_t _pointsArrayAddr, std::string _conFieldName,
-                                                       std::string _plane, int _pos) {
-    return fillConFieldData2DCartesian(_conArrayAddr, _cartesianCellsArrayAddr, _pointsArrayAddr, _conFieldName, _plane,
-                                       _pos);
-}
-
-bool FieldExtractorCML::fillConFieldData2DCartesian(vtk_obj_addr_int_t _conArrayAddr,
-                                                    vtk_obj_addr_int_t _cartesianCellsArrayAddr,
-                                                    vtk_obj_addr_int_t _pointsArrayAddr, std::string _conFieldName,
-                                                    std::string _plane, int _pos) {
-    vtkDoubleArray *conArrayRead = (vtkDoubleArray *) lds->GetPointData()->GetArray(_conFieldName.c_str());
-
-    if (!conArrayRead)
-        return false;
-
-    vtkDoubleArray *conArray = (vtkDoubleArray *) _conArrayAddr;
-
-    vtkCellArray *_cartesianCellsArray = (vtkCellArray *) _cartesianCellsArrayAddr;
-
-    vtkPoints *_pointsArray = (vtkPoints *) _pointsArrayAddr;
-
-    vector<int> fieldDimVec(3, 0);
-    fieldDimVec[0] = fieldDim.x;
-    fieldDimVec[1] = fieldDim.y;
-    fieldDimVec[2] = fieldDim.z;
-
-    vector<int> pointOrderVec = pointOrder(_plane);
-    vector<int> dimOrderVec = dimOrder(_plane);
-
-    vector<int> dim(3, 0);
-    dim[0] = fieldDimVec[dimOrderVec[0]];
-    dim[1] = fieldDimVec[dimOrderVec[1]];
-    dim[2] = fieldDimVec[dimOrderVec[2]];
-
-
-    int offset = 0;
-
-    Point3D pt;
-    vector<int> ptVec(3, 0);
-
-    double con;
-    long pc = 0;
-    //when accessing cell field it is OK to go outside cellfieldG limits. In this case null pointer is returned
-
-
-    for (int j = 0; j < dim[1]; ++j)
-        for (int i = 0; i < dim[0]; ++i) {
-            ptVec[0] = i;
-            ptVec[1] = j;
-            ptVec[2] = _pos;
-
-            pt.x = ptVec[pointOrderVec[0]];
-            pt.y = ptVec[pointOrderVec[1]];
-            pt.z = ptVec[pointOrderVec[2]];
-
-            if (i == dim[0] || j == dim[1]) {
-                con = 0.0;
-            } else {
-                con = conArrayRead->GetValue(indexPoint3D(pt));
-            }
-
-            Coordinates3D<double> coords(ptVec[0], ptVec[1],
-                                         0); // notice that we are drawing pixels from other planes on a xy plan so we use ptVec instead of pt. pt is absolute position of the point ptVec is for projection purposes
-
-            for (int idx = 0; idx < 4; ++idx) {
-                Coordinates3D<double> cartesianVertex = cartesianVertices[idx] + coords;
-                _pointsArray->InsertNextPoint(cartesianVertex.x, cartesianVertex.y, 0.0);
-            }
-
-            pc += 4;
-            vtkIdType cellId = _cartesianCellsArray->InsertNextCell(4);
-            _cartesianCellsArray->InsertCellPoint(pc - 4);
-            _cartesianCellsArray->InsertCellPoint(pc - 3);
-            _cartesianCellsArray->InsertCellPoint(pc - 2);
-            _cartesianCellsArray->InsertCellPoint(pc - 1);
-
-            conArray->InsertNextValue(con);
-            ++offset;
-        }
-
-    return true;
-
-}
-
-
-bool FieldExtractorCML::fillScalarFieldCellLevelData2D(vtk_obj_addr_int_t _conArrayAddr, std::string _conFieldName,
-                                                       std::string _plane, int _pos) {
-
-    return fillConFieldData2D(_conArrayAddr, _conFieldName, _plane, _pos);
-}
-
-bool FieldExtractorCML::fillScalarFieldCellLevelData2DCartesian(vtk_obj_addr_int_t _conArrayAddr,
-                                                                vtk_obj_addr_int_t _cartesianCellsArrayAddr,
-                                                                vtk_obj_addr_int_t _pointsArrayAddr,
-                                                                std::string _conFieldName, std::string _plane,
-                                                                int _pos) {
-    return fillConFieldData2DCartesian(_conArrayAddr, _cartesianCellsArrayAddr, _pointsArrayAddr, _conFieldName, _plane,
-                                       _pos);
-}
-
-
-bool
-FieldExtractorCML::fillVectorFieldData2D(vtk_obj_addr_int_t _pointsArrayIntAddr, vtk_obj_addr_int_t _vectorArrayIntAddr,
-                                         std::string _fieldName, std::string _plane, int _pos) {
-    vtkFloatArray *vectorArray = (vtkFloatArray *) _vectorArrayIntAddr;
-    vtkPoints *pointsArray = (vtkPoints *) _pointsArrayIntAddr;
-
-    vtkFloatArray *vecArrayRead = (vtkFloatArray *) lds->GetPointData()->GetArray(_fieldName.c_str());
-
-    if (!vecArrayRead)
-        return false;
-
-    vector<int> fieldDimVec(3, 0);
-    fieldDimVec[0] = fieldDim.x;
-    fieldDimVec[1] = fieldDim.y;
-    fieldDimVec[2] = fieldDim.z;
-
-    vector<int> pointOrderVec = pointOrder(_plane);
-    vector<int> dimOrderVec = dimOrder(_plane);
-
-    vector<int> dim(3, 0);
-    dim[0] = fieldDimVec[dimOrderVec[0]];
-    dim[1] = fieldDimVec[dimOrderVec[1]];
-    dim[2] = fieldDimVec[dimOrderVec[2]];
-
-    Point3D pt;
-    vector<int> ptVec(3, 0);
-
-    float vecTmp[3];
-    double vecTmpCoord[3];
-    //double con;
-
-    int offset = 0;
-
-    for (int j = 0; j < dim[1]; ++j)
-        for (int i = 0; i < dim[0]; ++i) {
-            ptVec[0] = i;
-            ptVec[1] = j;
-            ptVec[2] = _pos;
-
-            pt.x = ptVec[pointOrderVec[0]];
-            pt.y = ptVec[pointOrderVec[1]];
-            pt.z = ptVec[pointOrderVec[2]];
-
-            vecArrayRead->GetTuple(indexPoint3D(pt), vecTmpCoord);
-
-            if (vecTmpCoord[0] != 0.0 || vecTmpCoord[1] != 0.0 || vecTmpCoord[2] != 0.0) {
-                pointsArray->InsertPoint(offset, ptVec[0], ptVec[1], 0);
-                vectorArray->InsertTuple3(offset, vecTmpCoord[pointOrderVec[0]], vecTmpCoord[pointOrderVec[1]], 0);
-                ++offset;
-            }
-        }
-    return true;
-}
-
-bool FieldExtractorCML::fillVectorFieldData2DHex(vtk_obj_addr_int_t _pointsArrayIntAddr,
-                                                 vtk_obj_addr_int_t _vectorArrayIntAddr, std::string _fieldName,
-                                                 std::string _plane, int _pos) {
-    vtkFloatArray *vectorArray = (vtkFloatArray *) _vectorArrayIntAddr;
-    vtkPoints *pointsArray = (vtkPoints *) _pointsArrayIntAddr;
-
-    vtkFloatArray *vecArrayRead = (vtkFloatArray *) lds->GetPointData()->GetArray(_fieldName.c_str());
-
-    if (!vecArrayRead)
-        return false;
-
-    vector<int> fieldDimVec(3, 0);
-    fieldDimVec[0] = fieldDim.x;
-    fieldDimVec[1] = fieldDim.y;
-    fieldDimVec[2] = fieldDim.z;
-
-    vector<int> pointOrderVec = pointOrder(_plane);
-    vector<int> dimOrderVec = dimOrder(_plane);
-
-    vector<int> dim(3, 0);
-    dim[0] = fieldDimVec[dimOrderVec[0]];
-    dim[1] = fieldDimVec[dimOrderVec[1]];
-    dim[2] = fieldDimVec[dimOrderVec[2]];
-
-    Point3D pt;
-    vector<int> ptVec(3, 0);
-
-    float vecTmp[3];
-    double vecTmpCoord[3];
-
-    int offset = 0;
-
-    for (int j = 0; j < dim[1]; ++j)
-        for (int i = 0; i < dim[0]; ++i) {
-            ptVec[0] = i;
-            ptVec[1] = j;
-            ptVec[2] = _pos;
-
-            pt.x = ptVec[pointOrderVec[0]];
-            pt.y = ptVec[pointOrderVec[1]];
-            pt.z = ptVec[pointOrderVec[2]];
-
-            vecArrayRead->GetTuple(indexPoint3D(pt), vecTmpCoord);
-
-            if (vecTmpCoord[0] != 0.0 || vecTmpCoord[1] != 0.0 || vecTmpCoord[2] != 0.0) {
-
-                Coordinates3D<double> hexCoords = HexCoordXY(pt.x, pt.y, pt.z);
-                pointsArray->InsertPoint(offset, hexCoords.x, hexCoords.y, 0.0);
-
-                vectorArray->InsertTuple3(offset, vecTmpCoord[pointOrderVec[0]], vecTmpCoord[pointOrderVec[1]], 0);
-                ++offset;
-            }
-        }
-    return true;
-}
-
-bool
-FieldExtractorCML::fillVectorFieldData3D(vtk_obj_addr_int_t _pointsArrayIntAddr, vtk_obj_addr_int_t _vectorArrayIntAddr,
-                                         std::string _fieldName) {
-
-    vtkFloatArray *vectorArray = (vtkFloatArray *) _vectorArrayIntAddr;
-    vtkPoints *pointsArray = (vtkPoints *) _pointsArrayIntAddr;
-
-    vtkFloatArray *vecArrayRead = (vtkFloatArray *) lds->GetPointData()->GetArray(_fieldName.c_str());
-
-    if (!vecArrayRead)
-        return false;
-
-    Point3D pt;
-    vector<int> ptVec(3, 0);
-
-    double vecTmp[3];
-
-    int offset = 0;
-    for (pt.z = 0; pt.z < fieldDim.z; ++pt.z)
-        for (pt.y = 0; pt.y < fieldDim.y; ++pt.y)
-            for (pt.x = 0; pt.x < fieldDim.x; ++pt.x) {
-
-                vecArrayRead->GetTuple(indexPoint3D(pt), vecTmp);
-                if (vecTmp[0] != 0.0 || vecTmp[1] != 0.0 || vecTmp[2] != 0.0) {
-                    pointsArray->InsertPoint(offset, pt.x, pt.y, pt.z);
-                    vectorArray->InsertTuple3(offset, vecTmp[0], vecTmp[1], vecTmp[2]);
-                    ++offset;
-                }
-            }
-    return true;
-}
-
-
-bool FieldExtractorCML::fillVectorFieldData3DHex(vtk_obj_addr_int_t _pointsArrayIntAddr,
-                                                 vtk_obj_addr_int_t _vectorArrayIntAddr, std::string _fieldName) {
-
-    vtkFloatArray *vectorArray = (vtkFloatArray *) _vectorArrayIntAddr;
-    vtkPoints *pointsArray = (vtkPoints *) _pointsArrayIntAddr;
-
-    vtkFloatArray *vecArrayRead = (vtkFloatArray *) lds->GetPointData()->GetArray(_fieldName.c_str());
-
-    if (!vecArrayRead)
-        return false;
-
-    Point3D pt;
-    vector<int> ptVec(3, 0);
-
-    double vecTmp[3];
-
-    int offset = 0;
-    for (pt.z = 0; pt.z < fieldDim.z; ++pt.z)
-        for (pt.y = 0; pt.y < fieldDim.y; ++pt.y)
-            for (pt.x = 0; pt.x < fieldDim.x; ++pt.x) {
-
-                vecArrayRead->GetTuple(indexPoint3D(pt), vecTmp);
-                if (vecTmp[0] != 0.0 || vecTmp[1] != 0.0 || vecTmp[2] != 0.0) {
-                    Coordinates3D<double> hexCoords = HexCoordXY(pt.x, pt.y, pt.z);
-                    pointsArray->InsertPoint(offset, hexCoords.x, hexCoords.y, hexCoords.z);
-
-                    vectorArray->InsertTuple3(offset, vecTmp[0], vecTmp[1], vecTmp[2]);
-                    ++offset;
-                }
-            }
-    return true;
-}
-
-
-bool FieldExtractorCML::fillVectorFieldCellLevelData2D(vtk_obj_addr_int_t _pointsArrayIntAddr,
-                                                       vtk_obj_addr_int_t _vectorArrayIntAddr, std::string _fieldName,
-                                                       std::string _plane, int _pos) {
-    vtkFloatArray *vectorArray = (vtkFloatArray *) _vectorArrayIntAddr;
-    vtkPoints *pointsArray = (vtkPoints *) _pointsArrayIntAddr;
-
-    set<long> visitedCells;
-
-    vtkLongArray *idArray = (vtkLongArray *) lds->GetPointData()->GetArray("CellId");
-
-    vtkFloatArray *vecArrayRead = (vtkFloatArray *) lds->GetPointData()->GetArray(_fieldName.c_str());
-
-    if (!vecArrayRead)
-        return false;
-
-    vector<int> fieldDimVec(3, 0);
-    fieldDimVec[0] = fieldDim.x;
-    fieldDimVec[1] = fieldDim.y;
-    fieldDimVec[2] = fieldDim.z;
-
-    vector<int> pointOrderVec = pointOrder(_plane);
-    vector<int> dimOrderVec = dimOrder(_plane);
-
-    vector<int> dim(3, 0);
-    dim[0] = fieldDimVec[dimOrderVec[0]];
-    dim[1] = fieldDimVec[dimOrderVec[1]];
-    dim[2] = fieldDimVec[dimOrderVec[2]];
-
-    Point3D pt;
-    vector<int> ptVec(3, 0);
-
-    long cellId;
-    long idx;
-    Coordinates3D<float> vecTmp;
-    double vecTmpCoord[3];
-
-    int offset = 0;
-
-    for (int j = 0; j < dim[1]; ++j)
-        for (int i = 0; i < dim[0]; ++i) {
-            ptVec[0] = i;
-            ptVec[1] = j;
-            ptVec[2] = _pos;
-
-            pt.x = ptVec[pointOrderVec[0]];
-            pt.y = ptVec[pointOrderVec[1]];
-            pt.z = ptVec[pointOrderVec[2]];
-
-            idx = indexPoint3D(pt);
-
-            cellId = idArray->GetValue(idx);
-
-            if (cellId) {
-                //check if this cell is in the set of visited Cells
-                if (visitedCells.find(cellId) != visitedCells.end()) {
-                    continue; //cell have been visited
-                } else {
-                    //this is first time we visit given cell
-
-                    vecArrayRead->GetTuple(idx, vecTmpCoord);
-
-                    if (vecTmpCoord[0] != 0.0 || vecTmpCoord[1] != 0.0 || vecTmpCoord[2] != 0.0) {
-
-
-                        pointsArray->InsertPoint(offset, ptVec[0], ptVec[1], 0);
-                        vectorArray->InsertTuple3(offset, vecTmpCoord[pointOrderVec[0]], vecTmpCoord[pointOrderVec[1]],
-                                                  0);
-                        ++offset;
-                    }
-                    visitedCells.insert(cellId);
-                }
-            }
-        }
-    return true;
-}
-
-bool FieldExtractorCML::fillVectorFieldCellLevelData2DHex(vtk_obj_addr_int_t _pointsArrayIntAddr,
-                                                          vtk_obj_addr_int_t _vectorArrayIntAddr,
-                                                          std::string _fieldName, std::string _plane, int _pos) {
-
-    vtkFloatArray *vectorArray = (vtkFloatArray *) _vectorArrayIntAddr;
-    vtkPoints *pointsArray = (vtkPoints *) _pointsArrayIntAddr;
-
-    set<long> visitedCells;
-
-    vtkLongArray *idArray = (vtkLongArray *) lds->GetPointData()->GetArray("CellId");
-
-    vtkFloatArray *vecArrayRead = (vtkFloatArray *) lds->GetPointData()->GetArray(_fieldName.c_str());
-
-    if (!vecArrayRead)
-        return false;
-
-    vector<int> fieldDimVec(3, 0);
-    fieldDimVec[0] = fieldDim.x;
-    fieldDimVec[1] = fieldDim.y;
-    fieldDimVec[2] = fieldDim.z;
-
-    vector<int> pointOrderVec = pointOrder(_plane);
-    vector<int> dimOrderVec = dimOrder(_plane);
-
-    vector<int> dim(3, 0);
-    dim[0] = fieldDimVec[dimOrderVec[0]];
-    dim[1] = fieldDimVec[dimOrderVec[1]];
-    dim[2] = fieldDimVec[dimOrderVec[2]];
-
-    Point3D pt;
-    vector<int> ptVec(3, 0);
-    long cellId;
-    long idx;
-    Coordinates3D<float> vecTmp;
-    double vecTmpCoord[3];
-
-    int offset = 0;
-
-    for (int j = 0; j < dim[1]; ++j)
-        for (int i = 0; i < dim[0]; ++i) {
-            ptVec[0] = i;
-            ptVec[1] = j;
-            ptVec[2] = _pos;
-
-            pt.x = ptVec[pointOrderVec[0]];
-            pt.y = ptVec[pointOrderVec[1]];
-            pt.z = ptVec[pointOrderVec[2]];
-
-            idx = indexPoint3D(pt);
-
-            cellId = idArray->GetValue(idx);
-
-            if (cellId) {
-                //check if this cell is in the set of visited Cells
-                if (visitedCells.find(cellId) != visitedCells.end()) {
-                    continue; //cell have been visited
-                } else {
-                    //this is first time we visit given cell
-
-                    vecArrayRead->GetTuple(idx, vecTmpCoord);
-
-                    if (vecTmpCoord[0] != 0.0 || vecTmpCoord[1] != 0.0 || vecTmpCoord[2] != 0.0) {
-
-                        Coordinates3D<double> hexCoords = HexCoordXY(pt.x, pt.y, pt.z);
-                        pointsArray->InsertPoint(offset, hexCoords.x, hexCoords.y, 0.0);
-
-                        vectorArray->InsertTuple3(offset, vecTmpCoord[pointOrderVec[0]], vecTmpCoord[pointOrderVec[1]],
-                                                  0);
-                        ++offset;
-                    }
-                    visitedCells.insert(cellId);
-                }
-            }
-        }
-    return true;
-}
-
-bool FieldExtractorCML::fillVectorFieldCellLevelData3D(vtk_obj_addr_int_t _pointsArrayIntAddr,
-                                                       vtk_obj_addr_int_t _vectorArrayIntAddr, std::string _fieldName) {
-    vtkFloatArray *vectorArray = (vtkFloatArray *) _vectorArrayIntAddr;
-    vtkPoints *pointsArray = (vtkPoints *) _pointsArrayIntAddr;
-
-    set<long> visitedCells;
-
-    vtkLongArray *idArray = (vtkLongArray *) lds->GetPointData()->GetArray("CellId");
-
-    vtkFloatArray *vecArrayRead = (vtkFloatArray *) lds->GetPointData()->GetArray(_fieldName.c_str());
-
-    if (!vecArrayRead)
-        return false;
-
-    Point3D pt;
-    vector<int> ptVec(3, 0);
-    long cellId;
-    long idx;
-
-    double vecTmp[3];
-
-    int offset = 0;
-    for (pt.z = 0; pt.z < fieldDim.z; ++pt.z)
-        for (pt.y = 0; pt.y < fieldDim.y; ++pt.y)
-            for (pt.x = 0; pt.x < fieldDim.x; ++pt.x) {
-
-                idx = indexPoint3D(pt);
-
-                cellId = idArray->GetValue(idx);
-
-                if (cellId) {
-                    //check if this cell is in the set of visited Cells
-                    if (visitedCells.find(cellId) != visitedCells.end()) {
-                        continue; //cell have been visited
-                    } else {
-                        //this is first time we visit given cell
-                        vecArrayRead->GetTuple(idx, vecTmp);
-                        if (vecTmp[0] != 0.0 || vecTmp[1] != 0.0 || vecTmp[2] != 0.0) {
-
-
-                            pointsArray->InsertPoint(offset, pt.x, pt.y, pt.z);
-                            vectorArray->InsertTuple3(offset, vecTmp[0], vecTmp[1], vecTmp[2]);
-                            ++offset;
-                        }
-                        visitedCells.insert(cellId);
-                    }
-                }
-            }
-    return true;
-}
-
-bool FieldExtractorCML::fillVectorFieldCellLevelData3DHex(vtk_obj_addr_int_t _pointsArrayIntAddr,
-                                                          vtk_obj_addr_int_t _vectorArrayIntAddr,
-                                                          std::string _fieldName) {
-    vtkFloatArray *vectorArray = (vtkFloatArray *) _vectorArrayIntAddr;
-    vtkPoints *pointsArray = (vtkPoints *) _pointsArrayIntAddr;
-
-    set<long> visitedCells;
-
-    vtkLongArray *idArray = (vtkLongArray *) lds->GetPointData()->GetArray("CellId");
-
-    vtkFloatArray *vecArrayRead = (vtkFloatArray *) lds->GetPointData()->GetArray(_fieldName.c_str());
-
-    if (!vecArrayRead)
-        return false;
-
-    Point3D pt;
-    vector<int> ptVec(3, 0);
-    long cellId;
-    long idx;
-
-    double vecTmp[3];
-
-    int offset = 0;
-    for (pt.z = 0; pt.z < fieldDim.z; ++pt.z)
-        for (pt.y = 0; pt.y < fieldDim.y; ++pt.y)
-            for (pt.x = 0; pt.x < fieldDim.x; ++pt.x) {
-
-                idx = indexPoint3D(pt);
-
-                cellId = idArray->GetValue(idx);
-
-                if (cellId) {
-                    //check if this cell is in the set of visited Cells
-                    if (visitedCells.find(cellId) != visitedCells.end()) {
-                        continue; //cell have been visited 
-                    } else {
-                        //this is first time we visit given cell
-                        vecArrayRead->GetTuple(idx, vecTmp);
-                        if (vecTmp[0] != 0.0 || vecTmp[1] != 0.0 || vecTmp[2] != 0.0) {
-
-                            Coordinates3D<double> hexCoords = HexCoordXY(pt.x, pt.y, pt.z);
-                            pointsArray->InsertPoint(offset, hexCoords.x, hexCoords.y, hexCoords.z);
-                            vectorArray->InsertTuple3(offset, vecTmp[0], vecTmp[1], vecTmp[2]);
-                            ++offset;
-                        }
-                        visitedCells.insert(cellId);
-                    }
-                }
-            }
-    return true;
-}
-
-
-//vector<int> FieldExtractorCML::fillCellFieldData3D(long _cellTypeArrayAddr){
-vector<int>
-FieldExtractorCML::fillCellFieldData3D(vtk_obj_addr_int_t _cellTypeArrayAddr, vtk_obj_addr_int_t _cellIdArrayAddr,
-                                       bool extractOuterShellOnly) {
-    set<int> usedCellTypes;
-
-    vtkIntArray *cellTypeArray = (vtkIntArray *) _cellTypeArrayAddr;
-    vtkLongArray *cellIdArray = (vtkLongArray *) _cellIdArrayAddr;
-
-    vtkCharArray *typeArrayRead = (vtkCharArray *) lds->GetPointData()->GetArray("CellType");
-    vtkLongArray *idArrayRead = (vtkLongArray *) lds->GetPointData()->GetArray("CellId");
-
-    cellTypeArray->SetNumberOfValues((fieldDim.x + 2) * (fieldDim.y + 2) * (fieldDim.z + 2));
-    cellIdArray->SetNumberOfValues((fieldDim.x + 2) * (fieldDim.y + 2) * (fieldDim.z + 2));
-
-    Point3D pt;
-    int type;
-    int id;
-    long idxPt;
-    int offset = 0;
-    //when accessing cell field it is OK to go outside cellfieldG limits. In this case null pointer is returned
-    for (int k = 0; k < fieldDim.z + 2; ++k)
-        for (int j = 0; j < fieldDim.y + 2; ++j)
-            for (int i = 0; i < fieldDim.x + 2; ++i) {
-                if (i == 0 || i == fieldDim.x + 1 || j == 0 || j == fieldDim.y + 1 || k == 0 || k == fieldDim.z + 1) {
-                    cellTypeArray->InsertValue(offset, 0);
-                    cellIdArray->InsertValue(offset, 0);
-                    ++offset;
-                } else {
-                    pt.x = i - 1;
-                    pt.y = j - 1;
-                    pt.z = k - 1;
-                    idxPt = indexPoint3D(pt);
-                    type = typeArrayRead->GetValue(idxPt);
-                    id = idArrayRead->GetValue(idxPt);
-
-                    if (type != 0)
-                        usedCellTypes.insert(type);
-
-                    cellTypeArray->InsertValue(offset, type);
-                    cellIdArray->InsertValue(offset, id);
-
-                    ++offset;
-                }
-            }
-    return vector<int>(usedCellTypes.begin(), usedCellTypes.end());
-}
-
-<<<<<<< HEAD
-bool FieldExtractorCML::fillConFieldData3D(vtk_obj_addr_int_t _conArrayAddr ,vtk_obj_addr_int_t _cellTypeArrayAddr, std::string _conFieldName,std::vector<int> * _typesInvisibeVec){
-	vtkDoubleArray *conArray=(vtkDoubleArray *)_conArrayAddr;
-	vtkIntArray *cellTypeArray=(vtkIntArray *)_cellTypeArrayAddr;
-
-	vtkCharArray *typeArrayRead=(vtkCharArray *)lds->GetPointData()->GetArray("CellType");
-
-	vtkDoubleArray *conArrayRead=(vtkDoubleArray *)lds->GetPointData()->GetArray(_conFieldName.c_str());
-
-	if (!conArrayRead)
-		return false;
-
-	conArray->SetNumberOfValues((fieldDim.x+2)*(fieldDim.y+2)*(fieldDim.z+2));
-	cellTypeArray->SetNumberOfValues((fieldDim.x+2)*(fieldDim.y+2)*(fieldDim.z+2));
-
-	set<int> invisibleTypeSet(_typesInvisibeVec->begin(),_typesInvisibeVec->end());
-
-	Point3D pt;
-	long idxPt;
-	double con;
-	int type;
-	int offset=0;
-	//when accessing cell field it is OK to go outside cellfieldG limits. In this case null pointer is returned
-	for(int k =0 ; k<fieldDim.z+2 ; ++k)
-		for(int j =0 ; j<fieldDim.y+2 ; ++j)
-			for(int i =0 ; i<fieldDim.x+2 ; ++i){
-				if(i==0 || i==fieldDim.x+1 ||j==0 || j==fieldDim.y+1 || k==0 || k==fieldDim.z+1){
-					conArray->InsertValue(offset, 0.0);
-					cellTypeArray->InsertValue(offset, 0);
-					++offset;
-				}else{
-					pt.x=i-1;
-					pt.y=j-1;
-					pt.z=k-1;
-
-					idxPt=indexPoint3D(pt);
-					con=conArrayRead->GetValue(idxPt);
-					type=typeArrayRead->GetValue(idxPt);
-
-					if(type && invisibleTypeSet.find(type)!=invisibleTypeSet.end()){
-						type=0;
-					}
-
-					conArray->InsertValue(offset, con);
-					cellTypeArray->InsertValue(offset, type);
-					++offset;
-				}
-			}
-			return true;
-=======
-bool FieldExtractorCML::fillConFieldData3D(vtk_obj_addr_int_t _conArrayAddr, vtk_obj_addr_int_t _cellTypeArrayAddr,
-                                           std::string _conFieldName, std::vector<int> *_typesInvisibeVec,
-                                           bool type_indicator_only
-                                           ) {
-    vtkDoubleArray *conArray = (vtkDoubleArray *) _conArrayAddr;
-    vtkIntArray *cellTypeArray = (vtkIntArray *) _cellTypeArrayAddr;
-
-    vtkCharArray *typeArrayRead = (vtkCharArray *) lds->GetPointData()->GetArray("CellType");
-
-    vtkDoubleArray *conArrayRead = (vtkDoubleArray *) lds->GetPointData()->GetArray(_conFieldName.c_str());
-
-    if (!conArrayRead)
-        return false;
-
-    type_fcn_ptr = &FieldExtractorCML::type_value;
-    if (type_indicator_only){
-        type_fcn_ptr = &FieldExtractorCML::type_indicator;
-    }
-
-    conArray->SetNumberOfValues((fieldDim.x + 2) * (fieldDim.y + 2) * (fieldDim.z + 2));
-    cellTypeArray->SetNumberOfValues((fieldDim.x + 2) * (fieldDim.y + 2) * (fieldDim.z + 2));
-
-    set<int> invisibleTypeSet(_typesInvisibeVec->begin(), _typesInvisibeVec->end());
-
-    //for (set<int>::iterator sitr=invisibleTypeSet.begin();sitr!=invisibleTypeSet.end();++sitr){
-    //	cerr<<"invisible type="<<*sitr<<endl;
-    //}
-
-    Point3D pt;
-    long idxPt;
-    double con;
-    int type;
-    int offset = 0;
-    //when accessing cell field it is OK to go outside cellfieldG limits. In this case null pointer is returned
-    for (int k = 0; k < fieldDim.z + 2; ++k)
-        for (int j = 0; j < fieldDim.y + 2; ++j)
-            for (int i = 0; i < fieldDim.x + 2; ++i) {
-                if (i == 0 || i == fieldDim.x + 1 || j == 0 || j == fieldDim.y + 1 || k == 0 || k == fieldDim.z + 1) {
-                    conArray->InsertValue(offset, 0.0);
-                    cellTypeArray->InsertValue(offset, 0);
-                    ++offset;
-                } else {
-                    pt.x = i - 1;
-                    pt.y = j - 1;
-                    pt.z = k - 1;
-
-                    idxPt = indexPoint3D(pt);
-                    con = conArrayRead->GetValue(idxPt);
-                    type = typeArrayRead->GetValue(idxPt);
-                    // applying either type indicator or putting actual type+id depending on the value of
-                    // type_indicator_only flag
-                    type = (this->*type_fcn_ptr)(type);
-
-                    if (type && invisibleTypeSet.find(type) != invisibleTypeSet.end()) {
-                        type = 0;
-                    }
-
-                    conArray->InsertValue(offset, con);
-                    cellTypeArray->InsertValue(offset, type);
-                    ++offset;
-                }
-            }
-    return true;
->>>>>>> a0291fe3
-}
-
-bool FieldExtractorCML::fillScalarFieldData3D(vtk_obj_addr_int_t _conArrayAddr, vtk_obj_addr_int_t _cellTypeArrayAddr,
-                                              std::string _conFieldName, std::vector<int> *_typesInvisibeVec,
-                                              bool type_indicator_only) {
-
-    return fillConFieldData3D(_conArrayAddr, _cellTypeArrayAddr, _conFieldName, _typesInvisibeVec,type_indicator_only);
-}
-
-bool FieldExtractorCML::fillScalarFieldCellLevelData3D(vtk_obj_addr_int_t _conArrayAddr,
-                                                       vtk_obj_addr_int_t _cellTypeArrayAddr, std::string _conFieldName,
-                                                       std::vector<int> *_typesInvisibeVec,
-                                                       bool type_indicator_only) {
-
-    return fillConFieldData3D(_conArrayAddr, _cellTypeArrayAddr, _conFieldName, _typesInvisibeVec, type_indicator_only);
-}
-
-
-bool FieldExtractorCML::readVtkStructuredPointsData(vtk_obj_addr_int_t _structuredPointsReaderAddr) {
-    vtkStructuredPointsReader *reader = (vtkStructuredPointsReader *) _structuredPointsReaderAddr;
-    reader->Update();
-
-    return true;
-}
+
+
+#include <iostream>
+#include <CompuCell3D/Field3D/Dim3D.h>
+#include <Utils/Coordinates3D.h>
+#include <vtkIntArray.h>
+#include <vtkDoubleArray.h>
+#include <vtkFloatArray.h>
+#include <vtkPoints.h>
+#include <vtkCellArray.h>
+#include <vtkType.h>
+#include <vtkCharArray.h>
+#include <vtkLongArray.h>
+#include <vtkPointData.h>
+#include <vtkDataArray.h>
+#include <vtkPointData.h>
+#include <vtkStructuredPoints.h>
+#include <vtkStructuredPointsReader.h>
+#include <algorithm>
+#include <cmath>
+#include <set>
+
+#include <vtkPythonUtil.h>
+
+using namespace std;
+using namespace CompuCell3D;
+
+
+#include "FieldExtractorCML.h"
+
+
+FieldExtractorCML::FieldExtractorCML() : lds(0), zDimFactor(0), yDimFactor(0) {
+
+}
+
+////////////////////////////////////////////////////////////////////////////////////////////////////////////////////////////////////////////
+FieldExtractorCML::~FieldExtractorCML() {
+
+}
+
+void FieldExtractorCML::setSimulationData(vtk_obj_addr_int_t _structuredPointsAddr) {
+
+    lds = (vtkStructuredPoints *) _structuredPointsAddr;
+}
+
+////////////////////////////////////////////////////////////////////////////////////////////////////////////////////////////////////////////
+Dim3D FieldExtractorCML::getFieldDim() {
+    return fieldDim;
+}
+
+////////////////////////////////////////////////////////////////////////////////////////////////////////////////////////////////////////////
+void FieldExtractorCML::setFieldDim(Dim3D _dim) {
+    fieldDim = _dim;
+    zDimFactor = fieldDim.x * fieldDim.y;
+    yDimFactor = fieldDim.x;
+}
+
+long FieldExtractorCML::pointIndex(short _x, short _y, short _z) {
+    return zDimFactor * _z + yDimFactor * _y + _x;
+}
+
+long FieldExtractorCML::indexPoint3D(Point3D _pt) {
+    return zDimFactor * _pt.z + yDimFactor * _pt.y + _pt.x;
+}
+
+void FieldExtractorCML::fillCentroidData2D(vtk_obj_addr_int_t _pointArrayAddr, vtk_obj_addr_int_t _linesArrayAddr,
+                                           std::string _plane, int _pos) {
+
+}
+
+void FieldExtractorCML::fillCellFieldData2D(vtk_obj_addr_int_t _cellTypeArrayAddr, std::string _plane, int _pos) {
+
+    //cerr<<" \n\n\n THIS IS fillCellFieldData2D\n\n\n\n"<<endl;
+    vtkIntArray *_cellTypeArray = (vtkIntArray *) _cellTypeArrayAddr;
+
+    // get cell type array from vtk structured points
+    //cerr<<"lds="<<lds<<endl;
+    //cerr<<lds->GetPointData()->GetArray("CellType")<<endl;
+    //cerr<<"STRUCTURED DATA POINTS="<<lds<<endl;
+
+    //lds->Print(cerr);
+
+    //vtkPointData * pointDataPtr=lds->GetPointData();
+    //cerr<<"pointDataPtr="<<pointDataPtr<<endl;
+    //vtkDataArray * dataArrayPtr=lds->GetPointData()->GetArray("CellType");
+    //cerr<<"dataArrayPtr="<<dataArrayPtr<<endl;
+    vtkCharArray *typeArrayRead = (vtkCharArray *) lds->GetPointData()->GetArray("CellType");
+    //cerr<<"typeArrayRead="<<typeArrayRead<<endl;
+
+
+    //typeArrayRead->Print(cerr);
+
+    //->GetArray("CellType");
+
+    //cerr<<"fieldDim.x="<<fieldDim.x<<endl;
+    //cerr<<"fieldDim.y="<<fieldDim.y<<endl;
+    //cerr<<"fieldDim.z="<<fieldDim.z<<endl;
+
+    vector<int> fieldDimVec(3, 0);
+    fieldDimVec[0] = fieldDim.x;
+    fieldDimVec[1] = fieldDim.y;
+    fieldDimVec[2] = fieldDim.z;
+
+    vector<int> pointOrderVec = pointOrder(_plane);
+    vector<int> dimOrderVec = dimOrder(_plane);
+
+    vector<int> dim(3, 0);
+    dim[0] = fieldDimVec[dimOrderVec[0]];
+    dim[1] = fieldDimVec[dimOrderVec[1]];
+    dim[2] = fieldDimVec[dimOrderVec[2]];
+
+    _cellTypeArray->SetNumberOfValues((dim[1] + 2) * (dim[0] + 1));
+
+    //For some reasons the points x=0 are eaten up (don't know why).
+    //So we just populate empty cellIds.
+    int offset = 0;
+    for (int i = 0; i < dim[0] + 1; ++i) {
+        _cellTypeArray->SetValue(offset, 0);
+        ++offset;
+    }
+
+    Point3D pt;
+    vector<int> ptVec(3, 0);
+
+    int type;
+    //long index;
+    //when accessing cell field it is OK to go outside cellfieldG limits. In this case null pointer is returned
+    for (int j = 0; j < dim[1] + 1; ++j)
+        for (int i = 0; i < dim[0] + 1; ++i) {
+            ptVec[0] = i;
+            ptVec[1] = j;
+            ptVec[2] = _pos;
+
+            pt.x = ptVec[pointOrderVec[0]];
+            pt.y = ptVec[pointOrderVec[1]];
+            pt.z = ptVec[pointOrderVec[2]];
+
+            if (i >= dim[0] || j >= dim[1]) {
+                _cellTypeArray->SetValue(offset, 0);
+            } else {
+                _cellTypeArray->SetValue(offset, typeArrayRead->GetValue(indexPoint3D(pt)));
+            }
+            ++offset;
+        }
+}
+
+void FieldExtractorCML::fillCellFieldData2DCartesian(vtk_obj_addr_int_t _cellTypeArrayAddr,
+                                                     vtk_obj_addr_int_t _cellsArrayAddr,
+                                                     vtk_obj_addr_int_t _pointsArrayAddr, std::string _plane,
+                                                     int _pos) {
+
+    vtkIntArray *_cellTypeArray = (vtkIntArray *) _cellTypeArrayAddr;
+    vtkPoints *_pointsArray = (vtkPoints *) _pointsArrayAddr;
+    vtkCellArray *_cellsArray = (vtkCellArray *) _cellsArrayAddr;
+    vtkCharArray *typeArrayRead = (vtkCharArray *) lds->GetPointData()->GetArray("CellType");
+
+    //Field3D<CellG*> * cellFieldG = potts->getCellFieldG();
+    //Dim3D fieldDim = cellFieldG->getDim();
+
+    vector<int> fieldDimVec(3, 0);
+    fieldDimVec[0] = fieldDim.x;
+    fieldDimVec[1] = fieldDim.y;
+    fieldDimVec[2] = fieldDim.z;
+
+    vector<int> pointOrderVec = pointOrder(_plane);
+    vector<int> dimOrderVec = dimOrder(_plane);
+
+    vector<int> dim(3, 0);
+    dim[0] = fieldDimVec[dimOrderVec[0]];
+    dim[1] = fieldDimVec[dimOrderVec[1]];
+    dim[2] = fieldDimVec[dimOrderVec[2]];
+
+    int offset = 0;
+
+    Point3D pt;
+    vector<int> ptVec(3, 0);
+    //CellG* cell;
+    //int type;
+    long pc = 0;
+
+    char cellType;
+
+    //when accessing cell field it is OK to go outside cellfieldG limits. In this case null pointer is returned
+
+
+    for (int j = 0; j < dim[1]; ++j)
+        for (int i = 0; i < dim[0]; ++i) {
+            ptVec[0] = i;
+            ptVec[1] = j;
+            ptVec[2] = _pos;
+
+            pt.x = ptVec[pointOrderVec[0]];
+            pt.y = ptVec[pointOrderVec[1]];
+            pt.z = ptVec[pointOrderVec[2]];
+
+            //cell = cellFieldG->get(pt);
+            cellType = typeArrayRead->GetValue(indexPoint3D(pt));
+            //if (!cell) {
+            //    type = 0;
+            //    continue;
+            //}
+            //else {
+            //    type = cell->type;
+            //}
+
+
+            Coordinates3D<double> coords(ptVec[0], ptVec[1],
+                                         0); // notice that we are drawing pixels from other planes on a xy plan so we use ptVec instead of pt. pt is absolute position of the point ptVec is for projection purposes
+
+            for (int idx = 0; idx < 4; ++idx) {
+                Coordinates3D<double> cartesianVertex = cartesianVertices[idx] + coords;
+                _pointsArray->InsertNextPoint(cartesianVertex.x, cartesianVertex.y, 0.0);
+            }
+
+            pc += 4;
+            vtkIdType cellId = _cellsArray->InsertNextCell(4);
+            _cellsArray->InsertCellPoint(pc - 4);
+            _cellsArray->InsertCellPoint(pc - 3);
+            _cellsArray->InsertCellPoint(pc - 2);
+            _cellsArray->InsertCellPoint(pc - 1);
+
+            _cellTypeArray->InsertNextValue(cellType);
+            ++offset;
+        }
+
+
+}
+
+
+void
+FieldExtractorCML::fillCellFieldData2DHex(vtk_obj_addr_int_t _cellTypeArrayAddr, vtk_obj_addr_int_t _hexCellsArrayAddr,
+                                          vtk_obj_addr_int_t _pointsArrayAddr, std::string _plane, int _pos) {
+    vtkIntArray *_cellTypeArray = (vtkIntArray *) _cellTypeArrayAddr;
+    vtkPoints *_pointsArray = (vtkPoints *) _pointsArrayAddr;
+    vtkCellArray *_hexCellsArray = (vtkCellArray *) _hexCellsArrayAddr;
+
+    vtkCharArray *typeArrayRead = (vtkCharArray *) lds->GetPointData()->GetArray("CellType");
+
+    vector<int> fieldDimVec(3, 0);
+    fieldDimVec[0] = fieldDim.x;
+    fieldDimVec[1] = fieldDim.y;
+    fieldDimVec[2] = fieldDim.z;
+
+    vector<int> pointOrderVec = pointOrder(_plane);
+    vector<int> dimOrderVec = dimOrder(_plane);
+
+    vector<int> dim(3, 0);
+    dim[0] = fieldDimVec[dimOrderVec[0]];
+    dim[1] = fieldDimVec[dimOrderVec[1]];
+    dim[2] = fieldDimVec[dimOrderVec[2]];
+
+    int offset = 0;
+
+    ////For some reasons the points x=0 are eaten up (don't know why).
+    ////So we just populate empty cellIds.
+
+    //for (int i = 0 ; i< dim[0]+1 ;++i){
+    //	_cellTypeArray->SetValue(offset, 0);
+    //	++offset;
+    //}
+
+    Point3D pt;
+    vector<int> ptVec(3, 0);
+
+    char cellType;
+
+    long pc = 0;
+    //when accessing cell field it is OK to go outside cellfieldG limits. In this case null pointer is returned
+    for (int j = 0; j < dim[1]; ++j)
+        for (int i = 0; i < dim[0]; ++i) {
+            ptVec[0] = i;
+            ptVec[1] = j;
+            ptVec[2] = _pos;
+
+            pt.x = ptVec[pointOrderVec[0]];
+            pt.y = ptVec[pointOrderVec[1]];
+            pt.z = ptVec[pointOrderVec[2]];
+
+            cellType = typeArrayRead->GetValue(indexPoint3D(pt));
+
+            Coordinates3D<double> hexCoords = HexCoordXY(pt.x, pt.y, pt.z);
+            for (int idx = 0; idx < 6; ++idx) {
+                Coordinates3D<double> hexagonVertex = hexagonVertices[idx] + hexCoords;
+                _pointsArray->InsertNextPoint(hexagonVertex.x, hexagonVertex.y, 0.0);
+            }
+            pc += 6;
+            vtkIdType cellId = _hexCellsArray->InsertNextCell(6);
+            _hexCellsArray->InsertCellPoint(pc - 6);
+            _hexCellsArray->InsertCellPoint(pc - 5);
+            _hexCellsArray->InsertCellPoint(pc - 4);
+            _hexCellsArray->InsertCellPoint(pc - 3);
+            _hexCellsArray->InsertCellPoint(pc - 2);
+            _hexCellsArray->InsertCellPoint(pc - 1);
+
+            _cellTypeArray->InsertNextValue(cellType);
+
+            ++offset;
+        }
+}
+
+void FieldExtractorCML::fillBorder2D(const char *arrayName, vtk_obj_addr_int_t _pointArrayAddr,
+                                     vtk_obj_addr_int_t _linesArrayAddr, std::string _plane, int _pos) {
+
+//	vtkLongArray *idArray=(vtkLongArray *)lds->GetPointData()->GetArray("CellId");
+    vtkLongArray *idArray = (vtkLongArray *) lds->GetPointData()->GetArray(arrayName);
+
+    vtkPoints *points = (vtkPoints *) _pointArrayAddr;
+    vtkCellArray *lines = (vtkCellArray *) _linesArrayAddr;
+
+    vector<int> fieldDimVec(3, 0);
+    fieldDimVec[0] = fieldDim.x;
+    fieldDimVec[1] = fieldDim.y;
+    fieldDimVec[2] = fieldDim.z;
+
+    vector<int> pointOrderVec = pointOrder(_plane);
+    vector<int> dimOrderVec = dimOrder(_plane);
+
+    vector<int> dim(3, 0);
+    dim[0] = fieldDimVec[dimOrderVec[0]];
+    dim[1] = fieldDimVec[dimOrderVec[1]];
+    dim[2] = fieldDimVec[dimOrderVec[2]];
+
+    Point3D pt;
+    vector<int> ptVec(3, 0);
+    Point3D ptN;
+    vector<int> ptNVec(3, 0);
+
+    long idxPt;
+
+    int k = 0;
+    int pc = 0;
+
+    for (int i = 0; i < dim[0]; ++i)
+        for (int j = 0; j < dim[1]; ++j) {
+            ptVec[0] = i;
+            ptVec[1] = j;
+            ptVec[2] = _pos;
+
+            pt.x = ptVec[pointOrderVec[0]];
+            pt.y = ptVec[pointOrderVec[1]];
+            pt.z = ptVec[pointOrderVec[2]];
+
+            idxPt = indexPoint3D(pt);
+
+            if (i > 0 && j < dim[1]) {
+                ptNVec[0] = i - 1;
+                ptNVec[1] = j;
+                ptNVec[2] = _pos;
+                ptN.x = ptNVec[pointOrderVec[0]];
+                ptN.y = ptNVec[pointOrderVec[1]];
+                ptN.z = ptNVec[pointOrderVec[2]];
+                if (idArray->GetValue(idxPt) != idArray->GetValue(indexPoint3D(ptN))) {
+
+                    points->InsertNextPoint(i, j, 0);
+                    points->InsertNextPoint(i, j + 1, 0);
+                    pc += 2;
+                    lines->InsertNextCell(2);
+                    lines->InsertCellPoint(pc - 2);
+                    lines->InsertCellPoint(pc - 1);
+                }
+            }
+            if (j > 0 && i < dim[0]) {
+                ptNVec[0] = i;
+                ptNVec[1] = j - 1;
+                ptNVec[2] = _pos;
+                ptN.x = ptNVec[pointOrderVec[0]];
+                ptN.y = ptNVec[pointOrderVec[1]];
+                ptN.z = ptNVec[pointOrderVec[2]];
+                if (idArray->GetValue(idxPt) != idArray->GetValue(indexPoint3D(ptN))) {
+
+                    points->InsertNextPoint(i, j, 0);
+                    points->InsertNextPoint(i + 1, j, 0);
+                    pc += 2;
+                    lines->InsertNextCell(2);
+                    lines->InsertCellPoint(pc - 2);
+                    lines->InsertCellPoint(pc - 1);
+                }
+            }
+            if (i < dim[0] && j < dim[1]) {
+                ptNVec[0] = i + 1;
+                ptNVec[1] = j;
+                ptNVec[2] = _pos;
+                ptN.x = ptNVec[pointOrderVec[0]];
+                ptN.y = ptNVec[pointOrderVec[1]];
+                ptN.z = ptNVec[pointOrderVec[2]];
+                if (ptNVec[0] >= dim[0] || idArray->GetValue(idxPt) != idArray->GetValue(indexPoint3D(ptN))) {
+
+                    points->InsertNextPoint(i + 1, j, 0);
+                    points->InsertNextPoint(i + 1, j + 1, 0);
+                    pc += 2;
+                    lines->InsertNextCell(2);
+                    lines->InsertCellPoint(pc - 2);
+                    lines->InsertCellPoint(pc - 1);
+                }
+            }
+            if (i < dim[0] && j < dim[1]) {
+                ptNVec[0] = i;
+                ptNVec[1] = j + 1;
+                ptNVec[2] = _pos;
+                ptN.x = ptNVec[pointOrderVec[0]];
+                ptN.y = ptNVec[pointOrderVec[1]];
+                ptN.z = ptNVec[pointOrderVec[2]];
+                if (ptNVec[1] >= dim[1] || idArray->GetValue(idxPt) != idArray->GetValue(indexPoint3D(ptN))) {
+
+                    points->InsertNextPoint(i, j + 1, 0);
+                    points->InsertNextPoint(i + 1, j + 1, 0);
+                    pc += 2;
+                    lines->InsertNextCell(2);
+                    lines->InsertCellPoint(pc - 2);
+                    lines->InsertCellPoint(pc - 1);
+                }
+            }
+        }
+}
+
+void FieldExtractorCML::fillBorderData2D(vtk_obj_addr_int_t _pointArrayAddr, vtk_obj_addr_int_t _linesArrayAddr,
+                                         std::string _plane, int _pos) {
+    fillBorder2D("CellId", _pointArrayAddr, _linesArrayAddr, _plane, _pos);
+}
+
+void FieldExtractorCML::fillClusterBorderData2D(vtk_obj_addr_int_t _pointArrayAddr, vtk_obj_addr_int_t _linesArrayAddr,
+                                                std::string _plane, int _pos) {
+    fillBorder2D("ClusterId", _pointArrayAddr, _linesArrayAddr, _plane, _pos);
+}
+
+void FieldExtractorCML::fillBorder2DHex(const char *arrayName, vtk_obj_addr_int_t _pointArrayAddr,
+                                        vtk_obj_addr_int_t _linesArrayAddr, std::string _plane, int _pos) {
+
+    vtkPoints *points = (vtkPoints *) _pointArrayAddr;
+    vtkCellArray *lines = (vtkCellArray *) _linesArrayAddr;
+
+//	vtkLongArray *idArray=(vtkLongArray *)lds->GetPointData()->GetArray("CellId");
+    vtkLongArray *idArray = (vtkLongArray *) lds->GetPointData()->GetArray(arrayName);
+
+    vector<int> fieldDimVec(3, 0);
+    fieldDimVec[0] = fieldDim.x;
+    fieldDimVec[1] = fieldDim.y;
+    fieldDimVec[2] = fieldDim.z;
+
+    vector<int> pointOrderVec = pointOrder(_plane);
+    vector<int> dimOrderVec = dimOrder(_plane);
+
+    vector<int> dim(3, 0);
+    dim[0] = fieldDimVec[dimOrderVec[0]];
+    dim[1] = fieldDimVec[dimOrderVec[1]];
+    dim[2] = fieldDimVec[dimOrderVec[2]];
+
+    Point3D pt;
+    vector<int> ptVec(3, 0);
+    Point3D ptN;
+    vector<int> ptNVec(3, 0);
+
+    int k = 0;
+    int pc = 0;
+    long idxPt;
+
+    for (int i = 0; i < dim[0]; ++i)
+        for (int j = 0; j < dim[1]; ++j) {
+            ptVec[0] = i;
+            ptVec[1] = j;
+            ptVec[2] = _pos;
+
+            pt.x = ptVec[pointOrderVec[0]];
+            pt.y = ptVec[pointOrderVec[1]];
+            pt.z = ptVec[pointOrderVec[2]];
+            Coordinates3D<double> hexCoords = HexCoordXY(pt.x, pt.y, pt.z);
+            idxPt = indexPoint3D(pt);
+
+            if (pt.y % 2) { //y_odd
+                if (pt.x - 1 >= 0) {
+                    ptN.x = pt.x - 1;
+                    ptN.y = pt.y;
+                    ptN.z = pt.z;
+                    if (idArray->GetValue(idxPt) != idArray->GetValue(indexPoint3D(ptN))) {
+
+                        Coordinates3D<double> hexCoordsP1 = hexagonVertices[4] + hexCoords;
+                        Coordinates3D<double> hexCoordsP2 = hexagonVertices[5] + hexCoords;
+                        points->InsertNextPoint(hexCoordsP1.x, hexCoordsP1.y, 0.0);
+                        points->InsertNextPoint(hexCoordsP2.x, hexCoordsP2.y, 0.0);
+                        pc += 2;
+                        lines->InsertNextCell(2);
+                        lines->InsertCellPoint(pc - 2);
+                        lines->InsertCellPoint(pc - 1);
+                    }
+                }
+                if (pt.x - 1 >= 0 && pt.y + 1 < dim[1]) {
+                    ptN.x = pt.x - 1;
+                    ptN.y = pt.y + 1;
+                    ptN.z = pt.z;
+                    if (idArray->GetValue(idxPt) != idArray->GetValue(indexPoint3D(ptN))) {
+
+                        Coordinates3D<double> hexCoordsP1 = hexagonVertices[5] + hexCoords;
+                        Coordinates3D<double> hexCoordsP2 = hexagonVertices[0] + hexCoords;
+                        points->InsertNextPoint(hexCoordsP1.x, hexCoordsP1.y, 0.0);
+                        points->InsertNextPoint(hexCoordsP2.x, hexCoordsP2.y, 0.0);
+                        pc += 2;
+                        lines->InsertNextCell(2);
+                        lines->InsertCellPoint(pc - 2);
+                        lines->InsertCellPoint(pc - 1);
+                    }
+                }
+                if (pt.y + 1 < dim[1]) {
+                    ptN.x = pt.x;
+                    ptN.y = pt.y + 1;
+                    ptN.z = pt.z;
+                    if (idArray->GetValue(idxPt) != idArray->GetValue(indexPoint3D(ptN))) {
+
+                        Coordinates3D<double> hexCoordsP1 = hexagonVertices[0] + hexCoords;
+                        Coordinates3D<double> hexCoordsP2 = hexagonVertices[1] + hexCoords;
+                        points->InsertNextPoint(hexCoordsP1.x, hexCoordsP1.y, 0.0);
+                        points->InsertNextPoint(hexCoordsP2.x, hexCoordsP2.y, 0.0);
+                        pc += 2;
+                        lines->InsertNextCell(2);
+                        lines->InsertCellPoint(pc - 2);
+                        lines->InsertCellPoint(pc - 1);
+                    }
+                }
+                if (pt.x + 1 < dim[0]) {
+                    ptN.x = pt.x + 1;
+                    ptN.y = pt.y;
+                    ptN.z = pt.z;
+                    if (idArray->GetValue(idxPt) != idArray->GetValue(indexPoint3D(ptN))) {
+
+                        Coordinates3D<double> hexCoordsP1 = hexagonVertices[1] + hexCoords;
+                        Coordinates3D<double> hexCoordsP2 = hexagonVertices[2] + hexCoords;
+                        points->InsertNextPoint(hexCoordsP1.x, hexCoordsP1.y, 0.0);
+                        points->InsertNextPoint(hexCoordsP2.x, hexCoordsP2.y, 0.0);
+                        pc += 2;
+                        lines->InsertNextCell(2);
+                        lines->InsertCellPoint(pc - 2);
+                        lines->InsertCellPoint(pc - 1);
+                    }
+                }
+                if (pt.y - 1 >= 0) {
+                    ptN.x = pt.x;
+                    ptN.y = pt.y - 1;
+                    ptN.z = pt.z;
+                    if (idArray->GetValue(idxPt) != idArray->GetValue(indexPoint3D(ptN))) {
+
+                        Coordinates3D<double> hexCoordsP1 = hexagonVertices[2] + hexCoords;
+                        Coordinates3D<double> hexCoordsP2 = hexagonVertices[3] + hexCoords;
+                        points->InsertNextPoint(hexCoordsP1.x, hexCoordsP1.y, 0.0);
+                        points->InsertNextPoint(hexCoordsP2.x, hexCoordsP2.y, 0.0);
+                        pc += 2;
+                        lines->InsertNextCell(2);
+                        lines->InsertCellPoint(pc - 2);
+                        lines->InsertCellPoint(pc - 1);
+                    }
+                }
+                if (pt.x - 1 >= 0 && pt.y - 1 >= 0) {
+                    ptN.x = pt.x - 1;
+                    ptN.y = pt.y - 1;
+                    ptN.z = pt.z;
+                    if (idArray->GetValue(idxPt) != idArray->GetValue(indexPoint3D(ptN))) {
+
+                        Coordinates3D<double> hexCoordsP1 = hexagonVertices[3] + hexCoords;
+                        Coordinates3D<double> hexCoordsP2 = hexagonVertices[4] + hexCoords;
+                        points->InsertNextPoint(hexCoordsP1.x, hexCoordsP1.y, 0.0);
+                        points->InsertNextPoint(hexCoordsP2.x, hexCoordsP2.y, 0.0);
+                        pc += 2;
+                        lines->InsertNextCell(2);
+                        lines->InsertCellPoint(pc - 2);
+                        lines->InsertCellPoint(pc - 1);
+                    }
+                }
+
+            } else {//y_even
+
+                if (pt.x - 1 >= 0) {
+                    ptN.x = pt.x - 1;
+                    ptN.y = pt.y;
+                    ptN.z = pt.z;
+                    if (idArray->GetValue(idxPt) != idArray->GetValue(indexPoint3D(ptN))) {
+                        //if(cellFieldG->get(pt) != cellFieldG->get(ptN)){
+                        Coordinates3D<double> hexCoordsP1 = hexagonVertices[4] + hexCoords;
+                        Coordinates3D<double> hexCoordsP2 = hexagonVertices[5] + hexCoords;
+                        points->InsertNextPoint(hexCoordsP1.x, hexCoordsP1.y, 0.0);
+                        points->InsertNextPoint(hexCoordsP2.x, hexCoordsP2.y, 0.0);
+                        pc += 2;
+                        lines->InsertNextCell(2);
+                        lines->InsertCellPoint(pc - 2);
+                        lines->InsertCellPoint(pc - 1);
+                    }
+                }
+                if (pt.y + 1 < dim[1]) {
+                    ptN.x = pt.x;
+                    ptN.y = pt.y + 1;
+                    ptN.z = pt.z;
+                    if (idArray->GetValue(idxPt) != idArray->GetValue(indexPoint3D(ptN))) {
+
+                        Coordinates3D<double> hexCoordsP1 = hexagonVertices[5] + hexCoords;
+                        Coordinates3D<double> hexCoordsP2 = hexagonVertices[0] + hexCoords;
+                        points->InsertNextPoint(hexCoordsP1.x, hexCoordsP1.y, 0.0);
+                        points->InsertNextPoint(hexCoordsP2.x, hexCoordsP2.y, 0.0);
+                        pc += 2;
+                        lines->InsertNextCell(2);
+                        lines->InsertCellPoint(pc - 2);
+                        lines->InsertCellPoint(pc - 1);
+                    }
+                }
+                if (pt.x + 1 < dim[0] && pt.y + 1 < dim[1]) {
+                    ptN.x = pt.x + 1;
+                    ptN.y = pt.y + 1;
+                    ptN.z = pt.z;
+                    if (idArray->GetValue(idxPt) != idArray->GetValue(indexPoint3D(ptN))) {
+
+                        Coordinates3D<double> hexCoordsP1 = hexagonVertices[0] + hexCoords;
+                        Coordinates3D<double> hexCoordsP2 = hexagonVertices[1] + hexCoords;
+                        points->InsertNextPoint(hexCoordsP1.x, hexCoordsP1.y, 0.0);
+                        points->InsertNextPoint(hexCoordsP2.x, hexCoordsP2.y, 0.0);
+                        pc += 2;
+                        lines->InsertNextCell(2);
+                        lines->InsertCellPoint(pc - 2);
+                        lines->InsertCellPoint(pc - 1);
+                    }
+                }
+                if (pt.x + 1 < dim[0]) {
+                    ptN.x = pt.x + 1;
+                    ptN.y = pt.y;
+                    ptN.z = pt.z;
+                    if (idArray->GetValue(idxPt) != idArray->GetValue(indexPoint3D(ptN))) {
+
+                        Coordinates3D<double> hexCoordsP1 = hexagonVertices[1] + hexCoords;
+                        Coordinates3D<double> hexCoordsP2 = hexagonVertices[2] + hexCoords;
+                        points->InsertNextPoint(hexCoordsP1.x, hexCoordsP1.y, 0.0);
+                        points->InsertNextPoint(hexCoordsP2.x, hexCoordsP2.y, 0.0);
+                        pc += 2;
+                        lines->InsertNextCell(2);
+                        lines->InsertCellPoint(pc - 2);
+                        lines->InsertCellPoint(pc - 1);
+                    }
+                }
+                if (pt.x + 1 < dim[0] && pt.y - 1 >= 0) {
+                    ptN.x = pt.x + 1;
+                    ptN.y = pt.y - 1;
+                    ptN.z = pt.z;
+                    if (idArray->GetValue(idxPt) != idArray->GetValue(indexPoint3D(ptN))) {
+
+                        Coordinates3D<double> hexCoordsP1 = hexagonVertices[2] + hexCoords;
+                        Coordinates3D<double> hexCoordsP2 = hexagonVertices[3] + hexCoords;
+                        points->InsertNextPoint(hexCoordsP1.x, hexCoordsP1.y, 0.0);
+                        points->InsertNextPoint(hexCoordsP2.x, hexCoordsP2.y, 0.0);
+                        pc += 2;
+                        lines->InsertNextCell(2);
+                        lines->InsertCellPoint(pc - 2);
+                        lines->InsertCellPoint(pc - 1);
+                    }
+                }
+
+                if (pt.y - 1 >= 0) {
+                    ptN.x = pt.x;
+                    ptN.y = pt.y - 1;
+                    ptN.z = pt.z;
+                    if (idArray->GetValue(idxPt) != idArray->GetValue(indexPoint3D(ptN))) {
+
+                        Coordinates3D<double> hexCoordsP1 = hexagonVertices[3] + hexCoords;
+                        Coordinates3D<double> hexCoordsP2 = hexagonVertices[4] + hexCoords;
+                        points->InsertNextPoint(hexCoordsP1.x, hexCoordsP1.y, 0.0);
+                        points->InsertNextPoint(hexCoordsP2.x, hexCoordsP2.y, 0.0);
+                        pc += 2;
+                        lines->InsertNextCell(2);
+                        lines->InsertCellPoint(pc - 2);
+                        lines->InsertCellPoint(pc - 1);
+                    }
+                }
+            }
+        }
+}
+
+void FieldExtractorCML::fillBorderData2DHex(vtk_obj_addr_int_t _pointArrayAddr, vtk_obj_addr_int_t _linesArrayAddr,
+                                            std::string _plane, int _pos) {
+    fillBorder2DHex("CellId", _pointArrayAddr, _linesArrayAddr, _plane, _pos);
+}
+
+void
+FieldExtractorCML::fillClusterBorderData2DHex(vtk_obj_addr_int_t _pointArrayAddr, vtk_obj_addr_int_t _linesArrayAddr,
+                                              std::string _plane, int _pos) {
+    fillBorder2DHex("ClusterId", _pointArrayAddr, _linesArrayAddr, _plane, _pos);
+}
+
+bool FieldExtractorCML::fillConFieldData2DHex(vtk_obj_addr_int_t _conArrayAddr, vtk_obj_addr_int_t _hexCellsArrayAddr,
+                                              vtk_obj_addr_int_t _pointsArrayAddr, std::string _conFieldName,
+                                              std::string _plane, int _pos) {
+
+    vtkDoubleArray *conArrayRead = (vtkDoubleArray *) lds->GetPointData()->GetArray(_conFieldName.c_str());
+
+    if (!conArrayRead)
+        return false;
+
+    vtkDoubleArray *conArray = (vtkDoubleArray *) _conArrayAddr;
+
+    vtkCellArray *_hexCellsArray = (vtkCellArray *) _hexCellsArrayAddr;
+
+    vtkPoints *_pointsArray = (vtkPoints *) _pointsArrayAddr;
+
+    vector<int> fieldDimVec(3, 0);
+    fieldDimVec[0] = fieldDim.x;
+    fieldDimVec[1] = fieldDim.y;
+    fieldDimVec[2] = fieldDim.z;
+
+    vector<int> pointOrderVec = pointOrder(_plane);
+    vector<int> dimOrderVec = dimOrder(_plane);
+
+    vector<int> dim(3, 0);
+    dim[0] = fieldDimVec[dimOrderVec[0]];
+    dim[1] = fieldDimVec[dimOrderVec[1]];
+    dim[2] = fieldDimVec[dimOrderVec[2]];
+
+    int offset = 0;
+
+    Point3D pt;
+    vector<int> ptVec(3, 0);
+
+    double con;
+    long pc = 0;
+    //when accessing cell field it is OK to go outside cellfieldG limits. In this case null pointer is returned
+    for (int j = 0; j < dim[1]; ++j)
+        for (int i = 0; i < dim[0]; ++i) {
+            ptVec[0] = i;
+            ptVec[1] = j;
+            ptVec[2] = _pos;
+
+            pt.x = ptVec[pointOrderVec[0]];
+            pt.y = ptVec[pointOrderVec[1]];
+            pt.z = ptVec[pointOrderVec[2]];
+
+            if (i == dim[0] || j == dim[1]) {
+                con = 0.0;
+            } else {
+                con = conArrayRead->GetValue(indexPoint3D(pt));
+            }
+            Coordinates3D<double> hexCoords = HexCoordXY(pt.x, pt.y, pt.z);
+            for (int idx = 0; idx < 6; ++idx) {
+
+                Coordinates3D<double> hexagonVertex = hexagonVertices[idx] + hexCoords;
+
+                _pointsArray->InsertNextPoint(hexagonVertex.x, hexagonVertex.y, 0.0);
+            }
+            pc += 6;
+            vtkIdType cellId = _hexCellsArray->InsertNextCell(6);
+            _hexCellsArray->InsertCellPoint(pc - 6);
+            _hexCellsArray->InsertCellPoint(pc - 5);
+            _hexCellsArray->InsertCellPoint(pc - 4);
+            _hexCellsArray->InsertCellPoint(pc - 3);
+            _hexCellsArray->InsertCellPoint(pc - 2);
+            _hexCellsArray->InsertCellPoint(pc - 1);
+
+            conArray->InsertNextValue(con);
+        }
+    return true;
+}
+
+bool
+FieldExtractorCML::fillScalarFieldData2DHex(vtk_obj_addr_int_t _conArrayAddr, vtk_obj_addr_int_t _hexCellsArrayAddr,
+                                            vtk_obj_addr_int_t _pointsArrayAddr, std::string _conFieldName,
+                                            std::string _plane, int _pos) {
+
+    return fillConFieldData2DHex(_conArrayAddr, _hexCellsArrayAddr, _pointsArrayAddr, _conFieldName, _plane, _pos);
+}
+
+bool FieldExtractorCML::fillScalarFieldCellLevelData2DHex(vtk_obj_addr_int_t _conArrayAddr,
+                                                          vtk_obj_addr_int_t _hexCellsArrayAddr,
+                                                          vtk_obj_addr_int_t _pointsArrayAddr,
+                                                          std::string _conFieldName, std::string _plane, int _pos) {
+
+    return fillConFieldData2DHex(_conArrayAddr, _hexCellsArrayAddr, _pointsArrayAddr, _conFieldName, _plane, _pos);
+}
+
+bool
+FieldExtractorCML::fillConFieldData2D(vtk_obj_addr_int_t _conArrayAddr, std::string _conFieldName, std::string _plane,
+                                      int _pos) {
+    vtkDoubleArray *conArrayRead = (vtkDoubleArray *) lds->GetPointData()->GetArray(_conFieldName.c_str());
+
+    if (!conArrayRead)
+        return false;
+
+    vtkDoubleArray *conArray = (vtkDoubleArray *) _conArrayAddr;
+
+    vector<int> fieldDimVec(3, 0);
+    fieldDimVec[0] = fieldDim.x;
+    fieldDimVec[1] = fieldDim.y;
+    fieldDimVec[2] = fieldDim.z;
+
+    vector<int> pointOrderVec = pointOrder(_plane);
+    vector<int> dimOrderVec = dimOrder(_plane);
+
+    vector<int> dim(3, 0);
+    dim[0] = fieldDimVec[dimOrderVec[0]];
+    dim[1] = fieldDimVec[dimOrderVec[1]];
+    dim[2] = fieldDimVec[dimOrderVec[2]];
+
+    conArray->SetNumberOfValues((dim[1] + 2) * (dim[0] + 1));
+    //For some reasons the points x=0 are eaten up (don't know why).
+    //So we just populate concentration 0.0.
+    int offset = 0;
+    for (int i = 0; i < dim[0] + 1; ++i) {
+        conArray->SetValue(offset, 0.0);
+        ++offset;
+    }
+
+    Point3D pt;
+    vector<int> ptVec(3, 0);
+
+    double con;
+    //when accessing cell field it is OK to go outside cellfieldG limits. In this case null pointer is returned
+    for (int j = 0; j < dim[1] + 1; ++j)
+        for (int i = 0; i < dim[0] + 1; ++i) {
+            ptVec[0] = i;
+            ptVec[1] = j;
+            ptVec[2] = _pos;
+
+            pt.x = ptVec[pointOrderVec[0]];
+            pt.y = ptVec[pointOrderVec[1]];
+            pt.z = ptVec[pointOrderVec[2]];
+
+            if (i == dim[0] || j == dim[1]) {
+                con = 0.0;
+            } else {
+                con = conArrayRead->GetValue(indexPoint3D(pt));
+            }
+            conArray->SetValue(offset, con);
+            ++offset;
+        }
+    return true;
+}
+
+bool FieldExtractorCML::fillScalarFieldData2D(vtk_obj_addr_int_t _conArrayAddr, std::string _conFieldName,
+                                              std::string _plane, int _pos) {
+
+    return fillConFieldData2D(_conArrayAddr, _conFieldName, _plane, _pos);
+}
+
+bool FieldExtractorCML::fillScalarFieldData2DCartesian(vtk_obj_addr_int_t _conArrayAddr,
+                                                       vtk_obj_addr_int_t _cartesianCellsArrayAddr,
+                                                       vtk_obj_addr_int_t _pointsArrayAddr, std::string _conFieldName,
+                                                       std::string _plane, int _pos) {
+    return fillConFieldData2DCartesian(_conArrayAddr, _cartesianCellsArrayAddr, _pointsArrayAddr, _conFieldName, _plane,
+                                       _pos);
+}
+
+bool FieldExtractorCML::fillConFieldData2DCartesian(vtk_obj_addr_int_t _conArrayAddr,
+                                                    vtk_obj_addr_int_t _cartesianCellsArrayAddr,
+                                                    vtk_obj_addr_int_t _pointsArrayAddr, std::string _conFieldName,
+                                                    std::string _plane, int _pos) {
+    vtkDoubleArray *conArrayRead = (vtkDoubleArray *) lds->GetPointData()->GetArray(_conFieldName.c_str());
+
+    if (!conArrayRead)
+        return false;
+
+    vtkDoubleArray *conArray = (vtkDoubleArray *) _conArrayAddr;
+
+    vtkCellArray *_cartesianCellsArray = (vtkCellArray *) _cartesianCellsArrayAddr;
+
+    vtkPoints *_pointsArray = (vtkPoints *) _pointsArrayAddr;
+
+    vector<int> fieldDimVec(3, 0);
+    fieldDimVec[0] = fieldDim.x;
+    fieldDimVec[1] = fieldDim.y;
+    fieldDimVec[2] = fieldDim.z;
+
+    vector<int> pointOrderVec = pointOrder(_plane);
+    vector<int> dimOrderVec = dimOrder(_plane);
+
+    vector<int> dim(3, 0);
+    dim[0] = fieldDimVec[dimOrderVec[0]];
+    dim[1] = fieldDimVec[dimOrderVec[1]];
+    dim[2] = fieldDimVec[dimOrderVec[2]];
+
+
+    int offset = 0;
+
+    Point3D pt;
+    vector<int> ptVec(3, 0);
+
+    double con;
+    long pc = 0;
+    //when accessing cell field it is OK to go outside cellfieldG limits. In this case null pointer is returned
+
+
+    for (int j = 0; j < dim[1]; ++j)
+        for (int i = 0; i < dim[0]; ++i) {
+            ptVec[0] = i;
+            ptVec[1] = j;
+            ptVec[2] = _pos;
+
+            pt.x = ptVec[pointOrderVec[0]];
+            pt.y = ptVec[pointOrderVec[1]];
+            pt.z = ptVec[pointOrderVec[2]];
+
+            if (i == dim[0] || j == dim[1]) {
+                con = 0.0;
+            } else {
+                con = conArrayRead->GetValue(indexPoint3D(pt));
+            }
+
+            Coordinates3D<double> coords(ptVec[0], ptVec[1],
+                                         0); // notice that we are drawing pixels from other planes on a xy plan so we use ptVec instead of pt. pt is absolute position of the point ptVec is for projection purposes
+
+            for (int idx = 0; idx < 4; ++idx) {
+                Coordinates3D<double> cartesianVertex = cartesianVertices[idx] + coords;
+                _pointsArray->InsertNextPoint(cartesianVertex.x, cartesianVertex.y, 0.0);
+            }
+
+            pc += 4;
+            vtkIdType cellId = _cartesianCellsArray->InsertNextCell(4);
+            _cartesianCellsArray->InsertCellPoint(pc - 4);
+            _cartesianCellsArray->InsertCellPoint(pc - 3);
+            _cartesianCellsArray->InsertCellPoint(pc - 2);
+            _cartesianCellsArray->InsertCellPoint(pc - 1);
+
+            conArray->InsertNextValue(con);
+            ++offset;
+        }
+
+    return true;
+
+}
+
+
+bool FieldExtractorCML::fillScalarFieldCellLevelData2D(vtk_obj_addr_int_t _conArrayAddr, std::string _conFieldName,
+                                                       std::string _plane, int _pos) {
+
+    return fillConFieldData2D(_conArrayAddr, _conFieldName, _plane, _pos);
+}
+
+bool FieldExtractorCML::fillScalarFieldCellLevelData2DCartesian(vtk_obj_addr_int_t _conArrayAddr,
+                                                                vtk_obj_addr_int_t _cartesianCellsArrayAddr,
+                                                                vtk_obj_addr_int_t _pointsArrayAddr,
+                                                                std::string _conFieldName, std::string _plane,
+                                                                int _pos) {
+    return fillConFieldData2DCartesian(_conArrayAddr, _cartesianCellsArrayAddr, _pointsArrayAddr, _conFieldName, _plane,
+                                       _pos);
+}
+
+
+bool
+FieldExtractorCML::fillVectorFieldData2D(vtk_obj_addr_int_t _pointsArrayIntAddr, vtk_obj_addr_int_t _vectorArrayIntAddr,
+                                         std::string _fieldName, std::string _plane, int _pos) {
+    vtkFloatArray *vectorArray = (vtkFloatArray *) _vectorArrayIntAddr;
+    vtkPoints *pointsArray = (vtkPoints *) _pointsArrayIntAddr;
+
+    vtkFloatArray *vecArrayRead = (vtkFloatArray *) lds->GetPointData()->GetArray(_fieldName.c_str());
+
+    if (!vecArrayRead)
+        return false;
+
+    vector<int> fieldDimVec(3, 0);
+    fieldDimVec[0] = fieldDim.x;
+    fieldDimVec[1] = fieldDim.y;
+    fieldDimVec[2] = fieldDim.z;
+
+    vector<int> pointOrderVec = pointOrder(_plane);
+    vector<int> dimOrderVec = dimOrder(_plane);
+
+    vector<int> dim(3, 0);
+    dim[0] = fieldDimVec[dimOrderVec[0]];
+    dim[1] = fieldDimVec[dimOrderVec[1]];
+    dim[2] = fieldDimVec[dimOrderVec[2]];
+
+    Point3D pt;
+    vector<int> ptVec(3, 0);
+
+    float vecTmp[3];
+    double vecTmpCoord[3];
+    //double con;
+
+    int offset = 0;
+
+    for (int j = 0; j < dim[1]; ++j)
+        for (int i = 0; i < dim[0]; ++i) {
+            ptVec[0] = i;
+            ptVec[1] = j;
+            ptVec[2] = _pos;
+
+            pt.x = ptVec[pointOrderVec[0]];
+            pt.y = ptVec[pointOrderVec[1]];
+            pt.z = ptVec[pointOrderVec[2]];
+
+            vecArrayRead->GetTuple(indexPoint3D(pt), vecTmpCoord);
+
+            if (vecTmpCoord[0] != 0.0 || vecTmpCoord[1] != 0.0 || vecTmpCoord[2] != 0.0) {
+                pointsArray->InsertPoint(offset, ptVec[0], ptVec[1], 0);
+                vectorArray->InsertTuple3(offset, vecTmpCoord[pointOrderVec[0]], vecTmpCoord[pointOrderVec[1]], 0);
+                ++offset;
+            }
+        }
+    return true;
+}
+
+bool FieldExtractorCML::fillVectorFieldData2DHex(vtk_obj_addr_int_t _pointsArrayIntAddr,
+                                                 vtk_obj_addr_int_t _vectorArrayIntAddr, std::string _fieldName,
+                                                 std::string _plane, int _pos) {
+    vtkFloatArray *vectorArray = (vtkFloatArray *) _vectorArrayIntAddr;
+    vtkPoints *pointsArray = (vtkPoints *) _pointsArrayIntAddr;
+
+    vtkFloatArray *vecArrayRead = (vtkFloatArray *) lds->GetPointData()->GetArray(_fieldName.c_str());
+
+    if (!vecArrayRead)
+        return false;
+
+    vector<int> fieldDimVec(3, 0);
+    fieldDimVec[0] = fieldDim.x;
+    fieldDimVec[1] = fieldDim.y;
+    fieldDimVec[2] = fieldDim.z;
+
+    vector<int> pointOrderVec = pointOrder(_plane);
+    vector<int> dimOrderVec = dimOrder(_plane);
+
+    vector<int> dim(3, 0);
+    dim[0] = fieldDimVec[dimOrderVec[0]];
+    dim[1] = fieldDimVec[dimOrderVec[1]];
+    dim[2] = fieldDimVec[dimOrderVec[2]];
+
+    Point3D pt;
+    vector<int> ptVec(3, 0);
+
+    float vecTmp[3];
+    double vecTmpCoord[3];
+
+    int offset = 0;
+
+    for (int j = 0; j < dim[1]; ++j)
+        for (int i = 0; i < dim[0]; ++i) {
+            ptVec[0] = i;
+            ptVec[1] = j;
+            ptVec[2] = _pos;
+
+            pt.x = ptVec[pointOrderVec[0]];
+            pt.y = ptVec[pointOrderVec[1]];
+            pt.z = ptVec[pointOrderVec[2]];
+
+            vecArrayRead->GetTuple(indexPoint3D(pt), vecTmpCoord);
+
+            if (vecTmpCoord[0] != 0.0 || vecTmpCoord[1] != 0.0 || vecTmpCoord[2] != 0.0) {
+
+                Coordinates3D<double> hexCoords = HexCoordXY(pt.x, pt.y, pt.z);
+                pointsArray->InsertPoint(offset, hexCoords.x, hexCoords.y, 0.0);
+
+                vectorArray->InsertTuple3(offset, vecTmpCoord[pointOrderVec[0]], vecTmpCoord[pointOrderVec[1]], 0);
+                ++offset;
+            }
+        }
+    return true;
+}
+
+bool
+FieldExtractorCML::fillVectorFieldData3D(vtk_obj_addr_int_t _pointsArrayIntAddr, vtk_obj_addr_int_t _vectorArrayIntAddr,
+                                         std::string _fieldName) {
+
+    vtkFloatArray *vectorArray = (vtkFloatArray *) _vectorArrayIntAddr;
+    vtkPoints *pointsArray = (vtkPoints *) _pointsArrayIntAddr;
+
+    vtkFloatArray *vecArrayRead = (vtkFloatArray *) lds->GetPointData()->GetArray(_fieldName.c_str());
+
+    if (!vecArrayRead)
+        return false;
+
+    Point3D pt;
+    vector<int> ptVec(3, 0);
+
+    double vecTmp[3];
+
+    int offset = 0;
+    for (pt.z = 0; pt.z < fieldDim.z; ++pt.z)
+        for (pt.y = 0; pt.y < fieldDim.y; ++pt.y)
+            for (pt.x = 0; pt.x < fieldDim.x; ++pt.x) {
+
+                vecArrayRead->GetTuple(indexPoint3D(pt), vecTmp);
+                if (vecTmp[0] != 0.0 || vecTmp[1] != 0.0 || vecTmp[2] != 0.0) {
+                    pointsArray->InsertPoint(offset, pt.x, pt.y, pt.z);
+                    vectorArray->InsertTuple3(offset, vecTmp[0], vecTmp[1], vecTmp[2]);
+                    ++offset;
+                }
+            }
+    return true;
+}
+
+
+bool FieldExtractorCML::fillVectorFieldData3DHex(vtk_obj_addr_int_t _pointsArrayIntAddr,
+                                                 vtk_obj_addr_int_t _vectorArrayIntAddr, std::string _fieldName) {
+
+    vtkFloatArray *vectorArray = (vtkFloatArray *) _vectorArrayIntAddr;
+    vtkPoints *pointsArray = (vtkPoints *) _pointsArrayIntAddr;
+
+    vtkFloatArray *vecArrayRead = (vtkFloatArray *) lds->GetPointData()->GetArray(_fieldName.c_str());
+
+    if (!vecArrayRead)
+        return false;
+
+    Point3D pt;
+    vector<int> ptVec(3, 0);
+
+    double vecTmp[3];
+
+    int offset = 0;
+    for (pt.z = 0; pt.z < fieldDim.z; ++pt.z)
+        for (pt.y = 0; pt.y < fieldDim.y; ++pt.y)
+            for (pt.x = 0; pt.x < fieldDim.x; ++pt.x) {
+
+                vecArrayRead->GetTuple(indexPoint3D(pt), vecTmp);
+                if (vecTmp[0] != 0.0 || vecTmp[1] != 0.0 || vecTmp[2] != 0.0) {
+                    Coordinates3D<double> hexCoords = HexCoordXY(pt.x, pt.y, pt.z);
+                    pointsArray->InsertPoint(offset, hexCoords.x, hexCoords.y, hexCoords.z);
+
+                    vectorArray->InsertTuple3(offset, vecTmp[0], vecTmp[1], vecTmp[2]);
+                    ++offset;
+                }
+            }
+    return true;
+}
+
+
+bool FieldExtractorCML::fillVectorFieldCellLevelData2D(vtk_obj_addr_int_t _pointsArrayIntAddr,
+                                                       vtk_obj_addr_int_t _vectorArrayIntAddr, std::string _fieldName,
+                                                       std::string _plane, int _pos) {
+    vtkFloatArray *vectorArray = (vtkFloatArray *) _vectorArrayIntAddr;
+    vtkPoints *pointsArray = (vtkPoints *) _pointsArrayIntAddr;
+
+    set<long> visitedCells;
+
+    vtkLongArray *idArray = (vtkLongArray *) lds->GetPointData()->GetArray("CellId");
+
+    vtkFloatArray *vecArrayRead = (vtkFloatArray *) lds->GetPointData()->GetArray(_fieldName.c_str());
+
+    if (!vecArrayRead)
+        return false;
+
+    vector<int> fieldDimVec(3, 0);
+    fieldDimVec[0] = fieldDim.x;
+    fieldDimVec[1] = fieldDim.y;
+    fieldDimVec[2] = fieldDim.z;
+
+    vector<int> pointOrderVec = pointOrder(_plane);
+    vector<int> dimOrderVec = dimOrder(_plane);
+
+    vector<int> dim(3, 0);
+    dim[0] = fieldDimVec[dimOrderVec[0]];
+    dim[1] = fieldDimVec[dimOrderVec[1]];
+    dim[2] = fieldDimVec[dimOrderVec[2]];
+
+    Point3D pt;
+    vector<int> ptVec(3, 0);
+
+    long cellId;
+    long idx;
+    Coordinates3D<float> vecTmp;
+    double vecTmpCoord[3];
+
+    int offset = 0;
+
+    for (int j = 0; j < dim[1]; ++j)
+        for (int i = 0; i < dim[0]; ++i) {
+            ptVec[0] = i;
+            ptVec[1] = j;
+            ptVec[2] = _pos;
+
+            pt.x = ptVec[pointOrderVec[0]];
+            pt.y = ptVec[pointOrderVec[1]];
+            pt.z = ptVec[pointOrderVec[2]];
+
+            idx = indexPoint3D(pt);
+
+            cellId = idArray->GetValue(idx);
+
+            if (cellId) {
+                //check if this cell is in the set of visited Cells
+                if (visitedCells.find(cellId) != visitedCells.end()) {
+                    continue; //cell have been visited
+                } else {
+                    //this is first time we visit given cell
+
+                    vecArrayRead->GetTuple(idx, vecTmpCoord);
+
+                    if (vecTmpCoord[0] != 0.0 || vecTmpCoord[1] != 0.0 || vecTmpCoord[2] != 0.0) {
+
+
+                        pointsArray->InsertPoint(offset, ptVec[0], ptVec[1], 0);
+                        vectorArray->InsertTuple3(offset, vecTmpCoord[pointOrderVec[0]], vecTmpCoord[pointOrderVec[1]],
+                                                  0);
+                        ++offset;
+                    }
+                    visitedCells.insert(cellId);
+                }
+            }
+        }
+    return true;
+}
+
+bool FieldExtractorCML::fillVectorFieldCellLevelData2DHex(vtk_obj_addr_int_t _pointsArrayIntAddr,
+                                                          vtk_obj_addr_int_t _vectorArrayIntAddr,
+                                                          std::string _fieldName, std::string _plane, int _pos) {
+
+    vtkFloatArray *vectorArray = (vtkFloatArray *) _vectorArrayIntAddr;
+    vtkPoints *pointsArray = (vtkPoints *) _pointsArrayIntAddr;
+
+    set<long> visitedCells;
+
+    vtkLongArray *idArray = (vtkLongArray *) lds->GetPointData()->GetArray("CellId");
+
+    vtkFloatArray *vecArrayRead = (vtkFloatArray *) lds->GetPointData()->GetArray(_fieldName.c_str());
+
+    if (!vecArrayRead)
+        return false;
+
+    vector<int> fieldDimVec(3, 0);
+    fieldDimVec[0] = fieldDim.x;
+    fieldDimVec[1] = fieldDim.y;
+    fieldDimVec[2] = fieldDim.z;
+
+    vector<int> pointOrderVec = pointOrder(_plane);
+    vector<int> dimOrderVec = dimOrder(_plane);
+
+    vector<int> dim(3, 0);
+    dim[0] = fieldDimVec[dimOrderVec[0]];
+    dim[1] = fieldDimVec[dimOrderVec[1]];
+    dim[2] = fieldDimVec[dimOrderVec[2]];
+
+    Point3D pt;
+    vector<int> ptVec(3, 0);
+    long cellId;
+    long idx;
+    Coordinates3D<float> vecTmp;
+    double vecTmpCoord[3];
+
+    int offset = 0;
+
+    for (int j = 0; j < dim[1]; ++j)
+        for (int i = 0; i < dim[0]; ++i) {
+            ptVec[0] = i;
+            ptVec[1] = j;
+            ptVec[2] = _pos;
+
+            pt.x = ptVec[pointOrderVec[0]];
+            pt.y = ptVec[pointOrderVec[1]];
+            pt.z = ptVec[pointOrderVec[2]];
+
+            idx = indexPoint3D(pt);
+
+            cellId = idArray->GetValue(idx);
+
+            if (cellId) {
+                //check if this cell is in the set of visited Cells
+                if (visitedCells.find(cellId) != visitedCells.end()) {
+                    continue; //cell have been visited
+                } else {
+                    //this is first time we visit given cell
+
+                    vecArrayRead->GetTuple(idx, vecTmpCoord);
+
+                    if (vecTmpCoord[0] != 0.0 || vecTmpCoord[1] != 0.0 || vecTmpCoord[2] != 0.0) {
+
+                        Coordinates3D<double> hexCoords = HexCoordXY(pt.x, pt.y, pt.z);
+                        pointsArray->InsertPoint(offset, hexCoords.x, hexCoords.y, 0.0);
+
+                        vectorArray->InsertTuple3(offset, vecTmpCoord[pointOrderVec[0]], vecTmpCoord[pointOrderVec[1]],
+                                                  0);
+                        ++offset;
+                    }
+                    visitedCells.insert(cellId);
+                }
+            }
+        }
+    return true;
+}
+
+bool FieldExtractorCML::fillVectorFieldCellLevelData3D(vtk_obj_addr_int_t _pointsArrayIntAddr,
+                                                       vtk_obj_addr_int_t _vectorArrayIntAddr, std::string _fieldName) {
+    vtkFloatArray *vectorArray = (vtkFloatArray *) _vectorArrayIntAddr;
+    vtkPoints *pointsArray = (vtkPoints *) _pointsArrayIntAddr;
+
+    set<long> visitedCells;
+
+    vtkLongArray *idArray = (vtkLongArray *) lds->GetPointData()->GetArray("CellId");
+
+    vtkFloatArray *vecArrayRead = (vtkFloatArray *) lds->GetPointData()->GetArray(_fieldName.c_str());
+
+    if (!vecArrayRead)
+        return false;
+
+    Point3D pt;
+    vector<int> ptVec(3, 0);
+    long cellId;
+    long idx;
+
+    double vecTmp[3];
+
+    int offset = 0;
+    for (pt.z = 0; pt.z < fieldDim.z; ++pt.z)
+        for (pt.y = 0; pt.y < fieldDim.y; ++pt.y)
+            for (pt.x = 0; pt.x < fieldDim.x; ++pt.x) {
+
+                idx = indexPoint3D(pt);
+
+                cellId = idArray->GetValue(idx);
+
+                if (cellId) {
+                    //check if this cell is in the set of visited Cells
+                    if (visitedCells.find(cellId) != visitedCells.end()) {
+                        continue; //cell have been visited
+                    } else {
+                        //this is first time we visit given cell
+                        vecArrayRead->GetTuple(idx, vecTmp);
+                        if (vecTmp[0] != 0.0 || vecTmp[1] != 0.0 || vecTmp[2] != 0.0) {
+
+
+                            pointsArray->InsertPoint(offset, pt.x, pt.y, pt.z);
+                            vectorArray->InsertTuple3(offset, vecTmp[0], vecTmp[1], vecTmp[2]);
+                            ++offset;
+                        }
+                        visitedCells.insert(cellId);
+                    }
+                }
+            }
+    return true;
+}
+
+bool FieldExtractorCML::fillVectorFieldCellLevelData3DHex(vtk_obj_addr_int_t _pointsArrayIntAddr,
+                                                          vtk_obj_addr_int_t _vectorArrayIntAddr,
+                                                          std::string _fieldName) {
+    vtkFloatArray *vectorArray = (vtkFloatArray *) _vectorArrayIntAddr;
+    vtkPoints *pointsArray = (vtkPoints *) _pointsArrayIntAddr;
+
+    set<long> visitedCells;
+
+    vtkLongArray *idArray = (vtkLongArray *) lds->GetPointData()->GetArray("CellId");
+
+    vtkFloatArray *vecArrayRead = (vtkFloatArray *) lds->GetPointData()->GetArray(_fieldName.c_str());
+
+    if (!vecArrayRead)
+        return false;
+
+    Point3D pt;
+    vector<int> ptVec(3, 0);
+    long cellId;
+    long idx;
+
+    double vecTmp[3];
+
+    int offset = 0;
+    for (pt.z = 0; pt.z < fieldDim.z; ++pt.z)
+        for (pt.y = 0; pt.y < fieldDim.y; ++pt.y)
+            for (pt.x = 0; pt.x < fieldDim.x; ++pt.x) {
+
+                idx = indexPoint3D(pt);
+
+                cellId = idArray->GetValue(idx);
+
+                if (cellId) {
+                    //check if this cell is in the set of visited Cells
+                    if (visitedCells.find(cellId) != visitedCells.end()) {
+                        continue; //cell have been visited 
+                    } else {
+                        //this is first time we visit given cell
+                        vecArrayRead->GetTuple(idx, vecTmp);
+                        if (vecTmp[0] != 0.0 || vecTmp[1] != 0.0 || vecTmp[2] != 0.0) {
+
+                            Coordinates3D<double> hexCoords = HexCoordXY(pt.x, pt.y, pt.z);
+                            pointsArray->InsertPoint(offset, hexCoords.x, hexCoords.y, hexCoords.z);
+                            vectorArray->InsertTuple3(offset, vecTmp[0], vecTmp[1], vecTmp[2]);
+                            ++offset;
+                        }
+                        visitedCells.insert(cellId);
+                    }
+                }
+            }
+    return true;
+}
+
+
+//vector<int> FieldExtractorCML::fillCellFieldData3D(long _cellTypeArrayAddr){
+vector<int>
+FieldExtractorCML::fillCellFieldData3D(vtk_obj_addr_int_t _cellTypeArrayAddr, vtk_obj_addr_int_t _cellIdArrayAddr,
+                                       bool extractOuterShellOnly) {
+    set<int> usedCellTypes;
+
+    vtkIntArray *cellTypeArray = (vtkIntArray *) _cellTypeArrayAddr;
+    vtkLongArray *cellIdArray = (vtkLongArray *) _cellIdArrayAddr;
+
+    vtkCharArray *typeArrayRead = (vtkCharArray *) lds->GetPointData()->GetArray("CellType");
+    vtkLongArray *idArrayRead = (vtkLongArray *) lds->GetPointData()->GetArray("CellId");
+
+    cellTypeArray->SetNumberOfValues((fieldDim.x + 2) * (fieldDim.y + 2) * (fieldDim.z + 2));
+    cellIdArray->SetNumberOfValues((fieldDim.x + 2) * (fieldDim.y + 2) * (fieldDim.z + 2));
+
+    Point3D pt;
+    int type;
+    int id;
+    long idxPt;
+    int offset = 0;
+    //when accessing cell field it is OK to go outside cellfieldG limits. In this case null pointer is returned
+    for (int k = 0; k < fieldDim.z + 2; ++k)
+        for (int j = 0; j < fieldDim.y + 2; ++j)
+            for (int i = 0; i < fieldDim.x + 2; ++i) {
+                if (i == 0 || i == fieldDim.x + 1 || j == 0 || j == fieldDim.y + 1 || k == 0 || k == fieldDim.z + 1) {
+                    cellTypeArray->InsertValue(offset, 0);
+                    cellIdArray->InsertValue(offset, 0);
+                    ++offset;
+                } else {
+                    pt.x = i - 1;
+                    pt.y = j - 1;
+                    pt.z = k - 1;
+                    idxPt = indexPoint3D(pt);
+                    type = typeArrayRead->GetValue(idxPt);
+                    id = idArrayRead->GetValue(idxPt);
+
+                    if (type != 0)
+                        usedCellTypes.insert(type);
+
+                    cellTypeArray->InsertValue(offset, type);
+                    cellIdArray->InsertValue(offset, id);
+
+                    ++offset;
+                }
+            }
+    return vector<int>(usedCellTypes.begin(), usedCellTypes.end());
+}
+
+bool FieldExtractorCML::fillConFieldData3D(vtk_obj_addr_int_t _conArrayAddr, vtk_obj_addr_int_t _cellTypeArrayAddr,
+                                           std::string _conFieldName, std::vector<int> *_typesInvisibeVec,
+                                           bool type_indicator_only
+                                           ) {
+    vtkDoubleArray *conArray = (vtkDoubleArray *) _conArrayAddr;
+    vtkIntArray *cellTypeArray = (vtkIntArray *) _cellTypeArrayAddr;
+
+    vtkCharArray *typeArrayRead = (vtkCharArray *) lds->GetPointData()->GetArray("CellType");
+
+    vtkDoubleArray *conArrayRead = (vtkDoubleArray *) lds->GetPointData()->GetArray(_conFieldName.c_str());
+
+    if (!conArrayRead)
+        return false;
+
+    type_fcn_ptr = &FieldExtractorCML::type_value;
+    if (type_indicator_only){
+        type_fcn_ptr = &FieldExtractorCML::type_indicator;
+    }
+
+    conArray->SetNumberOfValues((fieldDim.x + 2) * (fieldDim.y + 2) * (fieldDim.z + 2));
+    cellTypeArray->SetNumberOfValues((fieldDim.x + 2) * (fieldDim.y + 2) * (fieldDim.z + 2));
+
+    set<int> invisibleTypeSet(_typesInvisibeVec->begin(), _typesInvisibeVec->end());
+
+    //for (set<int>::iterator sitr=invisibleTypeSet.begin();sitr!=invisibleTypeSet.end();++sitr){
+    //	cerr<<"invisible type="<<*sitr<<endl;
+    //}
+
+    Point3D pt;
+    long idxPt;
+    double con;
+    int type;
+    int offset = 0;
+    //when accessing cell field it is OK to go outside cellfieldG limits. In this case null pointer is returned
+    for (int k = 0; k < fieldDim.z + 2; ++k)
+        for (int j = 0; j < fieldDim.y + 2; ++j)
+            for (int i = 0; i < fieldDim.x + 2; ++i) {
+                if (i == 0 || i == fieldDim.x + 1 || j == 0 || j == fieldDim.y + 1 || k == 0 || k == fieldDim.z + 1) {
+                    conArray->InsertValue(offset, 0.0);
+                    cellTypeArray->InsertValue(offset, 0);
+                    ++offset;
+                } else {
+                    pt.x = i - 1;
+                    pt.y = j - 1;
+                    pt.z = k - 1;
+
+                    idxPt = indexPoint3D(pt);
+                    con = conArrayRead->GetValue(idxPt);
+                    type = typeArrayRead->GetValue(idxPt);
+                    // applying either type indicator or putting actual type+id depending on the value of
+                    // type_indicator_only flag
+                    type = (this->*type_fcn_ptr)(type);
+
+                    if (type && invisibleTypeSet.find(type) != invisibleTypeSet.end()) {
+                        type = 0;
+                    }
+
+                    conArray->InsertValue(offset, con);
+                    cellTypeArray->InsertValue(offset, type);
+                    ++offset;
+                }
+            }
+    return true;
+}
+
+bool FieldExtractorCML::fillScalarFieldData3D(vtk_obj_addr_int_t _conArrayAddr, vtk_obj_addr_int_t _cellTypeArrayAddr,
+                                              std::string _conFieldName, std::vector<int> *_typesInvisibeVec,
+                                              bool type_indicator_only) {
+
+    return fillConFieldData3D(_conArrayAddr, _cellTypeArrayAddr, _conFieldName, _typesInvisibeVec,type_indicator_only);
+}
+
+bool FieldExtractorCML::fillScalarFieldCellLevelData3D(vtk_obj_addr_int_t _conArrayAddr,
+                                                       vtk_obj_addr_int_t _cellTypeArrayAddr, std::string _conFieldName,
+                                                       std::vector<int> *_typesInvisibeVec,
+                                                       bool type_indicator_only) {
+
+    return fillConFieldData3D(_conArrayAddr, _cellTypeArrayAddr, _conFieldName, _typesInvisibeVec, type_indicator_only);
+}
+
+
+bool FieldExtractorCML::readVtkStructuredPointsData(vtk_obj_addr_int_t _structuredPointsReaderAddr) {
+    vtkStructuredPointsReader *reader = (vtkStructuredPointsReader *) _structuredPointsReaderAddr;
+    reader->Update();
+
+    return true;
+}