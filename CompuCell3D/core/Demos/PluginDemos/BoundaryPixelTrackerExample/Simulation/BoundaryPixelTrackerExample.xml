<CompuCell3D>


<<<<<<< HEAD
 <Potts>
   <Dimensions x="100" y="100" z="1"/>
   <Steps>10000</Steps>
   <Temperature>15</Temperature>
   <!--Boundary_y>NoFlux</Boundary_y-->
 </Potts>
=======
    <Potts>
        <Dimensions x="100" y="100" z="1"/>
        <Anneal>0</Anneal>
        <Steps>10000</Steps>
        <Temperature>15</Temperature>
        <Flip2DimRatio>1.0</Flip2DimRatio>
>>>>>>> 62f2de95

        <!--Boundary_y>NoFlux</Boundary_y-->
    </Potts>


    <Plugin Name="CellType">
        <CellType TypeName="Medium" TypeId="0"/>
        <CellType TypeName="Bacterium" TypeId="1"/>
        <CellType TypeName="Macrophage" TypeId="2"/>
        <CellType TypeName="Wall" TypeId="3" Freeze=""/>
    </Plugin>

    <Plugin Name="BoundaryPixelTracker">
        <NeighborOrder>1</NeighborOrder>
    </Plugin>

    <Plugin Name="Volume">
        <TargetVolume>25</TargetVolume>
        <LambdaVolume>15.0</LambdaVolume>
    </Plugin>

    <Plugin Name="Surface">
        <TargetSurface>20</TargetSurface>
        <LambdaSurface>4.0</LambdaSurface>
    </Plugin>


    <Plugin Name="Contact">
        <Energy Type1="Medium" Type2="Medium">0</Energy>
        <Energy Type1="Macrophage" Type2="Macrophage">15</Energy>
        <Energy Type1="Macrophage" Type2="Medium">8</Energy>
        <Energy Type1="Bacterium" Type2="Bacterium">15</Energy>
        <Energy Type1="Bacterium" Type2="Macrophage">15</Energy>
        <Energy Type1="Bacterium" Type2="Medium">8</Energy>
        <Energy Type1="Wall" Type2="Wall">0</Energy>
        <Energy Type1="Wall" Type2="Medium">0</Energy>
        <Energy Type1="Wall" Type2="Bacterium">50</Energy>
        <Energy Type1="Wall" Type2="Macrophage">50</Energy>
        <Depth>2</Depth>
    </Plugin>


    <Plugin Name="CenterOfMass"/>


    <Plugin Name="Chemotaxis">
        <ChemicalField Name="ATTR">
            <ChemotaxisByType Type="Macrophage" Lambda="200"/>
        </ChemicalField>

    </Plugin>


    <Steppable Type="DiffusionSolverFE">
        <DiffusionField>
            <DiffusionData>
                <FieldName>ATTR</FieldName>
                <DiffusionConstant>0.10</DiffusionConstant>
                <DecayConstant>0.000</DecayConstant>
                <DiffusionCoefficient CellType="Wall">0.0</DiffusionCoefficient>
            </DiffusionData>
            <SecretionData>
                <Secretion Type="Bacterium">200</Secretion>
            </SecretionData>

        </DiffusionField>
    </Steppable>


    <Steppable Type="PIFInitializer">
        <PIFName>Simulation/bacterium_macrophage_2D_wall.piff</PIFName>
    </Steppable>


</CompuCell3D><|MERGE_RESOLUTION|>--- conflicted
+++ resolved
@@ -1,21 +1,12 @@
 <CompuCell3D>
 
 
-<<<<<<< HEAD
- <Potts>
-   <Dimensions x="100" y="100" z="1"/>
-   <Steps>10000</Steps>
-   <Temperature>15</Temperature>
-   <!--Boundary_y>NoFlux</Boundary_y-->
- </Potts>
-=======
     <Potts>
         <Dimensions x="100" y="100" z="1"/>
         <Anneal>0</Anneal>
         <Steps>10000</Steps>
         <Temperature>15</Temperature>
         <Flip2DimRatio>1.0</Flip2DimRatio>
->>>>>>> 62f2de95
 
         <!--Boundary_y>NoFlux</Boundary_y-->
     </Potts>
