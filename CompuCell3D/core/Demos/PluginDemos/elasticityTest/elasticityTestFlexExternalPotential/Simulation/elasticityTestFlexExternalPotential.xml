--- conflicted
+++ resolved
@@ -1,14 +1,3 @@
-<<<<<<< HEAD
- <CompuCell3D>
- <Potts>
-   <Dimensions x="100" y="100" z="1"/>
-   <Steps>10000</Steps>
-   <Temperature>5</Temperature>
-   <NeighborOrder>2</NeighborOrder>
-   <Boundary_x>Periodic</Boundary_x>
- </Potts>
-
-=======
 <CompuCell3D>
     <Potts>
         <Dimensions x="100" y="100" z="1"/>
@@ -24,7 +13,6 @@
         <TargetVolume>25</TargetVolume>
         <LambdaVolume>4.0</LambdaVolume>
     </Plugin>
->>>>>>> 62f2de95
 
 
     <Plugin Name="CellType">
