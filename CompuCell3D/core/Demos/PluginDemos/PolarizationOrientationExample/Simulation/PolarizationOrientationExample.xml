--- conflicted
+++ resolved
@@ -1,71 +1,5 @@
 <CompuCell3D>
 
-<<<<<<< HEAD
- <Potts>
-   <Dimensions x="100" y="100" z="1"/>
-   <Steps>1000</Steps>
-   <Temperature>15</Temperature>   
-   <Boundary_x>Periodic</Boundary_x>
-   <Boundary_y>Periodic</Boundary_y>
- </Potts>
-
-
-
-
-<Plugin Name="CellType">
-    <CellType TypeName="Medium" TypeId="0"/>
-    <CellType TypeName="Cell1" TypeId="1"/>
-   
- </Plugin>
-
-
- <Plugin Name="Volume">
-   <TargetVolume>25</TargetVolume>
-   <LambdaVolume>15.0</LambdaVolume>
- </Plugin>
-
- <Plugin Name="Surface">
-   <TargetVolume>20</TargetVolume>
-   <LambdaVolume>2.0</LambdaVolume>
- </Plugin> 
-
-
- <Plugin Name="Contact">
-   <Energy Type1="Medium" Type2="Medium">0</Energy>
-   <Energy Type1="Cell1" Type2="Cell1">15</Energy>
-   <Energy Type1="Cell1" Type2="Medium">8</Energy>
-   <NeighborOrder>2</NeighborOrder>
- </Plugin>
-
- 
- 
- <Plugin Name="PolarizationVector"/>
-
- 
-
- <Plugin Name="CellOrientation">
-    <LambdaCellOrientation>5.0</LambdaCellOrientation> 
-    <!-- <Algorithm>CenterOfMassBased</Algorithm> -->
- </Plugin>
-
- 
- <Steppable Type="BlobInitializer">
-  <Region>
-   <Gap>0</Gap>
-   <Width>5</Width>
-   <Center x="50" y="50" z="0"/>
-   <Radius>4</Radius>
-   <Types>Cell1</Types>
-  </Region>
- </Steppable>
-
-
-
-
-
-
-
-=======
     <Potts>
         <Dimensions x="100" y="100" z="1"/>
         <Anneal>0</Anneal>
@@ -115,6 +49,5 @@
             <Types>Cell1</Types>
         </Region>
     </Steppable>
->>>>>>> 62f2de95
 
 </CompuCell3D>