<CompuCell3D>
<<<<<<< HEAD
 <Potts>
   <Dimensions x="100" y="100" z="1"/>
   <Steps>10000</Steps>
   <Temperature>10</Temperature>
   <NeighborOrder>2</NeighborOrder>
 </Potts>
=======
    <Potts>
        <Dimensions x="100" y="100" z="1"/>
        <Anneal>10</Anneal>
        <Steps>10000</Steps>
        <Temperature id="temp">10</Temperature>
        <Flip2DimRatio>1</Flip2DimRatio>
        <NeighborOrder>2</NeighborOrder>
    </Potts>
>>>>>>> 62f2de95


    <Plugin Name="Volume">
        <TargetVolume>25</TargetVolume>
        <LambdaVolume>2.0</LambdaVolume>
    </Plugin>

    <Plugin Name="CellType">
        <CellType TypeName="Medium" TypeId="0"/>
        <CellType TypeName="Condensing" TypeId="1"/>
        <CellType TypeName="NonCondensing" TypeId="2"/>
    </Plugin>

    <Plugin Name="Contact">
        <Energy Type1="Medium" Type2="Medium">0</Energy>
        <Energy Type1="NonCondensing" Type2="NonCondensing">16</Energy>
        <Energy Type1="Condensing" Type2="Condensing">2</Energy>
        <Energy id="contact_c_nonc" Type1="NonCondensing" Type2="Condensing">11</Energy>
        <Energy Type1="NonCondensing" Type2="Medium">16</Energy>
        <Energy Type1="Condensing" Type2="Medium">16</Energy>
        <NeighborOrder>2</NeighborOrder>
    </Plugin>

    <Steppable Type="BlobInitializer">
        <Region>
            <Center x="50" y="50" z="0"/>
            <Radius>40</Radius>
            <Gap>0</Gap>
            <Width>5</Width>
            <Types>Condensing,NonCondensing</Types>
        </Region>
    </Steppable>

</CompuCell3D><|MERGE_RESOLUTION|>--- conflicted
+++ resolved
@@ -1,12 +1,4 @@
 <CompuCell3D>
-<<<<<<< HEAD
- <Potts>
-   <Dimensions x="100" y="100" z="1"/>
-   <Steps>10000</Steps>
-   <Temperature>10</Temperature>
-   <NeighborOrder>2</NeighborOrder>
- </Potts>
-=======
     <Potts>
         <Dimensions x="100" y="100" z="1"/>
         <Anneal>10</Anneal>
@@ -15,7 +7,6 @@
         <Flip2DimRatio>1</Flip2DimRatio>
         <NeighborOrder>2</NeighborOrder>
     </Potts>
->>>>>>> 62f2de95
 
 
     <Plugin Name="Volume">
