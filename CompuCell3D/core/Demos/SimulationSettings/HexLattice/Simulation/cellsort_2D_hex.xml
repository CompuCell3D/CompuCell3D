<<<<<<< HEAD
 <CompuCell3D>
 <Potts>
   <Dimensions x="100" y="100" z="1"/>
   <Steps>10000</Steps>
   <Temperature>10</Temperature>
   <NeighborOrder>2</NeighborOrder>
   <LatticeType>Hexagonal</LatticeType>
 </Potts>
=======
<CompuCell3D>
    <Potts>
        <Dimensions x="100" y="100" z="1"/>
        <Anneal>10</Anneal>
        <Steps>10000</Steps>
        <Temperature>10</Temperature>
        <Flip2DimRatio>1</Flip2DimRatio>
        <NeighborOrder>2</NeighborOrder>
        <LatticeType>Hexagonal</LatticeType>
    </Potts>
>>>>>>> 62f2de95


    <Plugin Name="Volume">
        <TargetVolume>25</TargetVolume>
        <LambdaVolume>2.0</LambdaVolume>
    </Plugin>

    <Plugin Name="CellType">
        <CellType TypeName="Medium" TypeId="0"/>
        <CellType TypeName="Condensing" TypeId="1"/>
        <CellType TypeName="NonCondensing" TypeId="2"/>
    </Plugin>

    <Plugin Name="Contact">
        <Energy Type1="Medium" Type2="Medium">0</Energy>
        <Energy Type1="NonCondensing" Type2="NonCondensing">16</Energy>
        <Energy Type1="Condensing" Type2="Condensing">2</Energy>
        <Energy Type1="NonCondensing" Type2="Condensing">11</Energy>
        <Energy Type1="NonCondensing" Type2="Medium">16</Energy>
        <Energy Type1="Condensing" Type2="Medium">16</Energy>
        <NeighborOrder>2</NeighborOrder>
    </Plugin>

    <Steppable Type="BlobInitializer">
        <Region>
            <Center x="50" y="50" z="0"/>
            <Radius>40</Radius>
            <Gap>0</Gap>
            <Width>5</Width>
            <Types>Condensing,NonCondensing</Types>
        </Region>
    </Steppable>

</CompuCell3D><|MERGE_RESOLUTION|>--- conflicted
+++ resolved
@@ -1,13 +1,3 @@
-<<<<<<< HEAD
- <CompuCell3D>
- <Potts>
-   <Dimensions x="100" y="100" z="1"/>
-   <Steps>10000</Steps>
-   <Temperature>10</Temperature>
-   <NeighborOrder>2</NeighborOrder>
-   <LatticeType>Hexagonal</LatticeType>
- </Potts>
-=======
 <CompuCell3D>
     <Potts>
         <Dimensions x="100" y="100" z="1"/>
@@ -18,7 +8,6 @@
         <NeighborOrder>2</NeighborOrder>
         <LatticeType>Hexagonal</LatticeType>
     </Potts>
->>>>>>> 62f2de95
 
 
     <Plugin Name="Volume">
