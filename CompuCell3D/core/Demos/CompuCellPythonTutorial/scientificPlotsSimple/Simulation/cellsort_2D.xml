--- conflicted
+++ resolved
@@ -1,51 +1,3 @@
-<<<<<<< HEAD
- <CompuCell3D>
- <Potts>
-   <Dimensions x="100" y="100" z="1"/>
-   <Steps>10000</Steps>
-   <Temperature>10</Temperature>
-   <NeighborOrder>2</NeighborOrder>
- </Potts>
-
-
- <Plugin Name="Volume">
-   <TargetVolume>25</TargetVolume>
-   <LambdaVolume>2.0</LambdaVolume>
- </Plugin>
-
- <Plugin Name="SurfaceTracker"/>
- 
- <Plugin Name="Secretion"/>
-
-<Plugin Name="CellType">
-    <CellType TypeName="Medium" TypeId="0"/>
-    <CellType TypeName="Condensing" TypeId="1"/>
-    <CellType TypeName="NonCondensing" TypeId="2"/>
- </Plugin>
-
- <Plugin Name="Contact">
-   <Energy Type1="Medium" Type2="Medium">0</Energy>
-   <Energy Type1="NonCondensing" Type2="NonCondensing">16</Energy>
-   <Energy Type1="Condensing"    Type2="Condensing">2</Energy>
-   <Energy Type1="NonCondensing" Type2="Condensing">11</Energy>
-   <Energy Type1="NonCondensing" Type2="Medium">16</Energy>
-   <Energy Type1="Condensing"    Type2="Medium">16</Energy>
-   <NeighborOrder>2</NeighborOrder>
- </Plugin>
-
- <Plugin Name="CenterOfMass"/>
-
-
-<Steppable Type="BlobInitializer">
-   <Region>
-      <Center x="50" y="50" z="0"/>
-      <Radius>40</Radius>
-      <Gap>0</Gap>
-      <Width>5</Width>
-      <Types>Condensing,NonCondensing</Types>
-   </Region>
-</Steppable>
-=======
 <CompuCell3D>
     <Potts>
         <Dimensions x="100" y="100" z="1"/>
@@ -94,6 +46,5 @@
             <Types>Condensing,NonCondensing</Types>
         </Region>
     </Steppable>
->>>>>>> 62f2de95
 
 </CompuCell3D>